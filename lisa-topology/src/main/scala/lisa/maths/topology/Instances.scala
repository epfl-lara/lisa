package lisa.maths.topology

import lisa.automation.settheory.SetTheoryTactics.*
import lisa.maths.Quantifiers.*

import lisa.automation.kernel.CommonTactics.Definition

import lisa.maths.topology.Topology.*
import lisa.maths.settheory.*
import lisa.maths.settheory.SetTheory.*
import lisa.maths.settheory.SetTheoryBasics.*
import lisa.automation.kernel.CommonTactics.*
import lisa.maths.settheory.functions.Functionals.*
import lisa.automation.settheory.SetTheoryTactics.UniqueComprehension
import lisa.automation.settheory.SetTheoryTactics.TheConditional

object Instances extends lisa.Main {
  import lisa.maths.settheory.SetTheory.*
  // var defs
  private val x, y, z, a, b, c, t, p, f, r, s = variable
  private val X, T, T1, T2 = variable
  private val S, A, B, Y, o, O, O2, O3 = variable

  // A discrete Topology is is where T contains all possible subsets of X from Def 1.1.6 in the book
  val discreteTopology = DEF(X, T) --> nonEmpty(X) /\ (T === powerSet(X))

  // Proof that a discrite Topology is actually a topology (satisfies all conditions of a topology)
  val discreteIsTopology = Theorem(
    discreteTopology(X, T) |- topology(X, T)
  ) {
    assume(discreteTopology(X, T))
    val discreteDef = have(nonEmpty(X) /\ (T === powerSet(X))) by Tautology.from(discreteTopology.definition)
    val ext = have(forall(z, in(z, T) <=> in(z, powerSet(X)))) by Tautology.from(extensionalityAxiom of (x := T, y := powerSet(X)), discreteDef)

    val isSub = have(setOfSubsets(X, T)) by Tautology.from(equalityBySubset of (x := T, y := powerSet(X)), discreteDef, setOfSubsets.definition)
    val contEx = have(containsExtremes(X, T)) subproof {
      val a1 = have(in(∅, T) <=> in(∅, powerSet(X))) by InstantiateForall(∅)(ext)
      val a2 = have(∅ ∈ powerSet(X)) by Tautology.from(powerAxiom of (x := ∅, y := X), emptySetIsASubset of (x := X))
      val hasEmpty = have(∅ ∈ T) by Tautology.from(a1, a2)

      have(in(X, T) <=> in(X, powerSet(X))) by InstantiateForall(X)(ext)
      have(X ∈ T) by Tautology.from(lastStep, elemInItsPowerSet of (x := X))
      have(thesis) by Tautology.from(lastStep, hasEmpty, containsExtremes.definition)
    }
    val contUn = have(containsUnion(T)) subproof {
      have((Y ⊆ T) |- (union(Y) ∈ T)) subproof {
        assume(Y ⊆ T)
        have(Y ⊆ powerSet(X)) by Tautology.from(discreteDef, equalityBySubset of (x := T, y := powerSet(X)), subsetTransitivity of (a := Y, b := T, c := powerSet(X)))
        have(union(Y) ∈ powerSet(X)) by Tautology.from(lastStep, subsetClosedUnion of (x := Y, y := X), powerAxiom of (x := union(Y), y := X))
        have(thesis) by Tautology.from(lastStep, discreteDef, replaceEqualityContainsRight of (x := T, y := powerSet(X), z := union(Y)))
      }
      thenHave((Y ⊆ T) ==> (union(Y) ∈ T)) by Tautology
      thenHave(forall(Y, (Y ⊆ T) ==> (union(Y) ∈ T))) by RightForall
      have(thesis) by Tautology.from(lastStep, containsUnion.definition)
    }
    val contInt = have(containsIntersection(T)) subproof {
      have((A ∈ T, B ∈ T) |- (A ∩ B ∈ T)) subproof {
        assume((A ∈ T), (B ∈ T))
        val first = have(A ⊆ X) by Tautology.from(discreteDef, replaceEqualityContainsRight of (x := T, y := powerSet(X), z := A), powerAxiom of (x := A, y := X))
        val second = have(B ⊆ X) by Tautology.from(discreteDef, replaceEqualityContainsRight of (x := T, y := powerSet(X), z := B), powerAxiom of (x := B, y := X))
        have(A ∩ B ∈ powerSet(X)) by Tautology.from(first, second, subsetClosedIntersection of (x := A, y := B, z := X), powerAxiom of (x := A ∩ B, y := X))
        have(thesis) by Tautology.from(lastStep, discreteDef, replaceEqualityContainsRight of (x := T, y := powerSet(X), z := A ∩ B))
      }
      have((A ∈ T /\ B ∈ T) ==> (A ∩ B ∈ T)) by Tautology.from(lastStep, containsIntersection.definition)
      thenHave(forall(B, (A ∈ T /\ B ∈ T) ==> (A ∩ B ∈ T))) by RightForall
      thenHave(forall(A, forall(B, (A ∈ T /\ B ∈ T) ==> (A ∩ B ∈ T)))) by RightForall
      have(thesis) by Tautology.from(lastStep, containsIntersection.definition)
    }

    have(thesis) by Tautology.from(discreteDef, isSub, contEx, contUn, contInt, topology.definition)
  }

  // A indiscrete Topology is is where T contains only the empty set and X. Therefore the smallest possible topology for a given X. From Def 1.1.6 in the book
  val indiscreteTopology = DEF(X, T) --> nonEmpty(X) /\ (T === unorderedPair(∅, X))

<<<<<<< HEAD
  // proof that the indiscrete Topology is acutally a topology
  val indiscreteIsTopology = Theorem(
    indiscreteTopology(X, T) ==> topology(X, T)
  ) {
    assume(indiscreteTopology(X, T))
    val indiscreteDef = have(nonEmpty(X) /\ (T === unorderedPair(∅, X))) by Tautology.from(indiscreteTopology.definition)
    val emptySubs = have(∅ ∈ powerSet(X)) by Tautology.from(emptySetIsASubset of (x := X), powerAxiom of (x := emptySet, y := X))
    val fullSubs = have(X ∈ powerSet(X)) by Tautology.from(elemInItsPowerSet of (x := X))

    val isSub = have(setOfSubsets(X, T)) subproof {
      have(in(unorderedPair(∅, X), powerSet(powerSet(X)))) by Tautology.from(emptySubs, fullSubs, unorderedPairInPowerSet of (x := powerSet(X), a := emptySet, b := X))
      have(unorderedPair(∅, X) ⊆ powerSet(X)) by Tautology.from(lastStep, powerAxiom of (x := unorderedPair(∅, X), y := powerSet(X)))
      have(thesis) by Tautology.from(lastStep, indiscreteDef, replaceEqualitySubsetLeft of (x := unorderedPair(∅, X), y := T, z := powerSet(X)), setOfSubsets.definition)
    }

    val contEx = have(containsExtremes(X, T)) subproof {
      val a = have(X ∈ T) by Tautology.from(pairAxiom of (x := emptySet, y := X, z := X), indiscreteDef, replaceEqualityContainsRight of (x := T, y := unorderedPair(∅, X), z := X))
      val b = have(∅ ∈ T) by Tautology.from(
        pairAxiom of (x := emptySet, y := X, z := emptySet),
        indiscreteDef,
        replaceEqualityContainsRight of (x := T, y := unorderedPair(∅, X), z := emptySet)
      )
      have(thesis) by Tautology.from(a, b, containsExtremes.definition)
    }

    val contUn = have(containsUnion(T)) subproof {
      have((Y ⊆ T) |- union(Y) ∈ T) subproof {
        assume(Y ⊆ T)
        have(Y ⊆ unorderedPair(∅, X)) by Tautology.from(indiscreteDef, replaceEqualitySubsetRight of (x := T, y := unorderedPair(∅, X), z := Y))
        have(forall(z, in(z, Y) ==> in(z, unorderedPair(∅, X)))) by Tautology.from(lastStep, subsetAxiom of (x := Y, y := unorderedPair(∅, X)))
        thenHave(in(z, Y) ==> in(z, unorderedPair(∅, X))) by InstantiateForall(z)
        have(in(z, Y) |- ((z === ∅) \/ (z === X))) by Tautology.from(lastStep, pairAxiom of (x := emptySet, y := X))
        thenHave((in(z, Y) /\ in(a, z)) |- (((z === ∅) \/ (z === X)) /\ in(a, z))) by Tautology
        thenHave((in(z, Y) /\ in(a, z)) |- ((((z === ∅) /\ in(a, z))) \/ ((z === X) /\ in(a, z)))) by Tautology
        have((in(z, Y) /\ in(a, z)) |- (in(a, ∅) \/ (in(a, X) /\ (z === X)))) by Tautology.from(
          lastStep,
          replaceEqualityContainsRight of (x := z, y := emptySet, z := a),
          replaceEqualityContainsRight of (x := z, y := X, z := a)
        )
        have((in(z, Y) /\ in(a, z)) |- (in(a, X) /\ (z === X) /\ in(z, Y))) by Tautology.from(lastStep, emptySetAxiom of (x := a))
        have((in(z, Y) /\ in(a, z)) |- (in(a, X) /\ in(X, Y))) by Tautology.from(lastStep, replaceEqualityContainsLeft of (x := z, y := X, z := Y))
        thenHave(exists(z, in(z, Y) /\ in(a, z)) |- (in(a, X) /\ in(X, Y))) by LeftExists
        val before = have(in(a, union(Y)) ==> (in(a, X) /\ in(X, Y))) by Tautology.from(lastStep, unionAxiom of (z := a, x := Y, y := z), emptySetAxiom of (x := a))
        thenHave(in(a, union(Y)) ==> in(a, X)) by Tautology
        val base = thenHave(forall(a, in(a, union(Y)) ==> in(a, X))) by RightForall
        val cond1 = have(forall(a, !in(a, union(Y))) |- union(Y) === ∅) by Tautology.from(setWithNoElementsIsEmpty of (y := a, x := union(Y)))
        val cond2 = have(exists(a, in(a, union(Y))) |- union(Y) === X) subproof {
          val unionGrow = have(in(a, union(Y)) |- (X ⊆ union(Y))) by Tautology.from(before, unionDoesntShrink of (x := X, y := Y))
          have(in(a, union(Y)) |- (union(Y) === X)) by Tautology.from(base, unionGrow, subsetAxiom of (x := union(Y), y := X, z := a), equalityBySubset of (x := union(Y), y := X))
          thenHave(thesis) by LeftExists
        }
        have((union(Y) === ∅) \/ (union(Y) === X)) by Tautology.from(base, cond1, cond2)
        have(union(Y) ∈ unorderedPair(∅, X)) by Tautology.from(lastStep, pairAxiom of (x := emptySet, y := X, z := union(Y)))
        have(thesis) by Tautology.from(lastStep, indiscreteDef, replaceEqualityContainsRight of (x := unorderedPair(∅, X), y := T, z := union(Y)))
      }
      thenHave((Y ⊆ T) ==> (union(Y) ∈ T)) by Tautology
      thenHave(forall(Y, (Y ⊆ T) ==> (union(Y) ∈ T))) by RightForall
      have(thesis) by Tautology.from(lastStep, containsUnion.definition)
    }

    val contInt = have(containsIntersection(T)) subproof {
      have((A ∈ T /\ B ∈ T) |- (A ∩ B ∈ T)) subproof {
        assume((A ∈ T /\ B ∈ T))
        have(A ∈ unorderedPair(∅, X) /\ B ∈ unorderedPair(∅, X)) by Tautology.from(
          indiscreteDef,
          replaceEqualityContainsRight of (x := T, y := unorderedPair(∅, X), z := A),
          replaceEqualityContainsRight of (x := T, y := unorderedPair(∅, X), z := B)
        )
        val allPossibilities =
          have(((A === ∅) \/ (A === X)) /\ ((B === ∅) \/ (B === X))) by Tautology.from(lastStep, pairAxiom of (x := emptySet, y := X, z := A), pairAxiom of (x := emptySet, y := X, z := B))
        val aEmpty = have((A === ∅) |- (A ∩ B) === ∅) subproof {
          assume(A === emptySet)
          have(in(t, setIntersection(A, B)) <=> (in(t, A) /\ in(t, B))) by Tautology.from(setIntersectionMembership of (x := A, y := B))
          have(!in(t, setIntersection(A, B))) by Tautology.from(lastStep, replaceEqualityContainsRight of (x := emptySet, y := A, z := t), emptySetAxiom of (x := t))
          thenHave(forall(t, !in(t, setIntersection(A, B)))) by RightForall
          have(thesis) by Tautology.from(lastStep, setWithNoElementsIsEmpty of (y := t, x := setIntersection(A, B)))
        }
        val oneEmpty = have(((A === ∅) \/ (B === ∅)) |- ((A ∩ B) === ∅)) by Tautology.from(
          aEmpty,
          aEmpty of (A := B, B := A),
          setIntersectionCommutativity of (x := A, y := B),
          equalityTransitivity of (x := setIntersection(A, B), y := setIntersection(B, A), z := emptySet)
        )
        val bothFull = have((A === X, B === X) |- A ∩ B === X) subproof {
          assume(((A === X) /\ (B === X)))
          have(in(t, setIntersection(A, B)) <=> (in(t, A) /\ in(t, B))) by Tautology.from(setIntersectionMembership of (x := A, y := B))
          have(in(t, setIntersection(A, B)) <=> in(t, X)) by Tautology.from(
            lastStep,
            replaceEqualityContainsRight of (x := X, y := A, z := t),
            replaceEqualityContainsRight of (x := X, y := B, z := t)
          )
          thenHave(forall(t, in(t, setIntersection(A, B)) <=> in(t, X))) by RightForall
          have(thesis) by Tautology.from(lastStep, extensionalityAxiom of (x := setIntersection(A, B), y := X, z := t))
        }
        have((A ∩ B === ∅) \/ (A ∩ B === X)) by Tautology.from(allPossibilities, oneEmpty, bothFull)
        have(in(A ∩ B, unorderedPair(∅, X))) by Tautology.from(lastStep, pairAxiom of (z := setIntersection(A, B), x := emptySet, y := X))
        have(thesis) by Tautology.from(lastStep, indiscreteDef, replaceEqualityContainsRight of (x := unorderedPair(∅, X), y := T, z := setIntersection(A, B)))
      }
      thenHave((A ∈ T /\ B ∈ T) ==> A ∩ B ∈ T) by Tautology
      thenHave(forall(B, (A ∈ T /\ B ∈ T) ==> A ∩ B ∈ T)) by RightForall
      thenHave(forall(A, forall(B, (A ∈ T /\ B ∈ T) ==> A ∩ B ∈ T))) by RightForall
      have(thesis) by Tautology.from(lastStep, containsIntersection.definition)
    }

    have(thesis) by Tautology.from(indiscreteDef, isSub, contEx, contUn, contInt, topology.definition)
  }

  inline def directImageFormula = y ∈ s <=> (y ∈ functionRange(f) /\ ∃(x, (app(f, x) === y) /\ x ∈ A))
=======
  inline def directImageFormula = y ∈ s <=> (y ∈ Y /\ ∃(x, (app(f, x) === y) /\ x ∈ A))
>>>>>>> 00653d33

  val directImageUniqueness = Theorem(
    (functionFrom(f, X, Y), subset(A, X)) |- ∃!(s, forall(y, directImageFormula))
  ) {
    have(∃!(s, forall(y, directImageFormula))) by UniqueComprehension(Y, lambda(y, ∃(x, (app(f, x) === y) /\ x ∈ A)))
    thenHave(thesis) by Weakening
  }

  val directImage = DEF(f, X, Y, A) --> TheConditional(s, forall(y, directImageFormula))(directImageUniqueness)

  val directImageMembership = Theorem((functionFrom(f, X, Y), subset(A, X)) |- y ∈ directImage(f, X, Y, A) <=> (y ∈ Y /\ ∃(x, (app(f, x) === y) /\ x ∈ A))) {
    assume(functionFrom(f, X, Y) /\ subset(A, X))
    have(forall(z, z ∈ directImage(f, X, Y, A) <=> (z ∈ Y /\ ∃(x, (app(f, x) === z) /\ x ∈ A)))) by InstantiateForall(directImage(f, X, Y, A))(directImage.definition)
    thenHave(thesis) by InstantiateForall(y)
  }

  val directImageSetUnion = Theorem(
    functionFrom(f, X, Y) /\
      subset(A, X) /\
      subset(B, X)
      |- setUnion(directImage(f, X, Y, A), directImage(f, X, Y, B)) === directImage(f, X, Y, setUnion(A, B))
  ) {
    assume(
      functionFrom(f, X, Y) /\
        subset(A, X) /\
        subset(B, X)
    )

    val subsetAorB = have(subset(setUnion(A, B), X)) by Tautology.from(unionOfTwoSubsets of (a := A, b := B, c := X))

    have(forall(z, z ∈ directImage(f, X, Y, A) <=> (z ∈ Y /\ ∃(x, (app(f, x) === z) /\ x ∈ A)))) by InstantiateForall(directImage(f, X, Y, A))(directImage.definition)
    val defA = thenHave(z ∈ directImage(f, X, Y, A) <=> (z ∈ Y /\ ∃(x, (app(f, x) === z) /\ x ∈ A))) by InstantiateForall(z)
    have(forall(z, z ∈ directImage(f, X, Y, B) <=> (z ∈ Y /\ ∃(x, (app(f, x) === z) /\ x ∈ B)))) by InstantiateForall(directImage(f, X, Y, B))(directImage.definition of (A := B))
    val defB = thenHave(z ∈ directImage(f, X, Y, B) <=> (z ∈ Y /\ ∃(x, (app(f, x) === z) /\ x ∈ B))) by InstantiateForall(z)
    have(
      subset(setUnion(A, B), X) |-
        forall(
          z,
          z ∈ directImage(f, X, Y, setUnion(A, B)) <=>
            (z ∈ Y /\ ∃(x, (app(f, x) === z) /\ x ∈ setUnion(A, B)))
        )
    ) by InstantiateForall(directImage(f, X, Y, setUnion(A, B)))(directImage.definition of (A := setUnion(A, B)))
    thenHave(
      subset(setUnion(A, B), X) |-
        z ∈ directImage(f, X, Y, setUnion(A, B)) <=>
        (z ∈ Y /\ ∃(x, (app(f, x) === z) /\ x ∈ setUnion(A, B)))
    ) by InstantiateForall(z)
    val defAorB = have(
      z ∈ directImage(f, X, Y, setUnion(A, B)) <=>
        (z ∈ Y /\ ∃(x, (app(f, x) === z) /\ x ∈ setUnion(A, B)))
    ) by Tautology.from(lastStep, subsetAorB)

    val forward = have(z ∈ setUnion(directImage(f, X, Y, A), directImage(f, X, Y, B)) ==> z ∈ directImage(f, X, Y, setUnion(A, B))) subproof {
      val firstPart = have(z ∈ setUnion(directImage(f, X, Y, A), directImage(f, X, Y, B)) |- (z ∈ directImage(f, X, Y, A)) \/ (z ∈ directImage(f, X, Y, B))) by Tautology.from(
        setUnionMembership of (x := directImage(f, X, Y, A), y := directImage(f, X, Y, B))
      )
      assume(z ∈ setUnion(directImage(f, X, Y, A), directImage(f, X, Y, B)))
      have(z ∈ Y /\ ((∃(x, (app(f, x) === z) /\ x ∈ A)) \/ ∃(x, (app(f, x) === z) /\ x ∈ B))) by Tautology.from(
        defA,
        defB,
        firstPart
      )
      val partialResult = thenHave(z ∈ Y /\ (∃(x, (app(f, x) === z) /\ ((x ∈ A) \/ (x ∈ B))))) by Tautology
      have(
        (z ∈ Y, (app(f, x) === z) /\ ((x ∈ A) \/ (x ∈ B)))
          |-
            (app(f, x) === z) /\ x ∈ setUnion(A, B)
      ) by Tautology.from(setUnionMembership of (x := A, y := B, z := x), defAorB)
      thenHave((z ∈ Y, (app(f, x) === z) /\ ((x ∈ A) \/ (x ∈ B))) |- ∃(x, (app(f, x) === z) /\ x ∈ setUnion(A, B))) by RightExists
      have((z ∈ Y, (app(f, x) === z) /\ ((x ∈ A) \/ (x ∈ B))) |- z ∈ directImage(f, X, Y, setUnion(A, B))) by Tautology.from(lastStep, defAorB)
      thenHave((z ∈ Y, ∃(x, (app(f, x) === z) /\ ((x ∈ A) \/ (x ∈ B)))) |- z ∈ directImage(f, X, Y, setUnion(A, B))) by LeftExists
      have(z ∈ directImage(f, X, Y, setUnion(A, B))) by Tautology.from(lastStep, partialResult)
    }
    val backward = have(z ∈ directImage(f, X, Y, setUnion(A, B)) ==> z ∈ setUnion(directImage(f, X, Y, A), directImage(f, X, Y, B))) subproof {
      val intermediate = have(
        z ∈ Y /\ (app(f, x) === z) /\ x ∈ setUnion(A, B) |-
          (z ∈ Y /\ (app(f, x) === z) /\ x ∈ A)
          \/ (z ∈ Y /\ (app(f, x) === z) /\ x ∈ B)
      ) by Tautology.from(setUnionMembership of (x := A, y := B, z := x))

      assume(z ∈ directImage(f, X, Y, setUnion(A, B)))
      have(z ∈ Y /\ ∃(x, (app(f, x) === z) /\ x ∈ setUnion(A, B))) by Tautology.from(defAorB)
      have((app(f, x) === z) /\ x ∈ A |- (app(f, x) === z) /\ x ∈ A) by Tautology
      val existsA = thenHave(
        (app(f, x) === z) /\ x ∈ A |-
          ∃(x, (app(f, x) === z) /\ x ∈ A)
      ) by RightExists
      have((app(f, x) === z) /\ x ∈ B |- (app(f, x) === z) /\ x ∈ B) by Tautology
      val existsB = thenHave(
        (app(f, x) === z) /\ x ∈ B |-
          ∃(x, (app(f, x) === z) /\ x ∈ B)
      ) by RightExists
      have(
        z ∈ Y /\ (app(f, x) === z) /\ x ∈ setUnion(A, B) |-
          (z ∈ directImage(f, X, Y, A)) \/ (z ∈ directImage(f, X, Y, B))
      ) by Tautology.from(intermediate, existsA, existsB, defA, defB)
      have(
        (z ∈ Y, (app(f, x) === z) /\ x ∈ setUnion(A, B)) |-
          z ∈ setUnion(directImage(f, X, Y, A), directImage(f, X, Y, B))
      ) by Tautology.from(lastStep, setUnionMembership of (x := directImage(f, X, Y, A), y := directImage(f, X, Y, B), z := z))
      thenHave(
        (z ∈ Y, ∃(x, (app(f, x) === z) /\ x ∈ setUnion(A, B))) |-
          z ∈ setUnion(directImage(f, X, Y, A), directImage(f, X, Y, B))
      ) by LeftExists
      have(z ∈ setUnion(directImage(f, X, Y, A), directImage(f, X, Y, B))) by Tautology.from(lastStep, defAorB)
    }
    have(z ∈ directImage(f, X, Y, setUnion(A, B)) <=> z ∈ setUnion(directImage(f, X, Y, A), directImage(f, X, Y, B))) by RightIff(forward, backward)
    thenHave(∀(z, z ∈ directImage(f, X, Y, setUnion(A, B)) <=> z ∈ setUnion(directImage(f, X, Y, A), directImage(f, X, Y, B)))) by RightForall
    andThen(Substitution.applySubst(extensionalityAxiom of (x := directImage(f, X, Y, setUnion(A, B)), y := setUnion(directImage(f, X, Y, A), directImage(f, X, Y, B)))))
  }

  /*inline def directImageUnionFormula = y ∈ s <=> y ∈ Y /\ ∃(A, y ∈ directImage(f, A))
  val directImageUnionUniqueness = Theorem(
    functional(f) |- ∃!(s, ∀(y, directImageUnionFormula))
  ) {
    have(∃!(s, ∀(y, directImageUnionFormula))) by UniqueComprehension(Y, lambda(y, ∃(A, y ∈ directImage(f, A))))
    thenHave(thesis) by Weakening
  }

  val directImageUnion = DEF(f, A) --> TheConditional(s, forall(z, z ∈ s <=> ∃(A, z ∈ directImage(f, A))))(directImageUnionUniqueness)

  val directImageUnionThm = Theorem(
    functional(f) /\ forall(A, A ∈ T ==> subset(A, X)) |-
      union(directImage(f, T)) === directImage(f, union(A))
  ) {
    sorry
  }*/

  inline def preimageFormula = x ∈ s <=> (x ∈ X /\ app(f, x) ∈ B)

  val preimageUniqueness = Theorem(
    (functionFrom(f, X, Y), subset(B, Y)) |- ∃!(s, forall(x, preimageFormula))
  ) {
    have(∃!(s, forall(x, preimageFormula))) by UniqueComprehension(X, lambda(x, app(f, x) ∈ B))
    thenHave(thesis) by Weakening
  }

  val preimage = DEF(f, X, Y, B) --> TheConditional(s, forall(x, preimageFormula))(preimageUniqueness)

  val preimageMembership = Theorem((functionFrom(f, X, Y), subset(B, Y)) |- x ∈ preimage(f, X, Y, B) <=> (x ∈ X /\ app(f, x) ∈ B)) {
    assume(functionFrom(f, X, Y) /\ subset(B, Y))
    have(forall(x, x ∈ preimage(f, X, Y, B) <=> (x ∈ X /\ app(f, x) ∈ B))) by InstantiateForall(preimage(f, X, Y, B))(preimage.definition)
    thenHave(thesis) by InstantiateForall(x)
  }

  val preimageSubset = Theorem(
    (functionFrom(f, X, Y), subset(A, Y)) |- preimage(f, X, Y, A) ⊆ X
  ) {
    assume(functionFrom(f, X, Y) /\ subset(A, Y))
    have(in(z, preimage(f, X, Y, A)) ==> in(z, X)) by Tautology.from(preimageMembership of (B := A, x := z))
    thenHave(forall(z, in(z, preimage(f, X, Y, A)) ==> in(z, X))) by RightForall
    have(thesis) by Tautology.from(lastStep, subsetAxiom of (x := preimage(f, X, Y, A), y := X))
  }

  val preimageY = Theorem(
    functionFrom(f, X, Y) |- preimage(f, X, Y, Y) === X
  ) {
    assume(functionFrom(f, X, Y))
    val first = have(preimage(f, X, Y, Y) ⊆ X) by Tautology.from(subsetReflexivity of (x := Y), preimageSubset of (A := Y))

    have(in(z, X) ==> in(z, preimage(f, X, Y, Y))) by Tautology.from(
      functionFromApplication of (x := X, y := Y, a := z),
      functionFrom.definition of (x := X, y := Y),
      preimageMembership of (x := z, B := Y),
      subsetReflexivity of (x := Y)
    )
    thenHave(forall(z, in(z, X) ==> in(z, preimage(f, X, Y, Y)))) by RightForall
    val second = have(X ⊆ preimage(f, X, Y, Y)) by Tautology.from(lastStep, subsetAxiom of (x := X, y := preimage(f, X, Y, Y)))
    have(thesis) by Tautology.from(first, second, equalityBySubset of (x := X, y := preimage(f, X, Y, Y)))
  }

  inline def preimagesFormula = x ∈ s <=> (x ∈ powerSet(X) /\ ∃(a, a ∈ A /\ (x === preimage(f, X, Y, a))))

  val preimagesUniqueness = Theorem(
    (functionFrom(f, X, Y), A ⊆ powerSet(Y)) |- ∃!(s, forall(x, preimagesFormula))
  ) {
    have(∃!(s, forall(x, preimagesFormula))) by UniqueComprehension(powerSet(X), lambda(x, ∃(a, a ∈ A /\ (x === preimage(f, X, Y, a)))))
    thenHave(thesis) by Weakening
  }

  val preimages = DEF(f, X, Y, A) --> TheConditional(s, forall(x, preimagesFormula))(preimagesUniqueness)

  val preimagesMembership = Theorem((functionFrom(f, X, Y), A ⊆ powerSet(Y)) |- x ∈ preimages(f, X, Y, A) <=> (x ∈ powerSet(X) /\ ∃(a, a ∈ A /\ (x === preimage(f, X, Y, a))))) {
    assume(functionFrom(f, X, Y) /\ A ⊆ powerSet(Y))
    have(forall(x, x ∈ preimages(f, X, Y, A) <=> (x ∈ powerSet(X) /\ ∃(a, a ∈ A /\ (x === preimage(f, X, Y, a)))))) by InstantiateForall(preimages(f, X, Y, A))(preimages.definition)
    thenHave(thesis) by InstantiateForall(x)
  }

  inline def directImagesFormula = y ∈ s <=> (y ∈ powerSet(Y) /\ ∃(a, a ∈ A /\ (y === directImage(f, X, Y, a))))

  val directImagesUniqueness = Theorem(
    (functionFrom(f, X, Y), A ⊆ powerSet(X)) |- ∃!(s, forall(y, directImagesFormula))
  ) {
    have(∃!(s, forall(y, directImagesFormula))) by UniqueComprehension(powerSet(Y), lambda(y, ∃(a, a ∈ A /\ (y === directImage(f, X, Y, a)))))
    thenHave(thesis) by Weakening
  }

  val directImages = DEF(f, X, Y, A) --> TheConditional(s, forall(y, directImagesFormula))(directImagesUniqueness)

  val directImagesMembership = Theorem((functionFrom(f, X, Y), A ⊆ powerSet(X)) |- y ∈ directImages(f, X, Y, A) <=> (y ∈ powerSet(Y) /\ ∃(a, a ∈ A /\ (y === directImage(f, X, Y, a))))) {
    assume(functionFrom(f, X, Y) /\ A ⊆ powerSet(X))
    have(forall(y, y ∈ directImages(f, X, Y, A) <=> (y ∈ powerSet(Y) /\ ∃(a, a ∈ A /\ (y === directImage(f, X, Y, a)))))) by InstantiateForall(directImages(f, X, Y, A))(directImages.definition)
    thenHave(thesis) by InstantiateForall(y)
  }

  val preimageSetUnion = Theorem(
    functionFrom(f, X, Y) /\
      subset(A, Y) /\
      subset(B, Y)
      |- setUnion(preimage(f, X, Y, A), preimage(f, X, Y, B)) === preimage(f, X, Y, setUnion(A, B))
  ) {
    assume(
      functionFrom(f, X, Y) /\
        subset(A, Y) /\
        subset(B, Y)
    )

    val subsetAorB = have(subset(setUnion(A, B), Y)) by Tautology.from(unionOfTwoSubsets of (a := A, b := B, c := Y))

    have(forall(z, z ∈ preimage(f, X, Y, A) <=> (z ∈ X /\ app(f, z) ∈ A))) by InstantiateForall(preimage(f, X, Y, A))(preimage.definition of (B := A))
    val defA = thenHave(z ∈ preimage(f, X, Y, A) <=> (z ∈ X /\ app(f, z) ∈ A)) by InstantiateForall(z)
    have(forall(z, z ∈ preimage(f, X, Y, B) <=> (z ∈ X /\ app(f, z) ∈ B))) by InstantiateForall(preimage(f, X, Y, B))(preimage.definition)
    val defB = thenHave(z ∈ preimage(f, X, Y, B) <=> (z ∈ X /\ app(f, z) ∈ B)) by InstantiateForall(z)
    have(
      subset(setUnion(A, B), Y) |-
        forall(
          z,
          z ∈ preimage(f, X, Y, setUnion(A, B)) <=>
            (z ∈ X /\ app(f, z) ∈ setUnion(A, B))
        )
    ) by InstantiateForall(preimage(f, X, Y, setUnion(A, B)))(preimage.definition of (B := setUnion(A, B)))
    thenHave(
      subset(setUnion(A, B), Y) |-
        z ∈ preimage(f, X, Y, setUnion(A, B)) <=> (z ∈ X /\ app(f, z) ∈ setUnion(A, B))
    ) by InstantiateForall(z)
    val defAorB = have(
      z ∈ preimage(f, X, Y, setUnion(A, B)) <=> (z ∈ X /\ app(f, z) ∈ setUnion(A, B))
    ) by Tautology.from(lastStep, subsetAorB)

    val forward = have(z ∈ setUnion(preimage(f, X, Y, A), preimage(f, X, Y, B)) ==> z ∈ preimage(f, X, Y, setUnion(A, B))) subproof {
      val firstPart = have(z ∈ setUnion(preimage(f, X, Y, A), preimage(f, X, Y, B)) |- (z ∈ preimage(f, X, Y, A)) \/ (z ∈ preimage(f, X, Y, B))) by Tautology.from(
        setUnionMembership of (x := preimage(f, X, Y, A), y := preimage(f, X, Y, B))
      )
      assume(z ∈ setUnion(preimage(f, X, Y, A), preimage(f, X, Y, B)))
      have(z ∈ X /\ ((app(f, z) ∈ A) \/ (app(f, z) ∈ B))) by Tautology.from(
        defA,
        defB,
        firstPart
      )
      val partialResult = have(z ∈ X /\ (app(f, z) ∈ setUnion(A, B))) by Tautology.from(
        lastStep,
        setUnionMembership of (x := A, y := B, z := app(f, z))
      )
      have(thesis) by Tautology.from(defAorB, lastStep)
    }
    val backward = have(z ∈ preimage(f, X, Y, setUnion(A, B)) ==> z ∈ setUnion(preimage(f, X, Y, A), preimage(f, X, Y, B))) subproof {
      assume(z ∈ preimage(f, X, Y, setUnion(A, B)))
      have((z ∈ preimage(f, X, Y, A)) \/ (z ∈ preimage(f, X, Y, B))) by Tautology.from(
        defAorB,
        setUnionMembership of (x := A, y := B, z := app(f, z)),
        defA,
        defB
      )
      have(thesis) by Tautology.from(
        lastStep,
        setUnionMembership of (x := preimage(f, X, Y, A), y := preimage(f, X, Y, B), z := z)
      )
    }
    have(z ∈ preimage(f, X, Y, setUnion(A, B)) <=> z ∈ setUnion(preimage(f, X, Y, A), preimage(f, X, Y, B))) by RightIff(forward, backward)
    thenHave(∀(z, z ∈ preimage(f, X, Y, setUnion(A, B)) <=> z ∈ setUnion(preimage(f, X, Y, A), preimage(f, X, Y, B)))) by RightForall
    andThen(Substitution.applySubst(extensionalityAxiom of (x := preimage(f, X, Y, setUnion(A, B)), y := setUnion(preimage(f, X, Y, A), preimage(f, X, Y, B)))))
  }

  val preimageDifference = Theorem(
    (functionFrom(f, X, Y), subset(A, Y))
      |- setDifference(X, preimage(f, X, Y, A)) === preimage(f, X, Y, setDifference(Y, A))
  ) {
    assume(functionFrom(f, X, Y), subset(A, Y))

    have(forall(t, t ∈ setDifference(Y, A) <=> (in(t, Y) /\ !in(t, A)))) by InstantiateForall(setDifference(Y, A))(setDifference.definition of (x := Y, y := A))
    val defDiffY = thenHave(z ∈ setDifference(Y, A) <=> (in(z, Y) /\ !in(z, A))) by InstantiateForall(z)

    val forward = have(x ∈ setDifference(X, preimage(f, X, Y, A)) ==> x ∈ preimage(f, X, Y, setDifference(Y, A))) subproof {
      assume(x ∈ setDifference(X, preimage(f, X, Y, A)))

      have(in(x, X) /\ !in(x, preimage(f, X, Y, A))) by Tautology.from(setDifferenceMembership of (t := x, x := X, y := preimage(f, X, Y, A)))
      have(in(x, X) /\ !in(app(f, x), A)) by Tautology.from(lastStep, preimageMembership of (B := A))
      // (x ∈ X /\ app(f, x) ∈ setDifference(Y, A))
      have(in(x, X) /\ in(app(f, x), setDifference(Y, A))) by Tautology.from(
        lastStep,
        functionFromApplication of (x := X, y := Y, a := x),
        functionFrom.definition of (x := X, y := Y),
        setDifferenceMembership of (t := app(f, x), x := Y, y := A)
      )
      have(thesis) by Tautology.from(lastStep, differenceShrinks of (x := Y, y := A), preimageMembership of (B := setDifference(Y, A)))
    }

    val backward = have(x ∈ preimage(f, X, Y, setDifference(Y, A)) ==> x ∈ setDifference(X, preimage(f, X, Y, A))) subproof {
      assume(x ∈ preimage(f, X, Y, setDifference(Y, A)))
      have(x ∈ X /\ app(f, x) ∈ Y /\ !(app(f, x) ∈ A)) by Tautology.from(
        preimageMembership of (B := setDifference(Y, A)),
        setDifferenceMembership of (t := app(f, x), x := Y, y := A),
        differenceShrinks of (x := Y, y := A)
      )
      have(thesis) by Tautology.from(lastStep, preimageMembership of (B := A, t := x), setDifferenceMembership of (t := x, x := X, y := preimage(f, X, Y, A)))
    }

    have(x ∈ setDifference(X, preimage(f, X, Y, A)) <=> x ∈ preimage(f, X, Y, setDifference(Y, A))) by RightIff(forward, backward)
    thenHave(∀(x, x ∈ setDifference(X, preimage(f, X, Y, A)) <=> x ∈ preimage(f, X, Y, setDifference(Y, A)))) by RightForall
    andThen(Substitution.applySubst(extensionalityAxiom of (x := setDifference(X, preimage(f, X, Y, A)), y := preimage(f, X, Y, setDifference(Y, A)))))
  }

  val preimageUnionThm = Theorem(
    (functionFrom(f, X, Y), B ⊆ powerSet(Y)) |-
      preimage(f, X, Y, union(B)) === union(preimages(f, X, Y, B))
  ) {
    sorry
  }

  // Couldn't import surjectivity from FunctionProperties without an error, so here it is
  val surjective = DEF(f, x, y) --> functionFrom(f, x, y) /\ ∀(b, in(b, y) ==> ∃(a, in(pair(a, b), f)))

  /**
   * Theorem --- if a function is [[surjective]], its range is equal to its codomain.
   */
  val surjectiveImpliesRangeIsCodomain = Theorem(
    surjective(f, x, y) |- (y === functionRange(f))
  ) {
    have(surjective(f, x, y) |- ∀(b, in(b, y) ==> ∃(a, in(pair(a, b), f)))) by Tautology.from(surjective.definition)
    val surjDef = thenHave(surjective(f, x, y) |- in(b, y) ==> ∃(a, in(pair(a, b), f))) by InstantiateForall(b)
    have(∀(t, in(t, functionRange(f)) <=> (∃(a, in(pair(a, t), f))))) by InstantiateForall(functionRange(f))(functionRange.definition of (r -> f))
    val rangeDef = thenHave(in(b, functionRange(f)) <=> (∃(a, in(pair(a, b), f)))) by InstantiateForall(b)

    have(surjective(f, x, y) |- in(b, y) ==> in(b, functionRange(f))) by Tautology.from(surjDef, rangeDef)
    thenHave(surjective(f, x, y) |- ∀(b, in(b, y) ==> in(b, functionRange(f)))) by RightForall
    val surjsub = andThen(Substitution.applySubst(subsetAxiom of (x -> y, y -> functionRange(f))))

    have((surjective(f, x, y), functionFrom(f, x, y)) |- subset(y, functionRange(f)) /\ subset(functionRange(f), y)) by RightAnd(surjsub, functionImpliesRangeSubsetOfCodomain)
    val funceq = andThen(Substitution.applySubst(subsetEqualitySymmetry of (x -> y, y -> functionRange(f))))

    val surjfunc = have(surjective(f, x, y) |- functionFrom(f, x, y)) by Tautology.from(surjective.definition)

    have(thesis) by Cut(surjfunc, funceq)
  }

  val directImageEmptySet = Theorem(
    (functionFrom(f, X, Y))
      |- directImage(f, X, Y, emptySet) === emptySet
  ) {
    assume(functionFrom(f, X, Y))

    have(subset(emptySet, X) |- forall(z, z ∈ directImage(f, X, Y, emptySet) <=> (z ∈ Y /\ ∃(x, (app(f, x) === z) /\ x ∈ emptySet)))) by InstantiateForall(directImage(f, X, Y, emptySet))(
      directImage.definition of (A := emptySet)
    )
    thenHave(subset(emptySet, X) |- y ∈ directImage(f, X, Y, emptySet) <=> (y ∈ Y /\ ∃(x, (app(f, x) === y) /\ x ∈ emptySet))) by InstantiateForall(y)
    val defA = have(y ∈ directImage(f, X, Y, emptySet) <=> (y ∈ Y /\ ∃(x, (app(f, x) === y) /\ x ∈ emptySet))) by Tautology.from(lastStep, emptySetIsASubset of (x := X))

    val noElements = have(!in(y, directImage(f, X, Y, emptySet))) subproof {
      assume(in(y, directImage(f, X, Y, emptySet)))
      have((app(f, x) === y) /\ x ∈ emptySet |- x ∈ emptySet) by Tautology
      have((app(f, x) === y) /\ x ∈ emptySet |- False) by Tautology.from(lastStep, emptySetAxiom)
      thenHave(∃(x, (app(f, x) === y) /\ x ∈ emptySet) |- False) by LeftExists
      have(False) by Tautology.from(lastStep, defA)
    }
    thenHave(∀(y, !in(y, directImage(f, X, Y, emptySet)))) by RightForall

    have(thesis) by Tautology.from(lastStep, setWithNoElementsIsEmpty of (x := directImage(f, X, Y, emptySet)))
  }

  val directImageSubset = Theorem(
    (functionFrom(f, X, Y), subset(A, X))
      |- directImage(f, X, Y, A) ⊆ functionRange(f)
  ) {
    assume(functionFrom(f, X, Y), subset(A, X))

    have(forall(y, y ∈ relationRange(f) <=> ∃(x, in(pair(x, y), f)))) by InstantiateForall(relationRange(f))(relationRange.definition of (r := f))
    val defRange = thenHave(z ∈ relationRange(f) <=> ∃(x, in(pair(x, z), f))) by InstantiateForall(z)

    have(forall(z, z ∈ directImage(f, X, Y, A) <=> (z ∈ Y /\ ∃(x, (app(f, x) === z) /\ x ∈ A)))) by InstantiateForall(directImage(f, X, Y, A))(directImage.definition)
    val defA = thenHave(z ∈ directImage(f, X, Y, A) <=> (z ∈ Y /\ ∃(x, (app(f, x) === z) /\ x ∈ A))) by InstantiateForall(z)

    have(z ∈ directImage(f, X, Y, A) ==> z ∈ functionRange(f)) subproof {
      assume(z ∈ directImage(f, X, Y, A))
      have(∃(x, (app(f, x) === z) /\ x ∈ A)) by Tautology.from(defA)
      have(x ∈ A /\ (app(f, x) === z) |- pair(x, z) ∈ f) by Tautology.from(
        pairInFunctionIsApp of (a := x, b := z),
        functionFromImpliesFunctional of (x := X, y := Y),
        subsetTactic of (x := A, y := X, z := x),
        functionFromImpliesDomainEq of (x := X, y := Y),
        replaceEqualityContainsRight of (x := functionDomain(f), y := X, z := x)
      )
      thenHave(x ∈ A /\ (app(f, x) === z) |- ∃(x, pair(x, z) ∈ f)) by RightExists
      have(x ∈ A /\ (app(f, x) === z) |- z ∈ relationRange(f)) by Tautology.from(lastStep, defRange)
      thenHave(∃(x, x ∈ A /\ (app(f, x) === z)) |- z ∈ relationRange(f)) by LeftExists
      have(∃(x, x ∈ A /\ (app(f, x) === z)) |- z ∈ relationRange(f) /\ z ∈ Y) by Tautology.from(
        lastStep,
        functionImpliesRangeSubsetOfCodomain of (x := X, y := Y),
        subsetTactic of (x := relationRange(f), y := Y)
      )
      have(thesis) by Tautology.from(lastStep, defA)
    }

    thenHave(forall(z, z ∈ directImage(f, X, Y, A) ==> z ∈ functionRange(f))) by RightForall
    have(thesis) by Tautology.from(subsetAxiom of (x := directImage(f, X, Y, A), y := functionRange(f)), lastStep)
  }

  val applyDirectImage = Theorem(
    A === B |- directImage(f, X, Y, A) === directImage(f, X, Y, B)
  ) {
    have(((A === B), in(z, directImage(f, X, Y, A))) |- in(z, directImage(f, X, Y, B))) subproof {
      have(((A === B), in(z, directImage(f, X, Y, A))) |- in(z, directImage(f, X, Y, A))) by Tautology
      thenHave(thesis) by RightSubstEq.withParametersSimple(List((A, B)), lambda(x, in(z, directImage(f, X, Y, x))))
    }
    have(A === B |- in(z, directImage(f, X, Y, A)) <=> in(z, directImage(f, X, Y, B))) by Tautology.from(lastStep, lastStep of (A := B, B := A))
    thenHave(A === B |- forall(z, in(z, directImage(f, X, Y, A)) <=> in(z, directImage(f, X, Y, B)))) by RightForall
    have(thesis) by Tautology.from(lastStep, extensionalityAxiom of (x := directImage(f, X, Y, A), y := directImage(f, X, Y, B)))
  }

  val directImagePreimage = Theorem(
    (functionFrom(f, X, Y), subset(A, Y))
      |- directImage(f, X, Y, preimage(f, X, Y, A)) ⊆ A
  ) {
    assume(functionFrom(f, X, Y), subset(A, Y))
    have(subset(preimage(f, X, Y, A), X) |- forall(z, z ∈ directImage(f, X, Y, preimage(f, X, Y, A)) <=> (z ∈ Y /\ ∃(x, (app(f, x) === z) /\ x ∈ preimage(f, X, Y, A))))) by InstantiateForall(
      directImage(f, X, Y, preimage(f, X, Y, A))
    )(directImage.definition of (A := preimage(f, X, Y, A)))
    thenHave(subset(preimage(f, X, Y, A), X) |- z ∈ directImage(f, X, Y, preimage(f, X, Y, A)) <=> (z ∈ Y /\ ∃(x, (app(f, x) === z) /\ x ∈ preimage(f, X, Y, A)))) by InstantiateForall(z)
    val imageMember = have(z ∈ directImage(f, X, Y, preimage(f, X, Y, A)) <=> (z ∈ Y /\ ∃(x, (app(f, x) === z) /\ x ∈ preimage(f, X, Y, A)))) by Tautology.from(lastStep, preimageSubset)

    have(in(z, directImage(f, X, Y, preimage(f, X, Y, A))) ==> in(z, A)) subproof {
      assume(in(z, directImage(f, X, Y, preimage(f, X, Y, A))))
      have(((app(f, x) === z), x ∈ preimage(f, X, Y, A)) |- (app(f, x) === z) /\ (x ∈ X /\ app(f, x) ∈ A)) by Tautology.from(preimageMembership of (B := A))
      have(((app(f, x) === z) /\ x ∈ preimage(f, X, Y, A)) |- in(z, A)) by Tautology.from(lastStep, replaceEqualityContainsLeft of (x := app(f, x), y := z, z := A))
      thenHave(exists(x, (app(f, x) === z) /\ x ∈ preimage(f, X, Y, A)) |- in(z, A)) by LeftExists
      have(thesis) by Tautology.from(lastStep, imageMember)
    }
    thenHave(forall(z, in(z, directImage(f, X, Y, preimage(f, X, Y, A))) ==> in(z, A))) by RightForall
    have(thesis) by Tautology.from(lastStep, subsetAxiom of (x := directImage(f, X, Y, preimage(f, X, Y, A)), y := A))
  }

  val directImagePreimageSurjective = Theorem(
    (functionFrom(f, X, Y), surjective(f, X, Y), subset(A, Y))
      |- directImage(f, X, Y, preimage(f, X, Y, A)) === A
  ) {
    assume(functionFrom(f, X, Y), surjective(f, X, Y), subset(A, Y))

    val forward = have(x ∈ directImage(f, X, Y, preimage(f, X, Y, A)) ==> x ∈ A) by Tautology.from(
      subsetTactic of (x := directImage(f, X, Y, preimage(f, X, Y, A)), y := A, z := x),
      directImagePreimage
    )

    val backward = have(y ∈ A ==> y ∈ directImage(f, X, Y, preimage(f, X, Y, A))) subproof {
      assume(y ∈ A)
      have(x ∈ functionDomain(f) /\ (app(f, x) === y) |- (app(f, x) === y) /\ x ∈ preimage(f, X, Y, A)) by Tautology.from(
        functionFromImpliesDomainEq of (x := X, y := Y),
        replaceEqualityContainsRight of (x := functionDomain(f), y := X, z := x),
        replaceEqualityContainsLeft of (x := app(f, x), z := A),
        preimageMembership of (B := A)
      )
      thenHave(x ∈ functionDomain(f) /\ (app(f, x) === y) |- ∃(x, (app(f, x) === y) /\ x ∈ preimage(f, X, Y, A))) by RightExists
      have(x ∈ functionDomain(f) /\ (app(f, x) === y) |- y ∈ directImage(f, X, Y, preimage(f, X, Y, A))) by Tautology.from(
        lastStep,
        subsetTactic of (x := A, y := Y, z := y),
        directImageMembership of (A := preimage(f, X, Y, A)),
        preimageSubset
      )
      thenHave(∃(x, x ∈ functionDomain(f) /\ (app(f, x) === y)) |- y ∈ directImage(f, X, Y, preimage(f, X, Y, A))) by LeftExists
      have(thesis) by Tautology.from(
        lastStep,
        functionRangeMembership,
        subsetTactic of (x := A, y := Y, z := y),
        surjectiveImpliesRangeIsCodomain of (x := X, y := Y),
        replaceEqualityContainsRight of (x := Y, y := functionRange(f), z := y),
        functionFromImpliesFunctional of (x := X, y := Y)
      )
    }

    have(x ∈ directImage(f, X, Y, preimage(f, X, Y, A)) <=> x ∈ A) by RightIff(forward, backward of (y := x))
    thenHave(∀(x, x ∈ directImage(f, X, Y, preimage(f, X, Y, A)) <=> x ∈ A)) by RightForall
    andThen(Substitution.applySubst(extensionalityAxiom of (x := directImage(f, X, Y, preimage(f, X, Y, A)), y := A)))
  }

  val directImageX = Theorem(
    functionFrom(f, X, Y)
      |- directImage(f, X, Y, X) === functionRange(f)
  ) {
    assume(functionFrom(f, X, Y))

    have(subset(X, X) |- forall(z, z ∈ directImage(f, X, Y, X) <=> (z ∈ Y /\ ∃(x, (app(f, x) === z) /\ x ∈ X)))) by InstantiateForall(directImage(f, X, Y, X))(directImage.definition of (A := X))
    thenHave(subset(X, X) |- z ∈ directImage(f, X, Y, X) <=> (z ∈ Y /\ ∃(x, (app(f, x) === z) /\ x ∈ X))) by InstantiateForall(z)
    val defIm = have(z ∈ directImage(f, X, Y, X) <=> (z ∈ Y /\ ∃(x, (app(f, x) === z) /\ x ∈ X))) by Tautology.from(
      lastStep,
      subsetReflexivity of (x := X)
    )

    val forward = have(z ∈ directImage(f, X, Y, X) ==> z ∈ functionRange(f)) by Tautology.from(
      directImageSubset of (A := X),
      subsetReflexivity of (x := X),
      subsetTactic of (x := directImage(f, X, Y, X), y := functionRange(f))
    )

    val backward = have(z ∈ functionRange(f) ==> z ∈ directImage(f, X, Y, X)) subproof {
      assume(z ∈ functionRange(f))

      have(subset(functionRange(f), Y)) by Tautology.from(functionImpliesRangeSubsetOfCodomain of (x := X, y := Y))
      val zInY = have(z ∈ Y) by Tautology.from(lastStep, subsetTactic of (x := functionRange(f), y := Y))

      have(x ∈ functionDomain(f) /\ (app(f, x) === z) |- x ∈ X /\ (app(f, x) === z)) by Tautology.from(
        functionFromImpliesDomainEq of (x := X, y := Y),
        replaceEqualityContainsRight of (x := functionDomain(f), y := X, z := x)
      )
      thenHave(x ∈ functionDomain(f) /\ (app(f, x) === z) |- ∃(x, (app(f, x) === z) /\ x ∈ X)) by RightExists
      have(x ∈ functionDomain(f) /\ (app(f, x) === z) |- z ∈ directImage(f, X, Y, X)) by Tautology.from(
        lastStep,
        defIm,
        zInY
      )
      thenHave(∃(x, x ∈ functionDomain(f) /\ (app(f, x) === z)) |- z ∈ directImage(f, X, Y, X)) by LeftExists

      have(thesis) by Tautology.from(
        lastStep,
        functionRangeMembership of (y := z),
        functionFromImpliesFunctional of (x := X, y := Y)
      )
    }

    have(z ∈ directImage(f, X, Y, X) <=> z ∈ functionRange(f)) by RightIff(forward, backward)
    thenHave(∀(z, z ∈ directImage(f, X, Y, X) <=> z ∈ functionRange(f))) by RightForall
    andThen(Substitution.applySubst(extensionalityAxiom of (x := directImage(f, X, Y, X), y := functionRange(f))))
  }

  val imageSurjective = Theorem(
    (functionFrom(f, X, Y), surjective(f, X, Y)) |- directImage(f, X, Y, X) === Y
  ) {
    have(thesis) by Tautology.from(
      surjectiveImpliesRangeIsCodomain of (x := X, y := Y),
      directImageX,
      equalityTransitivity of (x := Y, y := functionRange(f), z := directImage(f, X, Y, X))
    )
  }
<<<<<<< HEAD
=======

  val indiscreteIsTopology = Theorem(
    indiscreteTopology(X, T) ==> topology(X, T)
  ) {
    assume(indiscreteTopology(X, T))
    val indiscreteDef = have(nonEmpty(X) /\ (T === unorderedPair(∅, X))) by Tautology.from(indiscreteTopology.definition)
    val emptySubs = have(∅ ∈ powerSet(X)) by Tautology.from(emptySetIsASubset of (x := X), powerAxiom of (x := emptySet, y := X))
    val fullSubs = have(X ∈ powerSet(X)) by Tautology.from(elemInItsPowerSet of (x := X))

    val isSub = have(setOfSubsets(X, T)) subproof {
      have(in(unorderedPair(∅, X), powerSet(powerSet(X)))) by Tautology.from(emptySubs, fullSubs, unorderedPairInPowerSet of (x := powerSet(X), a := emptySet, b := X))
      have(unorderedPair(∅, X) ⊆ powerSet(X)) by Tautology.from(lastStep, powerAxiom of (x := unorderedPair(∅, X), y := powerSet(X)))
      have(thesis) by Tautology.from(lastStep, indiscreteDef, replaceEqualitySubsetLeft of (x := unorderedPair(∅, X), y := T, z := powerSet(X)), setOfSubsets.definition)
    }

    val contEx = have(containsExtremes(X, T)) subproof {
      val a = have(X ∈ T) by Tautology.from(pairAxiom of (x := emptySet, y := X, z := X), indiscreteDef, replaceEqualityContainsRight of (x := T, y := unorderedPair(∅, X), z := X))
      val b = have(∅ ∈ T) by Tautology.from(
        pairAxiom of (x := emptySet, y := X, z := emptySet),
        indiscreteDef,
        replaceEqualityContainsRight of (x := T, y := unorderedPair(∅, X), z := emptySet)
      )
      have(thesis) by Tautology.from(a, b, containsExtremes.definition)
    }

    val contUn = have(containsUnion(T)) subproof {
      have((Y ⊆ T) |- union(Y) ∈ T) subproof {
        assume(Y ⊆ T)
        have(Y ⊆ unorderedPair(∅, X)) by Tautology.from(indiscreteDef, replaceEqualitySubsetRight of (x := T, y := unorderedPair(∅, X), z := Y))
        have(forall(z, in(z, Y) ==> in(z, unorderedPair(∅, X)))) by Tautology.from(lastStep, subsetAxiom of (x := Y, y := unorderedPair(∅, X)))
        thenHave(in(z, Y) ==> in(z, unorderedPair(∅, X))) by InstantiateForall(z)
        have(in(z, Y) |- ((z === ∅) \/ (z === X))) by Tautology.from(lastStep, pairAxiom of (x := emptySet, y := X))
        thenHave((in(z, Y) /\ in(a, z)) |- (((z === ∅) \/ (z === X)) /\ in(a, z))) by Tautology
        thenHave((in(z, Y) /\ in(a, z)) |- ((((z === ∅) /\ in(a, z))) \/ ((z === X) /\ in(a, z)))) by Tautology
        have((in(z, Y) /\ in(a, z)) |- (in(a, ∅) \/ (in(a, X) /\ (z === X)))) by Tautology.from(
          lastStep,
          replaceEqualityContainsRight of (x := z, y := emptySet, z := a),
          replaceEqualityContainsRight of (x := z, y := X, z := a)
        )
        have((in(z, Y) /\ in(a, z)) |- (in(a, X) /\ (z === X) /\ in(z, Y))) by Tautology.from(lastStep, emptySetAxiom of (x := a))
        have((in(z, Y) /\ in(a, z)) |- (in(a, X) /\ in(X, Y))) by Tautology.from(lastStep, replaceEqualityContainsLeft of (x := z, y := X, z := Y))
        thenHave(∃(z, in(z, Y) /\ in(a, z)) |- (in(a, X) /\ in(X, Y))) by LeftExists
        val before = have(in(a, union(Y)) ==> (in(a, X) /\ in(X, Y))) by Tautology.from(lastStep, unionAxiom of (z := a, x := Y, y := z), emptySetAxiom of (x := a))
        thenHave(in(a, union(Y)) ==> in(a, X)) by Tautology
        val base = thenHave(forall(a, in(a, union(Y)) ==> in(a, X))) by RightForall
        val cond1 = have(forall(a, !in(a, union(Y))) |- union(Y) === ∅) by Tautology.from(setWithNoElementsIsEmpty of (y := a, x := union(Y)))
        val cond2 = have(∃(a, in(a, union(Y))) |- union(Y) === X) subproof {
          val unionGrow = have(in(a, union(Y)) |- (X ⊆ union(Y))) by Tautology.from(before, unionDoesntShrink of (x := X, y := Y))
          have(in(a, union(Y)) |- (union(Y) === X)) by Tautology.from(base, unionGrow, subsetAxiom of (x := union(Y), y := X, z := a), equalityBySubset of (x := union(Y), y := X))
          thenHave(thesis) by LeftExists
        }
        have((union(Y) === ∅) \/ (union(Y) === X)) by Tautology.from(base, cond1, cond2)
        have(union(Y) ∈ unorderedPair(∅, X)) by Tautology.from(lastStep, pairAxiom of (x := emptySet, y := X, z := union(Y)))
        have(thesis) by Tautology.from(lastStep, indiscreteDef, replaceEqualityContainsRight of (x := unorderedPair(∅, X), y := T, z := union(Y)))
      }
      thenHave((Y ⊆ T) ==> (union(Y) ∈ T)) by Tautology
      thenHave(forall(Y, (Y ⊆ T) ==> (union(Y) ∈ T))) by RightForall
      have(thesis) by Tautology.from(lastStep, containsUnion.definition)
    }

    val contInt = have(containsIntersection(T)) subproof {
      have((A ∈ T /\ B ∈ T) |- (A ∩ B ∈ T)) subproof {
        assume((A ∈ T /\ B ∈ T))
        have(A ∈ unorderedPair(∅, X) /\ B ∈ unorderedPair(∅, X)) by Tautology.from(
          indiscreteDef,
          replaceEqualityContainsRight of (x := T, y := unorderedPair(∅, X), z := A),
          replaceEqualityContainsRight of (x := T, y := unorderedPair(∅, X), z := B)
        )
        val allPossibilities =
          have(((A === ∅) \/ (A === X)) /\ ((B === ∅) \/ (B === X))) by Tautology.from(lastStep, pairAxiom of (x := emptySet, y := X, z := A), pairAxiom of (x := emptySet, y := X, z := B))
        val aEmpty = have((A === ∅) |- (A ∩ B) === ∅) subproof {
          assume(A === emptySet)
          have(in(t, setIntersection(A, B)) <=> (in(t, A) /\ in(t, B))) by Tautology.from(setIntersectionMembership of (x := A, y := B))
          have(!in(t, setIntersection(A, B))) by Tautology.from(lastStep, replaceEqualityContainsRight of (x := emptySet, y := A, z := t), emptySetAxiom of (x := t))
          thenHave(forall(t, !in(t, setIntersection(A, B)))) by RightForall
          have(thesis) by Tautology.from(lastStep, setWithNoElementsIsEmpty of (y := t, x := setIntersection(A, B)))
        }
        val oneEmpty = have(((A === ∅) \/ (B === ∅)) |- ((A ∩ B) === ∅)) by Tautology.from(
          aEmpty,
          aEmpty of (A := B, B := A),
          setIntersectionCommutativity of (x := A, y := B),
          equalityTransitivity of (x := setIntersection(A, B), y := setIntersection(B, A), z := emptySet)
        )
        val bothFull = have((A === X, B === X) |- A ∩ B === X) subproof {
          assume(((A === X) /\ (B === X)))
          have(in(t, setIntersection(A, B)) <=> (in(t, A) /\ in(t, B))) by Tautology.from(setIntersectionMembership of (x := A, y := B))
          have(in(t, setIntersection(A, B)) <=> in(t, X)) by Tautology.from(
            lastStep,
            replaceEqualityContainsRight of (x := X, y := A, z := t),
            replaceEqualityContainsRight of (x := X, y := B, z := t)
          )
          thenHave(forall(t, in(t, setIntersection(A, B)) <=> in(t, X))) by RightForall
          have(thesis) by Tautology.from(lastStep, extensionalityAxiom of (x := setIntersection(A, B), y := X, z := t))
        }
        have((A ∩ B === ∅) \/ (A ∩ B === X)) by Tautology.from(allPossibilities, oneEmpty, bothFull)
        have(in(A ∩ B, unorderedPair(∅, X))) by Tautology.from(lastStep, pairAxiom of (z := setIntersection(A, B), x := emptySet, y := X))
        have(thesis) by Tautology.from(lastStep, indiscreteDef, replaceEqualityContainsRight of (x := unorderedPair(∅, X), y := T, z := setIntersection(A, B)))
      }
      thenHave((A ∈ T /\ B ∈ T) ==> A ∩ B ∈ T) by Tautology
      thenHave(forall(B, (A ∈ T /\ B ∈ T) ==> A ∩ B ∈ T)) by RightForall
      thenHave(forall(A, forall(B, (A ∈ T /\ B ∈ T) ==> A ∩ B ∈ T))) by RightForall
      have(thesis) by Tautology.from(lastStep, containsIntersection.definition)
    }

    have(thesis) by Tautology.from(indiscreteDef, isSub, contEx, contUn, contInt, topology.definition)
  }

  val singletonSetsUniquenes = Theorem(
    ∃!(z, ∀(t, in(t, z) <=> ∃(x, in(x, S) /\ (t === singleton(x)))))
  ) {
    val implicationProof = have(∃(x, in(x, S) /\ (t === singleton(x))) ==> in(t, union(cartesianProduct(S, S)))) subproof { sorry }
    have(() |- existsOne(z, forall(t, in(t, z) <=> ∃(x, in(x, S) /\ (t === singleton(x)))))) by UniqueComprehension.fromOriginalSet(
      union(cartesianProduct(S, S)),
      lambda(t, ∃(x, in(x, S) /\ (t === singleton(x)))),
      implicationProof
    )
  }
  val singletonSets = DEF(S) --> The(z, ∀(t, in(t, z) <=> ∃(x, in(x, S) /\ (t === singleton(x)))))(singletonSetsUniquenes)

  val singletonSetsMembershipRaw = Theorem(
    in(t, singletonSets(S)) <=> ∃(x, ((t === singleton(x)) /\ in(x, S)))
  ) {
    have(∀(t, in(t, singletonSets(S)) <=> ∃(x, in(x, S) /\ (t === singleton(x))))) by InstantiateForall(singletonSets(S))(singletonSets.definition)
    thenHave(thesis) by InstantiateForall(t)
  }

  val singletonSetsMembership = Theorem(
    in(x, S) <=> in(singleton(x), singletonSets(S))
  ) {
    val memb = have(in(t, singletonSets(S)) <=> ∃(x, ((t === singleton(x)) /\ in(x, S)))) by Tautology.from(singletonSetsMembershipRaw)
    have(in(x, S) |- in(singleton(x), singletonSets(S))) subproof {
      assume(in(x, S))
      have(t === singleton(x) |- ((t === singleton(x)) /\ in(x, S))) by Tautology
      thenHave(t === singleton(x) |- ∃(x, ((t === singleton(x)) /\ in(x, S)))) by RightExists
      sorry
      /*have((t === singleton(x)) ==> in(t, singletonSets(S))) by Tautology.from(lastStep, memb)
      thenHave(forall(t, (t === singleton(x)) ==> in(t, singletonSets(S)))) by RightForall
      thenHave((singleton(x) === singleton(x)) ==> in(singleton(x), singletonSets(S))) by InstantiateForall(singleton(x))
      have(thesis) by Tautology.from(lastStep)*/
    }
    have(in(singleton(x), singletonSets(S)) |- in(x, S)) subproof {
      assume(in(singleton(x), singletonSets(S)))

      val removeExists = have((∃(y, in(y, S) /\ (t === singleton(y))), t === singleton(x)) |- in(x, S)) subproof {
        /*have((in(y, S), t === singleton(x), t === singleton(y)) |- (in(y, S), t === singleton(x), t === singleton(y)))
        thenHave((in(y, S) /\ (t === singleton(x)) /\ (t === singleton(y))) |- (in(x, S))) by Tautology.from(
          singletonExtensionality,
          equalityTransitivity of (x := singleton(x), y := t, z := singleton(y)),
          replaceEqualityContainsLeft of (z := S)
        )
        thenHave(∃(y, in(y, S) /\ (t === singleton(x)) /\ (t === singleton(y))) |- (in(x, S))) by LeftExists
        have(∃(y, in(y, S) /\ (t === singleton(y))) /\ (t === singleton(x)) |- (in(x, S))) by Tautology.from(
          lastStep,
          existentialConjunctionWithClosedFormula of (x := y, p := (t === singleton(x)))
        )
        thenHave(thesis) by Tautology*/
        sorry
      }
      have((t === singleton(x), in(t, singletonSets(S))) |- (t === singleton(x), ∃(x, ((t === singleton(x)) /\ in(x, S))))) by Tautology.from(singletonSetsMembershipRaw of (x := y))
      sorry
      /* have((t === singleton(x), in(t, singletonSets(S))) |- in(x, S)) by Tautology.from(lastStep, removeExists)
      have(in(singleton(x), singletonSets(S)) |- in(x, S)) by Tautology.from(lastStep, replaceEqualityContainsLeft of (x := t, y := singleton(x), z := singletonSets(S)))*/
    }
    sorry
  }

  val ifContainsSingletonIsDiscrete = Theorem(
    (topology(X, T), ∀(x, x ∈ X ==> singleton(x) ∈ T)) |- discreteTopology(X, T)
  ) {
    assume(∀(x, x ∈ X ==> singleton(x) ∈ T), topology(X, T))
    val topo = have(nonEmpty(X) /\ setOfSubsets(X, T) /\ containsExtremes(X, T) /\ containsUnion(T) /\ containsIntersection(T)) by Tautology.from(topology.definition)
    have(∀(x, x ∈ X ==> singleton(x) ∈ T)) by Tautology
    val singleDef = thenHave((x ∈ X) ==> (singleton(x) ∈ T)) by InstantiateForall(x)
    have(T === powerSet(X)) subproof {
      // show T subs powerSet(X) (by def of topology)
      val left = have(T ⊆ powerSet(X)) by Tautology.from(topo, setOfSubsets.definition)
      // show powerSet(X) subs T

      // For any S ⊆ X we have S = U{x} -> S ∈ T by unionDef
      have((S ⊆ X) |- S ∈ T) subproof {
        assume(S ⊆ X)
        // prove union(cartesianProduct(S, S)) ⊆ T
        // -> S = union(union(cartesianProduct(S, S))) in T
        have(forall(z, in(z, S) ==> in(z, X))) by Tautology.from(subsetAxiom of (x := S, y := X))
        thenHave(in(z, S) ==> in(z, X)) by InstantiateForall(z)
        have(in(z, S) ==> in(singleton(z), T)) by Tautology.from(lastStep, singleDef of (x := z))
        // have(in(z, S) /\ forall(a, in(z, S) <=> in(singleton(z), V)) |- in(singleton(z), V))
        // have(in(z, S) ==> in(singleton(z), T)) by Tautology.from(sorry)
        // have(in(singleton(z), singleton(S)) ==> in(singleton(z), T))
        // have(singleton(S) ⊆ T)
        // have(union(singleton(S)) ∈ T)
        // have(S ∈ T)
        sorry
      }
      have(in(S, powerSet(X)) ==> in(S, T)) by Tautology.from(lastStep, powerAxiom of (x := S, y := X))
      thenHave(forall(S, in(S, powerSet(X)) ==> in(S, T))) by RightForall
      val right = have(powerSet(X) ⊆ T) by Tautology.from(lastStep, subsetAxiom of (x := powerSet(X), y := T, z := S))

      have(thesis) by Tautology.from(left, right, equalityBySubset of (x := powerSet(X), y := T))
    }
    have(discreteTopology(X, T)) by Tautology.from(lastStep, topo, discreteTopology.definition)
  }

  // -------------------
  // Mappings
  // -------------------
  val mapping = DEF(f, X, T1, Y, T2) -->
    (functionFrom(f, X, Y) /\ topology(X, T1) /\ topology(Y, T2))

  // -------------------
  // Continuity
  // -------------------
  val continuous = DEF(f, X, T1, Y, T2) -->
    (mapping(f, X, T1, Y, T2) /\ forall(O, O ∈ T2 ==> preimage(f, X, Y, O) ∈ T1))

  // -------------------
  // Connectedness
  // -------------------
  val clopen = DEF(X, T, A) --> (
    topology(X, T) /\
      A ∈ T /\ setDifference(X, A) ∈ T
  )

  val connectedTop = DEF(X, T) --> (
    topology(X, T) /\
      forall(A, clopen(X, T, A) ==> ((A === emptySet) \/ (A === X)))
  )

  // -------------------
  // Intermediate value theorem
  // -------------------
  val intermediateValueThm = Theorem((connectedTop(X, T1), continuous(f, X, T1, Y, T2), surjective(f, X, Y)) |- connectedTop(Y, T2)) {
    assume(connectedTop(X, T1), continuous(f, X, T1, Y, T2), surjective(f, X, Y))
    val xIsTop = have(topology(X, T1)) by Tautology.from(continuous.definition, mapping.definition)
    val yIsTop = have(topology(Y, T2)) by Tautology.from(continuous.definition, mapping.definition)

    val xIsConnected = have(forall(A, clopen(X, T1, A) ==> ((A === emptySet) \/ (A === X)))) by Tautology.from(connectedTop.definition of (T := T1))
    val isContinuous = have(forall(O, O ∈ T2 ==> preimage(f, X, Y, O) ∈ T1)) by Tautology.from(continuous.definition)

    val fIsFunction = have(functionFrom(f, X, Y)) by Tautology.from(continuous.definition, mapping.definition)

    have(clopen(Y, T2, A) ==> ((A === emptySet) \/ (A === Y))) subproof {
      assume(clopen(Y, T2, A))

      val aIsSubset = have(A ⊆ Y) subproof {
        have(A ∈ T2) by Tautology.from(clopen.definition of (X := Y, T := T2))
        have(A ∈ powerSet(Y)) by Tautology.from(
          lastStep,
          yIsTop,
          topology.definition of (X := Y, T := T2),
          setOfSubsets.definition of (X := Y, T := T2),
          subsetTactic of (x := T2, y := powerSet(Y), z := A)
        )
        have(thesis) by Tautology.from(lastStep, powerAxiom of (x := A, y := Y))
      }

      val preimageA = have(A ∈ T2 ==> preimage(f, X, Y, A) ∈ T1) by InstantiateForall(A)(isContinuous)
      val yIsClopen = have(A ∈ T2 /\ setDifference(Y, A) ∈ T2) by Tautology.from(clopen.definition of (X := Y, T := T2))
      val part1 = have(preimage(f, X, Y, A) ∈ T1) by Tautology.from(yIsClopen, preimageA)
      val preimageYA = have(setDifference(Y, A) ∈ T2 ==> preimage(f, X, Y, setDifference(Y, A)) ∈ T1) by InstantiateForall(setDifference(Y, A))(isContinuous)
      have(preimage(f, X, Y, setDifference(Y, A)) ∈ T1) by Tautology.from(yIsClopen, preimageYA)
      val part2 = have(setDifference(X, preimage(f, X, Y, A)) ∈ T1) by Tautology.from(
        lastStep,
        aIsSubset,
        fIsFunction,
        preimageDifference,
        replaceEqualityContainsLeft of (x := setDifference(X, preimage(f, X, Y, A)), y := preimage(f, X, Y, setDifference(Y, A)), z := T1)
      )

      // So f^-1(A) is clopen
      val inverseIsClopen = have(clopen(X, T1, preimage(f, X, Y, A))) by Tautology.from(
        xIsTop,
        part1,
        part2,
        clopen.definition of (T := T1, A := preimage(f, X, Y, A))
      )

      // Hence (f^-1(A) === emptySet) \/ (preimage(f, X, Y, A) === X) by connectedness of X
      have(clopen(X, T1, preimage(f, X, Y, A)) ==> (preimage(f, X, Y, A) === emptySet) \/ (preimage(f, X, Y, A) === X)) by InstantiateForall(preimage(f, X, Y, A))(xIsConnected)
      val preImageIsConnected = have((preimage(f, X, Y, A) === emptySet) \/ (preimage(f, X, Y, A) === X)) by Tautology.from(
        lastStep,
        inverseIsClopen
      )

      // Use the fact that f(emptyset)=emptyset, f(f^-1(A)) = A (by surjectivity), f(X) = Y (by surjectivity) to conclude
      val firstCase = have(preimage(f, X, Y, A) === emptySet |- A === emptySet) subproof {
        assume(preimage(f, X, Y, A) === emptySet)
        have(thesis) by Tautology.from(
          lastStep,
          fIsFunction,
          aIsSubset,
          applyDirectImage of (A := preimage(f, X, Y, A), B := emptySet),
          directImagePreimageSurjective,
          directImageEmptySet,
          equalityTransitivity of (x := directImage(f, X, Y, preimage(f, X, Y, A)), y := directImage(f, X, Y, emptySet), z := emptySet),
          equalitySymmetry of (x := directImage(f, X, Y, preimage(f, X, Y, A)), y := A),
          equalityTransitivity of (x := A, y := directImage(f, X, Y, preimage(f, X, Y, A)), z := emptySet)
        )
      }

      val secondCase = have(preimage(f, X, Y, A) === X |- A === Y) subproof {
        assume(preimage(f, X, Y, A) === X)
        have(thesis) by Tautology.from(
          lastStep,
          fIsFunction,
          aIsSubset,
          applyDirectImage of (A := preimage(f, X, Y, A), B := X),
          directImagePreimageSurjective,
          directImageX,
          surjectiveImpliesRangeIsCodomain of (x := X, y := Y),
          equalitySymmetry of (x := Y, y := functionRange(f)),
          equalityTransitivity of (x := directImage(f, X, Y, X), y := functionRange(f), z := Y),
          equalityTransitivity of (x := directImage(f, X, Y, preimage(f, X, Y, A)), y := directImage(f, X, Y, X), z := Y),
          equalitySymmetry of (x := directImage(f, X, Y, preimage(f, X, Y, A)), y := A),
          equalityTransitivity of (x := A, y := directImage(f, X, Y, preimage(f, X, Y, A)), z := Y)
        )
      }

      have(thesis) by Tautology.from(preImageIsConnected, firstCase, secondCase)
    }

    val allClopen = thenHave(forall(A, clopen(Y, T2, A) ==> ((A === emptySet) \/ (A === Y)))) by RightForall
    have(connectedTop(Y, T2)) by Tautology.from(allClopen, yIsTop, connectedTop.definition of (X := Y, T := T2))
  }

  // -------------------
  // Compactness
  // -------------------

  val cover = DEF(X, O) -->
    forall(o, in(o, O) ==> subset(o, X)) /\
    subset(X, union(O))

  val openCover = DEF(X, T, O) -->
    cover(X, O) /\ subset(O, T)

  val finite = DEF(X) --> (X === emptySet) // TODO

  val compact = DEF(X, T) -->
    topology(X, T) /\
    forall(
      O,
      openCover(X, T, O) ==>
        ∃(
          O2, // Another subcovering
          subset(O2, O) /\ cover(X, O2) /\ finite(O2)
        )
    )

  val coverDirectImage = Theorem(
    (functionFrom(f, X, Y), A ⊆ powerSet(X), cover(X, A)) |- cover(directImage(f, X, Y, X), directImages(f, X, Y, A))
  ) {
    assume(functionFrom(f, X, Y), A ⊆ powerSet(X), cover(X, A))

    sorry
  }

  /* Any subset of an open cover is an open cover */
  val subsetOpenCover = Theorem(
    (openCover(X, T, O), subset(O2, O), cover(X, O2)) |- openCover(X, T, O2)
  ) {
    assume(openCover(X, T, O), O2 ⊆ O, cover(X, O2))

    have(thesis) by Tautology.from(
      openCover.definition of (O := O2),
      openCover.definition,
      subsetTransitivity of (a := O2, b := O, c := T)
    )
  }

  /* The preimages of some set in P(Y) are in P(X) */
  val preimagesInPowerSet = Theorem(
    (functionFrom(f, X, Y), A ⊆ powerSet(Y)) |- preimages(f, X, Y, A) ⊆ powerSet(X)
  ) {
    assume(functionFrom(f, X, Y), A ⊆ powerSet(Y))

    have(x ∈ preimages(f, X, Y, A) ==> x ∈ powerSet(X)) by Tautology.from(
      preimagesMembership of (A := A, x := x)
    )
    thenHave(forall(x, x ∈ preimages(f, X, Y, A) ==> x ∈ powerSet(X))) by RightForall
    have(thesis) by Tautology.from(lastStep, subsetAxiom of (x := preimages(f, X, Y, A), y := powerSet(X)))
  }

  /* The set of direct images is finite */
  val directImageFinite = Theorem(
    (functionFrom(f, X, Y), A ⊆ powerSet(X), finite(A)) |- finite(directImages(f, X, Y, A))
  ) {
    assume(functionFrom(f, X, Y), A ⊆ powerSet(X), finite(A))
    // TODO: Needs to have a notion of finiteness to complete the proof
    // Normally it should just be because there is a bijection between directImages(f, X, Y, A) and A, and A is finite
    sorry
  }

  val heineBorelThm = Theorem((compact(X, T1), continuous(f, X, T1, Y, T2), surjective(f, X, Y)) |- compact(Y, T2)) {
    assume(compact(X, T1), continuous(f, X, T1, Y, T2), surjective(f, X, Y))

    val xIsTop = have(topology(X, T1)) by Tautology.from(continuous.definition, mapping.definition)
    val yIsTop = have(topology(Y, T2)) by Tautology.from(continuous.definition, mapping.definition)

    val xIsCompact = have(forall(O, openCover(X, T1, O) ==> ∃(O2, subset(O2, O) /\ cover(X, O2) /\ finite(O2)))) by Tautology.from(
      compact.definition of (T := T1)
    )
    val isContinuous = have(forall(O, O ∈ T2 ==> preimage(f, X, Y, O) ∈ T1)) by Tautology.from(continuous.definition)

    val fIsFunction = have(functionFrom(f, X, Y)) by Tautology.from(continuous.definition, mapping.definition)

    have(openCover(Y, T2, O) |- ∃(O2, subset(O2, O) /\ cover(Y, O2) /\ finite(O2))) subproof {
      assume(openCover(Y, T2, O))

      have(forall(O, (O ⊆ T2) ==> (union(O) ∈ T2))) by Tautology.from(
        containsUnion.definition of (T := T2),
        yIsTop,
        topology.definition of (X := Y, T := T2)
      )
      thenHave(O ⊆ T2 ==> (union(O) ∈ T2)) by InstantiateForall(O)
      val unionInT2 = have(union(O) ∈ T2) by Tautology.from(
        openCover.definition of (X := Y, T := T2),
        lastStep
      )

      val oInPowerSet = have(O ⊆ powerSet(Y)) by Tautology.from(
        openCover.definition of (X := Y, T := T2),
        yIsTop,
        topology.definition of (X := Y, T := T2),
        setOfSubsets.definition of (X := Y, T := T2),
        subsetTransitivity of (a := O, b := T2, c := powerSet(Y))
      )
      val unionOSubsetY = have(union(O) ⊆ Y) by Tautology.from(
        oInPowerSet,
        subsetClosedUnion of (x := O, y := Y)
      )

      // We have an open cover of X, that's preimages(f, X, Y, O)
      val isOpenCover = have(openCover(X, T1, preimages(f, X, Y, O))) subproof {
        // Firstly, it's a cover
        val isCover = have(cover(X, preimages(f, X, Y, O))) subproof {
          have(o ∈ preimages(f, X, Y, O) ==> o ⊆ X) subproof {
            assume(o ∈ preimages(f, X, Y, O))
            have(o ∈ powerSet(X)) by Tautology.from(
              preimagesMembership of (A := O, x := o),
              fIsFunction,
              oInPowerSet
            )
            have(o ⊆ X) by Tautology.from(lastStep, powerAxiom of (x := o, y := X))
          }
          val firstPart = thenHave(∀(o, o ∈ preimages(f, X, Y, O) ==> o ⊆ X)) by RightForall

          // The covering part
          have(x ∈ X ==> x ∈ union(preimages(f, X, Y, O))) subproof {
            assume(x ∈ X)
            // Function application
            have(app(f, x) ∈ Y) by Tautology.from(
              fIsFunction,
              lastStep,
              functionFromApplication of (x := X, y := Y, a := x),
              functionFrom.definition of (x := X, y := Y)
            )
            // Since Y is covered by O
            have(app(f, x) ∈ union(O)) by Tautology.from(
              lastStep,
              openCover.definition of (X := Y, T := T2),
              cover.definition of (X := Y),
              subsetTactic of (x := Y, y := union(O), z := app(f, x))
            )
            // That's the definition of being in the preimage!
            have(x ∈ preimage(f, X, Y, union(O))) by Tautology.from(
              lastStep,
              preimageMembership of (B := union(O)),
              fIsFunction,
              unionOSubsetY
            )
            // use that preimage(f, X, Y, union(O)) ⊆ union(preimages(f, X, Y, O))
            have(x ∈ union(preimages(f, X, Y, O))) by Tautology.from(
              lastStep,
              preimageUnionThm of (B := O),
              replaceEqualityContainsRight of (x := preimage(f, X, Y, union(O)), y := union(preimages(f, X, Y, O)), z := x),
              fIsFunction,
              oInPowerSet
            )
          }
          thenHave(forall(x, x ∈ X ==> x ∈ union(preimages(f, X, Y, O)))) by RightForall
          val secondPart = have(subset(X, union(preimages(f, X, Y, O)))) by Tautology.from(
            lastStep,
            subsetAxiom of (x := X, y := union(preimages(f, X, Y, O)))
          )

          have(thesis) by Tautology.from(firstPart, secondPart, cover.definition of (O := preimages(f, X, Y, O)))
        }

        // Also, its elements are open
        have(z ∈ preimages(f, X, Y, O) ==> z ∈ T1) subproof {
          assume(z ∈ preimages(f, X, Y, O))
          val existsa = have(∃(a, a ∈ O /\ (z === preimage(f, X, Y, a)))) by Tautology.from(
            lastStep,
            preimagesMembership of (A := O, x := z),
            fIsFunction,
            oInPowerSet
          )
          have(a ∈ O /\ (z === preimage(f, X, Y, a)) |- z ∈ T1) subproof {
            assume(a ∈ O /\ (z === preimage(f, X, Y, a)))
            val aInT2 = have(a ∈ T2) by Tautology.from(
              openCover.definition of (X := Y, T := T2),
              subsetTactic of (x := O, y := T2, z := a)
            )
            have(a ∈ T2 ==> preimage(f, X, Y, a) ∈ T1) by InstantiateForall(a)(isContinuous)
            have(preimage(f, X, Y, a) ∈ T1) by Tautology.from(
              aInT2,
              lastStep
            )
            have(z ∈ T1) by Tautology.from(lastStep, replaceEqualityContainsLeft of (x := z, y := preimage(f, X, Y, a), z := T1))
          }
          thenHave(∃(a, a ∈ O /\ (z === preimage(f, X, Y, a))) |- z ∈ T1) by LeftExists
          have(thesis) by Tautology.from(existsa, lastStep)
        }
        thenHave(forall(z, z ∈ preimages(f, X, Y, O) ==> z ∈ T1)) by RightForall
        val isOpenSubset = have(preimages(f, X, Y, O) ⊆ T1) by Tautology.from(
          subsetAxiom of (x := preimages(f, X, Y, O), y := T1),
          lastStep
        )

        have(thesis) by Tautology.from(openCover.definition of (T := T1, O := preimages(f, X, Y, O)), isCover, isOpenSubset)
      }

      // Whence the existence of a finite subcover O3
      have(openCover(X, T1, preimages(f, X, Y, O)) ==> ∃(O3, subset(O3, preimages(f, X, Y, O)) /\ cover(X, O3) /\ finite(O3))) by InstantiateForall(preimages(f, X, Y, O))(
        xIsCompact
      )
      val existsO3 = have(∃(O3, subset(O3, preimages(f, X, Y, O)) /\ cover(X, O3) /\ finite(O3))) by Tautology.from(lastStep, isOpenCover)

      have(
        O3 ⊆ preimages(f, X, Y, O) /\ cover(X, O3) /\ finite(O3)
          |-
          subset(directImages(f, X, Y, O3), O) /\ cover(Y, directImages(f, X, Y, O3)) /\ finite(directImages(f, X, Y, O3))
      ) subproof {
        assume(O3 ⊆ preimages(f, X, Y, O), cover(X, O3), finite(O3))

        val o3InPowerSet = have(O3 ⊆ powerSet(X)) subproof {
          have(preimages(f, X, Y, O) ⊆ powerSet(X)) by Tautology.from(
            fIsFunction,
            oInPowerSet,
            preimagesInPowerSet of (A := O)
          )
          have(thesis) by Tautology.from(lastStep, subsetTransitivity of (a := O3, b := preimages(f, X, Y, O), c := powerSet(X)))
        }

        // So it's a subset
        have(z ∈ directImages(f, X, Y, O3) ==> z ∈ O) subproof {
          assume(z ∈ directImages(f, X, Y, O3))

          have(z ∈ powerSet(Y) /\ ∃(a, a ∈ O3 /\ (z === directImage(f, X, Y, a)))) by Tautology.from(
            directImagesMembership of (A := O3, y := z),
            fIsFunction,
            o3InPowerSet
          )

          have(a ∈ O3 /\ (z === directImage(f, X, Y, a)) |- z ∈ O) subproof {
            assume(a ∈ O3, z === directImage(f, X, Y, a))
            val aInPreimages = have(a ∈ preimages(f, X, Y, O)) by Tautology.from(
              lastStep,
              subsetTactic of (x := O3, y := preimages(f, X, Y, O), z := a)
            )
            have(b ∈ O /\ (a === preimage(f, X, Y, b)) |- directImage(f, X, Y, a) ∈ O) subproof {
              assume(b ∈ O, a === preimage(f, X, Y, b))
              have(b ⊆ Y) by Tautology.from(
                oInPowerSet,
                subsetTactic of (z := b, x := O, y := powerSet(Y)),
                powerAxiom of (x := b, y := Y)
              )
              val statement = have(directImage(f, X, Y, preimage(f, X, Y, b)) === b) by Tautology.from(
                lastStep,
                directImagePreimageSurjective of (A := b),
                fIsFunction
              )
              thenHave(directImage(f, X, Y, a) === b) by RightSubstEq.withParametersSimple(List((a, preimage(f, X, Y, b))), lambda(x, directImage(f, X, Y, x) === b))
              have(thesis) by Tautology.from(lastStep, replaceEqualityContainsLeft of (x := directImage(f, X, Y, a), y := b, z := O))
            }
            thenHave(exists(b, b ∈ O /\ (a === preimage(f, X, Y, b))) |- directImage(f, X, Y, a) ∈ O) by LeftExists
            // use that (functionFrom(f, X, Y), O ⊆ powerSet(Y)) |- a ∈ preimages(f, X, Y, O) ==> (∃(b, b ∈ O /\ (a === preimage(f, X, Y, b)))))
            have(directImage(f, X, Y, a) ∈ O) by Tautology.from(lastStep, aInPreimages, preimagesMembership of (A := O, x := a), fIsFunction, oInPowerSet)
            // Conclude since z === directImage(f, X, Y, a)
            have(z ∈ O) by Tautology.from(lastStep, replaceEqualityContainsLeft of (x := z, y := directImage(f, X, Y, a), z := O))
          }

          thenHave(∃(a, a ∈ O3 /\ (z === directImage(f, X, Y, a))) |- z ∈ O) by LeftExists

          // Since z is in directImages, then we precisely have ∃(a, a ∈ O3 /\ (z === directImage(f, X, Y, a))) by `directImagesMembership`
          have(thesis) by Tautology.from(lastStep, directImagesMembership of (A := O3, y := z), fIsFunction, o3InPowerSet)
        }
        thenHave(forall(z, z ∈ directImages(f, X, Y, O3) ==> z ∈ O)) by RightForall
        val isSubset = have(directImages(f, X, Y, O3) ⊆ O) by Tautology.from(lastStep, subsetAxiom of (x := directImages(f, X, Y, O3), y := O))

        // That is also covering Y
        // We use that f is surjective to get that directImage(f, X, Y, X) = Y
        val replacement = have(directImage(f, X, Y, X) === Y) by Tautology.from(imageSurjective, fIsFunction)
        val coveringStatement = have(cover(directImage(f, X, Y, X), directImages(f, X, Y, O3))) by Tautology.from(
          coverDirectImage of (A := O3),
          fIsFunction,
          o3InPowerSet
        )
        have(
          ((directImage(f, X, Y, X) === Y), cover(directImage(f, X, Y, X), directImages(f, X, Y, O3)))
            |- cover(Y, directImages(f, X, Y, O3))
        ) subproof {
          have(
            ((directImage(f, X, Y, X) === Y), cover(directImage(f, X, Y, X), directImages(f, X, Y, O3)))
              |- cover(directImage(f, X, Y, X), directImages(f, X, Y, O3))
          ) by Tautology
          thenHave(thesis) by RightSubstEq.withParametersSimple(List((directImage(f, X, Y, X), Y)), lambda(x, cover(x, directImages(f, X, Y, O3))))
        }
        val covering = have(cover(Y, directImages(f, X, Y, O3))) by Tautology.from(lastStep, coveringStatement, replacement)

        // Finally it's finite since O3 is
        val finiteCover = have(finite(directImages(f, X, Y, O3))) by Tautology.from(
          directImageFinite of (A := O3),
          fIsFunction,
          o3InPowerSet
        )

        have(thesis) by Tautology.from(isSubset, finiteCover, covering)
      }

      have(
        subset(O3, preimages(f, X, Y, O)) /\ cover(X, O3) /\ finite(O3)
          |-
          ∃(O2, subset(O2, O) /\ cover(Y, O2) /\ finite(O2))
      ) subproof {
        sorry
      }

      // Concluding
      thenHave(∃(O3, subset(O3, preimages(f, X, Y, O)) /\ cover(X, O3) /\ finite(O3)) |- ∃(O2, subset(O2, O) /\ cover(Y, O2) /\ finite(O2))) by LeftExists
      have(thesis) by Tautology.from(lastStep, existsO3)
    }
    thenHave(openCover(Y, T2, O) ==> ∃(O2, subset(O2, O) /\ cover(Y, O2) /\ finite(O2))) by Tautology
    val yIsCompact = thenHave(forall(O, openCover(Y, T2, O) ==> ∃(O2, subset(O2, O) /\ cover(Y, O2) /\ finite(O2)))) by RightForall

    have(thesis) by Tautology.from(yIsCompact, yIsTop, compact.definition of (X := Y, T := T2))
  }
>>>>>>> 00653d33
}<|MERGE_RESOLUTION|>--- conflicted
+++ resolved
@@ -21,170 +21,7 @@
   private val X, T, T1, T2 = variable
   private val S, A, B, Y, o, O, O2, O3 = variable
 
-  // A discrete Topology is is where T contains all possible subsets of X from Def 1.1.6 in the book
-  val discreteTopology = DEF(X, T) --> nonEmpty(X) /\ (T === powerSet(X))
-
-  // Proof that a discrite Topology is actually a topology (satisfies all conditions of a topology)
-  val discreteIsTopology = Theorem(
-    discreteTopology(X, T) |- topology(X, T)
-  ) {
-    assume(discreteTopology(X, T))
-    val discreteDef = have(nonEmpty(X) /\ (T === powerSet(X))) by Tautology.from(discreteTopology.definition)
-    val ext = have(forall(z, in(z, T) <=> in(z, powerSet(X)))) by Tautology.from(extensionalityAxiom of (x := T, y := powerSet(X)), discreteDef)
-
-    val isSub = have(setOfSubsets(X, T)) by Tautology.from(equalityBySubset of (x := T, y := powerSet(X)), discreteDef, setOfSubsets.definition)
-    val contEx = have(containsExtremes(X, T)) subproof {
-      val a1 = have(in(∅, T) <=> in(∅, powerSet(X))) by InstantiateForall(∅)(ext)
-      val a2 = have(∅ ∈ powerSet(X)) by Tautology.from(powerAxiom of (x := ∅, y := X), emptySetIsASubset of (x := X))
-      val hasEmpty = have(∅ ∈ T) by Tautology.from(a1, a2)
-
-      have(in(X, T) <=> in(X, powerSet(X))) by InstantiateForall(X)(ext)
-      have(X ∈ T) by Tautology.from(lastStep, elemInItsPowerSet of (x := X))
-      have(thesis) by Tautology.from(lastStep, hasEmpty, containsExtremes.definition)
-    }
-    val contUn = have(containsUnion(T)) subproof {
-      have((Y ⊆ T) |- (union(Y) ∈ T)) subproof {
-        assume(Y ⊆ T)
-        have(Y ⊆ powerSet(X)) by Tautology.from(discreteDef, equalityBySubset of (x := T, y := powerSet(X)), subsetTransitivity of (a := Y, b := T, c := powerSet(X)))
-        have(union(Y) ∈ powerSet(X)) by Tautology.from(lastStep, subsetClosedUnion of (x := Y, y := X), powerAxiom of (x := union(Y), y := X))
-        have(thesis) by Tautology.from(lastStep, discreteDef, replaceEqualityContainsRight of (x := T, y := powerSet(X), z := union(Y)))
-      }
-      thenHave((Y ⊆ T) ==> (union(Y) ∈ T)) by Tautology
-      thenHave(forall(Y, (Y ⊆ T) ==> (union(Y) ∈ T))) by RightForall
-      have(thesis) by Tautology.from(lastStep, containsUnion.definition)
-    }
-    val contInt = have(containsIntersection(T)) subproof {
-      have((A ∈ T, B ∈ T) |- (A ∩ B ∈ T)) subproof {
-        assume((A ∈ T), (B ∈ T))
-        val first = have(A ⊆ X) by Tautology.from(discreteDef, replaceEqualityContainsRight of (x := T, y := powerSet(X), z := A), powerAxiom of (x := A, y := X))
-        val second = have(B ⊆ X) by Tautology.from(discreteDef, replaceEqualityContainsRight of (x := T, y := powerSet(X), z := B), powerAxiom of (x := B, y := X))
-        have(A ∩ B ∈ powerSet(X)) by Tautology.from(first, second, subsetClosedIntersection of (x := A, y := B, z := X), powerAxiom of (x := A ∩ B, y := X))
-        have(thesis) by Tautology.from(lastStep, discreteDef, replaceEqualityContainsRight of (x := T, y := powerSet(X), z := A ∩ B))
-      }
-      have((A ∈ T /\ B ∈ T) ==> (A ∩ B ∈ T)) by Tautology.from(lastStep, containsIntersection.definition)
-      thenHave(forall(B, (A ∈ T /\ B ∈ T) ==> (A ∩ B ∈ T))) by RightForall
-      thenHave(forall(A, forall(B, (A ∈ T /\ B ∈ T) ==> (A ∩ B ∈ T)))) by RightForall
-      have(thesis) by Tautology.from(lastStep, containsIntersection.definition)
-    }
-
-    have(thesis) by Tautology.from(discreteDef, isSub, contEx, contUn, contInt, topology.definition)
-  }
-
-  // A indiscrete Topology is is where T contains only the empty set and X. Therefore the smallest possible topology for a given X. From Def 1.1.6 in the book
-  val indiscreteTopology = DEF(X, T) --> nonEmpty(X) /\ (T === unorderedPair(∅, X))
-
-<<<<<<< HEAD
-  // proof that the indiscrete Topology is acutally a topology
-  val indiscreteIsTopology = Theorem(
-    indiscreteTopology(X, T) ==> topology(X, T)
-  ) {
-    assume(indiscreteTopology(X, T))
-    val indiscreteDef = have(nonEmpty(X) /\ (T === unorderedPair(∅, X))) by Tautology.from(indiscreteTopology.definition)
-    val emptySubs = have(∅ ∈ powerSet(X)) by Tautology.from(emptySetIsASubset of (x := X), powerAxiom of (x := emptySet, y := X))
-    val fullSubs = have(X ∈ powerSet(X)) by Tautology.from(elemInItsPowerSet of (x := X))
-
-    val isSub = have(setOfSubsets(X, T)) subproof {
-      have(in(unorderedPair(∅, X), powerSet(powerSet(X)))) by Tautology.from(emptySubs, fullSubs, unorderedPairInPowerSet of (x := powerSet(X), a := emptySet, b := X))
-      have(unorderedPair(∅, X) ⊆ powerSet(X)) by Tautology.from(lastStep, powerAxiom of (x := unorderedPair(∅, X), y := powerSet(X)))
-      have(thesis) by Tautology.from(lastStep, indiscreteDef, replaceEqualitySubsetLeft of (x := unorderedPair(∅, X), y := T, z := powerSet(X)), setOfSubsets.definition)
-    }
-
-    val contEx = have(containsExtremes(X, T)) subproof {
-      val a = have(X ∈ T) by Tautology.from(pairAxiom of (x := emptySet, y := X, z := X), indiscreteDef, replaceEqualityContainsRight of (x := T, y := unorderedPair(∅, X), z := X))
-      val b = have(∅ ∈ T) by Tautology.from(
-        pairAxiom of (x := emptySet, y := X, z := emptySet),
-        indiscreteDef,
-        replaceEqualityContainsRight of (x := T, y := unorderedPair(∅, X), z := emptySet)
-      )
-      have(thesis) by Tautology.from(a, b, containsExtremes.definition)
-    }
-
-    val contUn = have(containsUnion(T)) subproof {
-      have((Y ⊆ T) |- union(Y) ∈ T) subproof {
-        assume(Y ⊆ T)
-        have(Y ⊆ unorderedPair(∅, X)) by Tautology.from(indiscreteDef, replaceEqualitySubsetRight of (x := T, y := unorderedPair(∅, X), z := Y))
-        have(forall(z, in(z, Y) ==> in(z, unorderedPair(∅, X)))) by Tautology.from(lastStep, subsetAxiom of (x := Y, y := unorderedPair(∅, X)))
-        thenHave(in(z, Y) ==> in(z, unorderedPair(∅, X))) by InstantiateForall(z)
-        have(in(z, Y) |- ((z === ∅) \/ (z === X))) by Tautology.from(lastStep, pairAxiom of (x := emptySet, y := X))
-        thenHave((in(z, Y) /\ in(a, z)) |- (((z === ∅) \/ (z === X)) /\ in(a, z))) by Tautology
-        thenHave((in(z, Y) /\ in(a, z)) |- ((((z === ∅) /\ in(a, z))) \/ ((z === X) /\ in(a, z)))) by Tautology
-        have((in(z, Y) /\ in(a, z)) |- (in(a, ∅) \/ (in(a, X) /\ (z === X)))) by Tautology.from(
-          lastStep,
-          replaceEqualityContainsRight of (x := z, y := emptySet, z := a),
-          replaceEqualityContainsRight of (x := z, y := X, z := a)
-        )
-        have((in(z, Y) /\ in(a, z)) |- (in(a, X) /\ (z === X) /\ in(z, Y))) by Tautology.from(lastStep, emptySetAxiom of (x := a))
-        have((in(z, Y) /\ in(a, z)) |- (in(a, X) /\ in(X, Y))) by Tautology.from(lastStep, replaceEqualityContainsLeft of (x := z, y := X, z := Y))
-        thenHave(exists(z, in(z, Y) /\ in(a, z)) |- (in(a, X) /\ in(X, Y))) by LeftExists
-        val before = have(in(a, union(Y)) ==> (in(a, X) /\ in(X, Y))) by Tautology.from(lastStep, unionAxiom of (z := a, x := Y, y := z), emptySetAxiom of (x := a))
-        thenHave(in(a, union(Y)) ==> in(a, X)) by Tautology
-        val base = thenHave(forall(a, in(a, union(Y)) ==> in(a, X))) by RightForall
-        val cond1 = have(forall(a, !in(a, union(Y))) |- union(Y) === ∅) by Tautology.from(setWithNoElementsIsEmpty of (y := a, x := union(Y)))
-        val cond2 = have(exists(a, in(a, union(Y))) |- union(Y) === X) subproof {
-          val unionGrow = have(in(a, union(Y)) |- (X ⊆ union(Y))) by Tautology.from(before, unionDoesntShrink of (x := X, y := Y))
-          have(in(a, union(Y)) |- (union(Y) === X)) by Tautology.from(base, unionGrow, subsetAxiom of (x := union(Y), y := X, z := a), equalityBySubset of (x := union(Y), y := X))
-          thenHave(thesis) by LeftExists
-        }
-        have((union(Y) === ∅) \/ (union(Y) === X)) by Tautology.from(base, cond1, cond2)
-        have(union(Y) ∈ unorderedPair(∅, X)) by Tautology.from(lastStep, pairAxiom of (x := emptySet, y := X, z := union(Y)))
-        have(thesis) by Tautology.from(lastStep, indiscreteDef, replaceEqualityContainsRight of (x := unorderedPair(∅, X), y := T, z := union(Y)))
-      }
-      thenHave((Y ⊆ T) ==> (union(Y) ∈ T)) by Tautology
-      thenHave(forall(Y, (Y ⊆ T) ==> (union(Y) ∈ T))) by RightForall
-      have(thesis) by Tautology.from(lastStep, containsUnion.definition)
-    }
-
-    val contInt = have(containsIntersection(T)) subproof {
-      have((A ∈ T /\ B ∈ T) |- (A ∩ B ∈ T)) subproof {
-        assume((A ∈ T /\ B ∈ T))
-        have(A ∈ unorderedPair(∅, X) /\ B ∈ unorderedPair(∅, X)) by Tautology.from(
-          indiscreteDef,
-          replaceEqualityContainsRight of (x := T, y := unorderedPair(∅, X), z := A),
-          replaceEqualityContainsRight of (x := T, y := unorderedPair(∅, X), z := B)
-        )
-        val allPossibilities =
-          have(((A === ∅) \/ (A === X)) /\ ((B === ∅) \/ (B === X))) by Tautology.from(lastStep, pairAxiom of (x := emptySet, y := X, z := A), pairAxiom of (x := emptySet, y := X, z := B))
-        val aEmpty = have((A === ∅) |- (A ∩ B) === ∅) subproof {
-          assume(A === emptySet)
-          have(in(t, setIntersection(A, B)) <=> (in(t, A) /\ in(t, B))) by Tautology.from(setIntersectionMembership of (x := A, y := B))
-          have(!in(t, setIntersection(A, B))) by Tautology.from(lastStep, replaceEqualityContainsRight of (x := emptySet, y := A, z := t), emptySetAxiom of (x := t))
-          thenHave(forall(t, !in(t, setIntersection(A, B)))) by RightForall
-          have(thesis) by Tautology.from(lastStep, setWithNoElementsIsEmpty of (y := t, x := setIntersection(A, B)))
-        }
-        val oneEmpty = have(((A === ∅) \/ (B === ∅)) |- ((A ∩ B) === ∅)) by Tautology.from(
-          aEmpty,
-          aEmpty of (A := B, B := A),
-          setIntersectionCommutativity of (x := A, y := B),
-          equalityTransitivity of (x := setIntersection(A, B), y := setIntersection(B, A), z := emptySet)
-        )
-        val bothFull = have((A === X, B === X) |- A ∩ B === X) subproof {
-          assume(((A === X) /\ (B === X)))
-          have(in(t, setIntersection(A, B)) <=> (in(t, A) /\ in(t, B))) by Tautology.from(setIntersectionMembership of (x := A, y := B))
-          have(in(t, setIntersection(A, B)) <=> in(t, X)) by Tautology.from(
-            lastStep,
-            replaceEqualityContainsRight of (x := X, y := A, z := t),
-            replaceEqualityContainsRight of (x := X, y := B, z := t)
-          )
-          thenHave(forall(t, in(t, setIntersection(A, B)) <=> in(t, X))) by RightForall
-          have(thesis) by Tautology.from(lastStep, extensionalityAxiom of (x := setIntersection(A, B), y := X, z := t))
-        }
-        have((A ∩ B === ∅) \/ (A ∩ B === X)) by Tautology.from(allPossibilities, oneEmpty, bothFull)
-        have(in(A ∩ B, unorderedPair(∅, X))) by Tautology.from(lastStep, pairAxiom of (z := setIntersection(A, B), x := emptySet, y := X))
-        have(thesis) by Tautology.from(lastStep, indiscreteDef, replaceEqualityContainsRight of (x := unorderedPair(∅, X), y := T, z := setIntersection(A, B)))
-      }
-      thenHave((A ∈ T /\ B ∈ T) ==> A ∩ B ∈ T) by Tautology
-      thenHave(forall(B, (A ∈ T /\ B ∈ T) ==> A ∩ B ∈ T)) by RightForall
-      thenHave(forall(A, forall(B, (A ∈ T /\ B ∈ T) ==> A ∩ B ∈ T))) by RightForall
-      have(thesis) by Tautology.from(lastStep, containsIntersection.definition)
-    }
-
-    have(thesis) by Tautology.from(indiscreteDef, isSub, contEx, contUn, contInt, topology.definition)
-  }
-
-  inline def directImageFormula = y ∈ s <=> (y ∈ functionRange(f) /\ ∃(x, (app(f, x) === y) /\ x ∈ A))
-=======
   inline def directImageFormula = y ∈ s <=> (y ∈ Y /\ ∃(x, (app(f, x) === y) /\ x ∈ A))
->>>>>>> 00653d33
 
   val directImageUniqueness = Theorem(
     (functionFrom(f, X, Y), subset(A, X)) |- ∃!(s, forall(y, directImageFormula))
@@ -724,210 +561,6 @@
       directImageX,
       equalityTransitivity of (x := Y, y := functionRange(f), z := directImage(f, X, Y, X))
     )
-  }
-<<<<<<< HEAD
-=======
-
-  val indiscreteIsTopology = Theorem(
-    indiscreteTopology(X, T) ==> topology(X, T)
-  ) {
-    assume(indiscreteTopology(X, T))
-    val indiscreteDef = have(nonEmpty(X) /\ (T === unorderedPair(∅, X))) by Tautology.from(indiscreteTopology.definition)
-    val emptySubs = have(∅ ∈ powerSet(X)) by Tautology.from(emptySetIsASubset of (x := X), powerAxiom of (x := emptySet, y := X))
-    val fullSubs = have(X ∈ powerSet(X)) by Tautology.from(elemInItsPowerSet of (x := X))
-
-    val isSub = have(setOfSubsets(X, T)) subproof {
-      have(in(unorderedPair(∅, X), powerSet(powerSet(X)))) by Tautology.from(emptySubs, fullSubs, unorderedPairInPowerSet of (x := powerSet(X), a := emptySet, b := X))
-      have(unorderedPair(∅, X) ⊆ powerSet(X)) by Tautology.from(lastStep, powerAxiom of (x := unorderedPair(∅, X), y := powerSet(X)))
-      have(thesis) by Tautology.from(lastStep, indiscreteDef, replaceEqualitySubsetLeft of (x := unorderedPair(∅, X), y := T, z := powerSet(X)), setOfSubsets.definition)
-    }
-
-    val contEx = have(containsExtremes(X, T)) subproof {
-      val a = have(X ∈ T) by Tautology.from(pairAxiom of (x := emptySet, y := X, z := X), indiscreteDef, replaceEqualityContainsRight of (x := T, y := unorderedPair(∅, X), z := X))
-      val b = have(∅ ∈ T) by Tautology.from(
-        pairAxiom of (x := emptySet, y := X, z := emptySet),
-        indiscreteDef,
-        replaceEqualityContainsRight of (x := T, y := unorderedPair(∅, X), z := emptySet)
-      )
-      have(thesis) by Tautology.from(a, b, containsExtremes.definition)
-    }
-
-    val contUn = have(containsUnion(T)) subproof {
-      have((Y ⊆ T) |- union(Y) ∈ T) subproof {
-        assume(Y ⊆ T)
-        have(Y ⊆ unorderedPair(∅, X)) by Tautology.from(indiscreteDef, replaceEqualitySubsetRight of (x := T, y := unorderedPair(∅, X), z := Y))
-        have(forall(z, in(z, Y) ==> in(z, unorderedPair(∅, X)))) by Tautology.from(lastStep, subsetAxiom of (x := Y, y := unorderedPair(∅, X)))
-        thenHave(in(z, Y) ==> in(z, unorderedPair(∅, X))) by InstantiateForall(z)
-        have(in(z, Y) |- ((z === ∅) \/ (z === X))) by Tautology.from(lastStep, pairAxiom of (x := emptySet, y := X))
-        thenHave((in(z, Y) /\ in(a, z)) |- (((z === ∅) \/ (z === X)) /\ in(a, z))) by Tautology
-        thenHave((in(z, Y) /\ in(a, z)) |- ((((z === ∅) /\ in(a, z))) \/ ((z === X) /\ in(a, z)))) by Tautology
-        have((in(z, Y) /\ in(a, z)) |- (in(a, ∅) \/ (in(a, X) /\ (z === X)))) by Tautology.from(
-          lastStep,
-          replaceEqualityContainsRight of (x := z, y := emptySet, z := a),
-          replaceEqualityContainsRight of (x := z, y := X, z := a)
-        )
-        have((in(z, Y) /\ in(a, z)) |- (in(a, X) /\ (z === X) /\ in(z, Y))) by Tautology.from(lastStep, emptySetAxiom of (x := a))
-        have((in(z, Y) /\ in(a, z)) |- (in(a, X) /\ in(X, Y))) by Tautology.from(lastStep, replaceEqualityContainsLeft of (x := z, y := X, z := Y))
-        thenHave(∃(z, in(z, Y) /\ in(a, z)) |- (in(a, X) /\ in(X, Y))) by LeftExists
-        val before = have(in(a, union(Y)) ==> (in(a, X) /\ in(X, Y))) by Tautology.from(lastStep, unionAxiom of (z := a, x := Y, y := z), emptySetAxiom of (x := a))
-        thenHave(in(a, union(Y)) ==> in(a, X)) by Tautology
-        val base = thenHave(forall(a, in(a, union(Y)) ==> in(a, X))) by RightForall
-        val cond1 = have(forall(a, !in(a, union(Y))) |- union(Y) === ∅) by Tautology.from(setWithNoElementsIsEmpty of (y := a, x := union(Y)))
-        val cond2 = have(∃(a, in(a, union(Y))) |- union(Y) === X) subproof {
-          val unionGrow = have(in(a, union(Y)) |- (X ⊆ union(Y))) by Tautology.from(before, unionDoesntShrink of (x := X, y := Y))
-          have(in(a, union(Y)) |- (union(Y) === X)) by Tautology.from(base, unionGrow, subsetAxiom of (x := union(Y), y := X, z := a), equalityBySubset of (x := union(Y), y := X))
-          thenHave(thesis) by LeftExists
-        }
-        have((union(Y) === ∅) \/ (union(Y) === X)) by Tautology.from(base, cond1, cond2)
-        have(union(Y) ∈ unorderedPair(∅, X)) by Tautology.from(lastStep, pairAxiom of (x := emptySet, y := X, z := union(Y)))
-        have(thesis) by Tautology.from(lastStep, indiscreteDef, replaceEqualityContainsRight of (x := unorderedPair(∅, X), y := T, z := union(Y)))
-      }
-      thenHave((Y ⊆ T) ==> (union(Y) ∈ T)) by Tautology
-      thenHave(forall(Y, (Y ⊆ T) ==> (union(Y) ∈ T))) by RightForall
-      have(thesis) by Tautology.from(lastStep, containsUnion.definition)
-    }
-
-    val contInt = have(containsIntersection(T)) subproof {
-      have((A ∈ T /\ B ∈ T) |- (A ∩ B ∈ T)) subproof {
-        assume((A ∈ T /\ B ∈ T))
-        have(A ∈ unorderedPair(∅, X) /\ B ∈ unorderedPair(∅, X)) by Tautology.from(
-          indiscreteDef,
-          replaceEqualityContainsRight of (x := T, y := unorderedPair(∅, X), z := A),
-          replaceEqualityContainsRight of (x := T, y := unorderedPair(∅, X), z := B)
-        )
-        val allPossibilities =
-          have(((A === ∅) \/ (A === X)) /\ ((B === ∅) \/ (B === X))) by Tautology.from(lastStep, pairAxiom of (x := emptySet, y := X, z := A), pairAxiom of (x := emptySet, y := X, z := B))
-        val aEmpty = have((A === ∅) |- (A ∩ B) === ∅) subproof {
-          assume(A === emptySet)
-          have(in(t, setIntersection(A, B)) <=> (in(t, A) /\ in(t, B))) by Tautology.from(setIntersectionMembership of (x := A, y := B))
-          have(!in(t, setIntersection(A, B))) by Tautology.from(lastStep, replaceEqualityContainsRight of (x := emptySet, y := A, z := t), emptySetAxiom of (x := t))
-          thenHave(forall(t, !in(t, setIntersection(A, B)))) by RightForall
-          have(thesis) by Tautology.from(lastStep, setWithNoElementsIsEmpty of (y := t, x := setIntersection(A, B)))
-        }
-        val oneEmpty = have(((A === ∅) \/ (B === ∅)) |- ((A ∩ B) === ∅)) by Tautology.from(
-          aEmpty,
-          aEmpty of (A := B, B := A),
-          setIntersectionCommutativity of (x := A, y := B),
-          equalityTransitivity of (x := setIntersection(A, B), y := setIntersection(B, A), z := emptySet)
-        )
-        val bothFull = have((A === X, B === X) |- A ∩ B === X) subproof {
-          assume(((A === X) /\ (B === X)))
-          have(in(t, setIntersection(A, B)) <=> (in(t, A) /\ in(t, B))) by Tautology.from(setIntersectionMembership of (x := A, y := B))
-          have(in(t, setIntersection(A, B)) <=> in(t, X)) by Tautology.from(
-            lastStep,
-            replaceEqualityContainsRight of (x := X, y := A, z := t),
-            replaceEqualityContainsRight of (x := X, y := B, z := t)
-          )
-          thenHave(forall(t, in(t, setIntersection(A, B)) <=> in(t, X))) by RightForall
-          have(thesis) by Tautology.from(lastStep, extensionalityAxiom of (x := setIntersection(A, B), y := X, z := t))
-        }
-        have((A ∩ B === ∅) \/ (A ∩ B === X)) by Tautology.from(allPossibilities, oneEmpty, bothFull)
-        have(in(A ∩ B, unorderedPair(∅, X))) by Tautology.from(lastStep, pairAxiom of (z := setIntersection(A, B), x := emptySet, y := X))
-        have(thesis) by Tautology.from(lastStep, indiscreteDef, replaceEqualityContainsRight of (x := unorderedPair(∅, X), y := T, z := setIntersection(A, B)))
-      }
-      thenHave((A ∈ T /\ B ∈ T) ==> A ∩ B ∈ T) by Tautology
-      thenHave(forall(B, (A ∈ T /\ B ∈ T) ==> A ∩ B ∈ T)) by RightForall
-      thenHave(forall(A, forall(B, (A ∈ T /\ B ∈ T) ==> A ∩ B ∈ T))) by RightForall
-      have(thesis) by Tautology.from(lastStep, containsIntersection.definition)
-    }
-
-    have(thesis) by Tautology.from(indiscreteDef, isSub, contEx, contUn, contInt, topology.definition)
-  }
-
-  val singletonSetsUniquenes = Theorem(
-    ∃!(z, ∀(t, in(t, z) <=> ∃(x, in(x, S) /\ (t === singleton(x)))))
-  ) {
-    val implicationProof = have(∃(x, in(x, S) /\ (t === singleton(x))) ==> in(t, union(cartesianProduct(S, S)))) subproof { sorry }
-    have(() |- existsOne(z, forall(t, in(t, z) <=> ∃(x, in(x, S) /\ (t === singleton(x)))))) by UniqueComprehension.fromOriginalSet(
-      union(cartesianProduct(S, S)),
-      lambda(t, ∃(x, in(x, S) /\ (t === singleton(x)))),
-      implicationProof
-    )
-  }
-  val singletonSets = DEF(S) --> The(z, ∀(t, in(t, z) <=> ∃(x, in(x, S) /\ (t === singleton(x)))))(singletonSetsUniquenes)
-
-  val singletonSetsMembershipRaw = Theorem(
-    in(t, singletonSets(S)) <=> ∃(x, ((t === singleton(x)) /\ in(x, S)))
-  ) {
-    have(∀(t, in(t, singletonSets(S)) <=> ∃(x, in(x, S) /\ (t === singleton(x))))) by InstantiateForall(singletonSets(S))(singletonSets.definition)
-    thenHave(thesis) by InstantiateForall(t)
-  }
-
-  val singletonSetsMembership = Theorem(
-    in(x, S) <=> in(singleton(x), singletonSets(S))
-  ) {
-    val memb = have(in(t, singletonSets(S)) <=> ∃(x, ((t === singleton(x)) /\ in(x, S)))) by Tautology.from(singletonSetsMembershipRaw)
-    have(in(x, S) |- in(singleton(x), singletonSets(S))) subproof {
-      assume(in(x, S))
-      have(t === singleton(x) |- ((t === singleton(x)) /\ in(x, S))) by Tautology
-      thenHave(t === singleton(x) |- ∃(x, ((t === singleton(x)) /\ in(x, S)))) by RightExists
-      sorry
-      /*have((t === singleton(x)) ==> in(t, singletonSets(S))) by Tautology.from(lastStep, memb)
-      thenHave(forall(t, (t === singleton(x)) ==> in(t, singletonSets(S)))) by RightForall
-      thenHave((singleton(x) === singleton(x)) ==> in(singleton(x), singletonSets(S))) by InstantiateForall(singleton(x))
-      have(thesis) by Tautology.from(lastStep)*/
-    }
-    have(in(singleton(x), singletonSets(S)) |- in(x, S)) subproof {
-      assume(in(singleton(x), singletonSets(S)))
-
-      val removeExists = have((∃(y, in(y, S) /\ (t === singleton(y))), t === singleton(x)) |- in(x, S)) subproof {
-        /*have((in(y, S), t === singleton(x), t === singleton(y)) |- (in(y, S), t === singleton(x), t === singleton(y)))
-        thenHave((in(y, S) /\ (t === singleton(x)) /\ (t === singleton(y))) |- (in(x, S))) by Tautology.from(
-          singletonExtensionality,
-          equalityTransitivity of (x := singleton(x), y := t, z := singleton(y)),
-          replaceEqualityContainsLeft of (z := S)
-        )
-        thenHave(∃(y, in(y, S) /\ (t === singleton(x)) /\ (t === singleton(y))) |- (in(x, S))) by LeftExists
-        have(∃(y, in(y, S) /\ (t === singleton(y))) /\ (t === singleton(x)) |- (in(x, S))) by Tautology.from(
-          lastStep,
-          existentialConjunctionWithClosedFormula of (x := y, p := (t === singleton(x)))
-        )
-        thenHave(thesis) by Tautology*/
-        sorry
-      }
-      have((t === singleton(x), in(t, singletonSets(S))) |- (t === singleton(x), ∃(x, ((t === singleton(x)) /\ in(x, S))))) by Tautology.from(singletonSetsMembershipRaw of (x := y))
-      sorry
-      /* have((t === singleton(x), in(t, singletonSets(S))) |- in(x, S)) by Tautology.from(lastStep, removeExists)
-      have(in(singleton(x), singletonSets(S)) |- in(x, S)) by Tautology.from(lastStep, replaceEqualityContainsLeft of (x := t, y := singleton(x), z := singletonSets(S)))*/
-    }
-    sorry
-  }
-
-  val ifContainsSingletonIsDiscrete = Theorem(
-    (topology(X, T), ∀(x, x ∈ X ==> singleton(x) ∈ T)) |- discreteTopology(X, T)
-  ) {
-    assume(∀(x, x ∈ X ==> singleton(x) ∈ T), topology(X, T))
-    val topo = have(nonEmpty(X) /\ setOfSubsets(X, T) /\ containsExtremes(X, T) /\ containsUnion(T) /\ containsIntersection(T)) by Tautology.from(topology.definition)
-    have(∀(x, x ∈ X ==> singleton(x) ∈ T)) by Tautology
-    val singleDef = thenHave((x ∈ X) ==> (singleton(x) ∈ T)) by InstantiateForall(x)
-    have(T === powerSet(X)) subproof {
-      // show T subs powerSet(X) (by def of topology)
-      val left = have(T ⊆ powerSet(X)) by Tautology.from(topo, setOfSubsets.definition)
-      // show powerSet(X) subs T
-
-      // For any S ⊆ X we have S = U{x} -> S ∈ T by unionDef
-      have((S ⊆ X) |- S ∈ T) subproof {
-        assume(S ⊆ X)
-        // prove union(cartesianProduct(S, S)) ⊆ T
-        // -> S = union(union(cartesianProduct(S, S))) in T
-        have(forall(z, in(z, S) ==> in(z, X))) by Tautology.from(subsetAxiom of (x := S, y := X))
-        thenHave(in(z, S) ==> in(z, X)) by InstantiateForall(z)
-        have(in(z, S) ==> in(singleton(z), T)) by Tautology.from(lastStep, singleDef of (x := z))
-        // have(in(z, S) /\ forall(a, in(z, S) <=> in(singleton(z), V)) |- in(singleton(z), V))
-        // have(in(z, S) ==> in(singleton(z), T)) by Tautology.from(sorry)
-        // have(in(singleton(z), singleton(S)) ==> in(singleton(z), T))
-        // have(singleton(S) ⊆ T)
-        // have(union(singleton(S)) ∈ T)
-        // have(S ∈ T)
-        sorry
-      }
-      have(in(S, powerSet(X)) ==> in(S, T)) by Tautology.from(lastStep, powerAxiom of (x := S, y := X))
-      thenHave(forall(S, in(S, powerSet(X)) ==> in(S, T))) by RightForall
-      val right = have(powerSet(X) ⊆ T) by Tautology.from(lastStep, subsetAxiom of (x := powerSet(X), y := T, z := S))
-
-      have(thesis) by Tautology.from(left, right, equalityBySubset of (x := powerSet(X), y := T))
-    }
-    have(discreteTopology(X, T)) by Tautology.from(lastStep, topo, discreteTopology.definition)
   }
 
   // -------------------
@@ -1365,5 +998,4 @@
 
     have(thesis) by Tautology.from(yIsCompact, yIsTop, compact.definition of (X := Y, T := T2))
   }
->>>>>>> 00653d33
 }