--- conflicted
+++ resolved
@@ -15,20 +15,11 @@
 ThisBuild / semanticdbEnabled := true
 ThisBuild / semanticdbVersion := scalafixSemanticdb.revision
 
-<<<<<<< HEAD
-
-
 val scala2 = "2.13.8"
 val scala3 = "3.5.1"
 val commonSettings = Seq(
   crossScalaVersions := Seq(scala3),
-=======
-val scala2 = "2.13.8"
-val scala3 = "3.4.2"
 
-val commonSettings = Seq(
-  crossScalaVersions := Seq(scala3, scala2),
->>>>>>> e39f6f65
   run / fork := true
 )
 
@@ -39,13 +30,10 @@
 val commonSettings3 = commonSettings ++ Seq(
   scalaVersion := scala3,
   scalacOptions ++= Seq(
-<<<<<<< HEAD
     "-language:implicitConversions",
     //"-rewrite", "-source", "3.4-migration",
     "-Wconf:msg=.*will never be selected.*:silent"
-=======
-    "-language:implicitConversions"
->>>>>>> e39f6f65
+
   ),
   javaOptions += "-Xmx10G",
   libraryDependencies += "org.scalatest" %% "scalatest" % "3.2.18" % "test",
