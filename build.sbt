--- conflicted
+++ resolved
@@ -19,12 +19,7 @@
 
 
 val commonSettings = Seq(
-<<<<<<< HEAD
   version            := "0.6",
-  scalaVersion       := "3.2.0",
-=======
-  version            := "0.9",
->>>>>>> 265ed45e
   crossScalaVersions := Seq("2.12.13", "2.13.4", "3.0.1", "3.2.0"),
   organization       := "ch.epfl.lara",
   scalacOptions     ++= Seq("-Ximport-suggestion-timeout", "0")
