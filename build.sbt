inThisBuild(
  Def.settings(
    organization := "ch.epfl.lara",
    organizationName := "LARA",
    organizationHomepage := Some(url("https://lara.epfl.ch")),
    licenses := Seq("Apache-2.0" -> url("https://www.apache.org/licenses/LICENSE-2.0.html")),
    versionScheme := Some("semver-spec"),
    scalacOptions ++= Seq(
      "-feature",
      "-deprecation",
      "-unchecked"
    ),
    semanticdbEnabled := true,
    semanticdbVersion := scalafixSemanticdb.revision,
    scalafixDependencies += "com.github.liancheng" %% "organize-imports" % "0.6.0"
  )
)

val scala2 = "2.13.8"
val scala3 = "3.2.1-RC1-bin-20220619-4cb967f-NIGHTLY"

val commonSettings2 = Seq(
  scalaVersion := scala2
)
val commonSettings3 = Seq(
  scalaVersion := scala3,
  scalacOptions ++= Seq(
    "-language:implicitConversions",
<<<<<<< HEAD

    // "-source:future", re-enable when liancheng/scalafix-organize-imports#221 is fixed
    "-old-syntax",
    "-no-indent"
=======
    //"-source:future", re-enable when liancheng/scalafix-organize-imports#221 is fixed
    "-no-indent",
    "-old-syntax",
    //"-source:future-migration",
    //"-rewrite",
>>>>>>> 119babf4
  ),
  libraryDependencies += "org.scalatest" %% "scalatest" % "3.2.10" % "test",
  libraryDependencies += "org.scala-lang.modules" %% "scala-parser-combinators" % "2.1.1",
  Test / parallelExecution := false
)

def withTests(project: Project): ClasspathDependency =
  project % "compile->compile;test->test"

def githubProject(repo: String, commitHash: String) = RootProject(uri(s"$repo#$commitHash"))

lazy val scallion = githubProject("https://github.com/epfl-lara/scallion.git", "08b333f9af2d8daa1fb7424cd47b0433cd5e9770")
lazy val silex = githubProject("https://github.com/epfl-lara/silex.git", "eaf296425b9d8cc9100dfa66a079641ee4cfe4ae")

lazy val root = Project(
  id = "lisa",
  base = file(".")
)
  .settings(commonSettings3)
  .settings(
    version := "0.1"
  )
  .dependsOn(kernel, withTests(utils), theories, tptp, front) // Everything but `examples`
  .aggregate(kernel, utils, theories, tptp, front) // To run tests on all modules

lazy val kernel = Project(
  id = "lisa-kernel",
  base = file("lisa-kernel")
)
  .settings(commonSettings2)
  .settings(
    crossScalaVersions := Seq(scala3)
  )

lazy val utils = Project(
  id = "lisa-utils",
  base = file("lisa-utils")
)

  .settings(commonSettings3)
  .dependsOn(kernel)
  .dependsOn(silex)
  .dependsOn(scallion % "compile->compile")

lazy val theories = Project(
  id = "lisa-theories",
  base = file("lisa-theories")
)
  .settings(commonSettings3)
  .dependsOn(withTests(utils))

lazy val tptp = Project(
  id = "lisa-tptp",
  base = file("lisa-tptp")
)
  .settings(commonSettings3)
  .settings(
    libraryDependencies += "io.github.leoprover" % "scala-tptp-parser_2.13" % "1.4"
  )
  .dependsOn(withTests(utils))

lazy val front = Project(
  id = "lisa-front",
  base = file("lisa-front"),
)
    .settings(commonSettings3)
    .dependsOn(kernel, utils, theories)


lazy val examples = Project(
  id = "lisa-examples",
  base = file("lisa-examples")
)
  .settings(commonSettings3)
  .dependsOn(root)<|MERGE_RESOLUTION|>--- conflicted
+++ resolved
@@ -26,18 +26,11 @@
   scalaVersion := scala3,
   scalacOptions ++= Seq(
     "-language:implicitConversions",
-<<<<<<< HEAD
 
     // "-source:future", re-enable when liancheng/scalafix-organize-imports#221 is fixed
     "-old-syntax",
     "-no-indent"
-=======
-    //"-source:future", re-enable when liancheng/scalafix-organize-imports#221 is fixed
-    "-no-indent",
-    "-old-syntax",
-    //"-source:future-migration",
-    //"-rewrite",
->>>>>>> 119babf4
+
   ),
   libraryDependencies += "org.scalatest" %% "scalatest" % "3.2.10" % "test",
   libraryDependencies += "org.scala-lang.modules" %% "scala-parser-combinators" % "2.1.1",
