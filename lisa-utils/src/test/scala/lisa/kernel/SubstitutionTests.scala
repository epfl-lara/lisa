--- conflicted
+++ resolved
@@ -148,7 +148,6 @@
   }
 
   test("Substituting noon existing variables in a formula") {
-<<<<<<< HEAD
 
     val f = ConstantPredicateLabel("F", 1)
     val formula: Formula = (f(x) <=> f(y)) /\ (x === y) /\ BinderFormula(Forall, xl, f(x) ==> f(y))
@@ -207,71 +206,6 @@
   }
    
 
-=======
-
-    val f = ConstantPredicateLabel("F", 1)
-    val formula: Formula = (f(x) <=> f(y)) /\ (x === y) /\ BinderFormula(Forall, xl, f(x) ==> f(y))
-
-    val form = substituteVariables(
-      formula,
-      Map[VariableLabel, Term](
-        zl -> u
-      )
-    )
-
-    assert(isSame(form, formula))
-  }
-  // FIXME: depends on isSame Error reported in issue 74
-  /**
-   *  test("Substituting VariableFormulaLabel with colliding names") {
-   *    val b = VariableLabel("b")()
-   *    val ap = VariableFormulaLabel("a")()
-   *    val bp = VariableFormulaLabel("b")()
-   *    val cp = VariableFormulaLabel("c")()
-   *    val bpp = SchematicFunctionLabel("b", 1)
-   *    val f = ConstantPredicateLabel("F", 1)
-   *    val bc = ConstantPredicateLabel("b", 1)
-   *    val bn = ConstantPredicateLabel("b", 0)
-   *    val bppp = SchematicPredicateLabel("b", 0)
-   *    val cppp = SchematicPredicateLabel("c", 0)
-   *
-   *    val formula : Formula = (ap <=> bppp()) /\ BinderFormula(Forall, xl, BinderFormula(Forall,VariableLabel("b"), ap <=> bp) /\ (bc(bpp(b))))
-   *
-   *    val form = substituteFormulaVariables(formula, Map(
-   *      VariableFormulaLabel("a") -> bp,
-   *      VariableFormulaLabel("b") -> cp))
-   *
-   *    val form2 = substituteFormulaVariables(formula, Map(
-   *      VariableFormulaLabel("a") -> bn(),
-   *      VariableFormulaLabel("b") -> cp,
-   *    ))
-   *    assert(!isSame(form, form2))
-   *
-   *  }*
-   */
-
-  // FIXME: depends on instantiatePredicateSchemas error reported in issue 80
-  /**
-   *  test("Verifying predicates on instantiatePredicateSchemas") {
-   *    val f = SchematicPredicateLabel("F", 1)
-   *
-   *    val ap = VariableFormulaLabel("a")
-   *    val bp = VariableFormulaLabel("b")
-   *    val h = ( f(x) <=> ap())
-   *
-   *    val t = instantiatePredicateSchemas(h, Map[SchematicVarOrPredLabel, LambdaTermFormula](
-   *
-   *      f -> LambdaTermFormula(Seq(xl), ((x === x) <=> ap() )),
-   *      ap -> LambdaTermFormula(Seq(), bp()),
-   *
-   *    )) // h(f(a), g(b))
-   *    println(Printer.prettyFormula(t))
-   *    assert(isSame(t, (( ((x === x)  <=> ap()) <=> bp()))))
-   *
-   *  }*
-   */
-
->>>>>>> f496f9f7
   test("Verifying instantiateConnectorSchemas on Connectors") {
     val f = ConstantPredicateLabel("F", 1)
     val g = ConstantPredicateLabel("G", 1)
@@ -288,9 +222,9 @@
     )
     assert(isSame(t, (f(x) <=> g(y))))
   }
-<<<<<<< HEAD
-
-  // FIXME: depends on printer error reported in issue 81
+
+
+ // FIXME: depends on printer error reported in issue 81
   /**
   test("Verifying instantiatePredicateSchemas & instantiateConnectorSchemas on Binders") {
     val f = SchematicPredicateLabel("F", 1)
@@ -343,56 +277,4 @@
     assert(isSame(t, h(p(g(f(g(y))), g(f(x))) , (y === f(x)))))
   }
    **/
-=======
-
-  // FIXME: depends on instantiatePredicateSchemas error reported in issue 80
-  /**
-   *  test("Verifying instantiatePredicateSchemas & instantiateConnectorSchemas on Binders") {
-   *    val f = SchematicPredicateLabel("F", 1)
-   *    val g = ConstantPredicateLabel("G", 1)
-   *    val h = SchematicConnectorLabel("conn", 2)
-   *
-   *    val ap = VariableFormulaLabel("a")
-   *    val bp = VariableFormulaLabel("b")
-   *
-   *    val t = instantiatePredicateSchemas(exists(xl, h(f(x), forall(yl, g(y)))) , Map[SchematicVarOrPredLabel, LambdaTermFormula](
-   *
-   *      f -> LambdaTermFormula(Seq(xl), ((x === x) <=> ap() )),
-   *      ap -> LambdaTermFormula(Seq(), bp()),
-   *
-   *    ))
-   *
-   *    val t2 = instantiateConnectorSchemas(t, Map[SchematicConnectorLabel, LambdaFormulaFormula](
-   *      h -> LambdaFormulaFormula(Seq(ap, bp), (ap()  <=> bp()))
-   *
-   *    ))
-   *  println(Printer.prettyFormula(t2))
-   *    assert(isSame(t2, (f(x) <=> g(y))))
-   *  }*
-   */
-
-  // FIXME: likely depends on Printer error reported in issue 81
-  /**
-   *  test("Verifying instantiateTermSchemas") {
-   *    val f = SchematicFunctionLabel("F", 1)
-   *    val g = SchematicFunctionLabel("G", 1)
-   *    val p = ConstantPredicateLabel("P", 2)
-   *    val h = SchematicConnectorLabel("conn", 2)
-   *
-   *    val ap = VariableFormulaLabel("a")
-   *    val bp = VariableFormulaLabel("b")
-   *
-   *    val t = instantiateTermSchemas(h(p(f(g(x)), g(y)) , (x === y)), Map[SchematicTermLabel, LambdaTermTerm](
-   *
-   *      f -> LambdaTermTerm(Seq(xl), (g(x))),
-   *      g -> LambdaTermTerm(Seq(xl), f(g(x))),
-   *      xl -> LambdaTermTerm(Seq(), y),
-   *      yl -> LambdaTermTerm(Seq(), f(x)),
-   *
-   *    ))
-   *
-   *    assert(isSame(t, h(p(g(f(g(y))), g(f(x))) , (y === f(x)))))
-   *  }
-   */
->>>>>>> f496f9f7
 }