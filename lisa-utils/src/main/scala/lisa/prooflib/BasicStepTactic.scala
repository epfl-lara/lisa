--- conflicted
+++ resolved
@@ -1,18 +1,8 @@
 package lisa.prooflib
-
-<<<<<<< HEAD
 import lisa.fol.FOL as F
 import lisa.fol.FOLHelpers.*
 import lisa.utils.K
 
-=======
-import lisa.kernel.fol.FOL.*
-import lisa.kernel.proof.SCProof
-import lisa.kernel.proof.SequentCalculus.SCProofStep
-import lisa.kernel.proof.SequentCalculus.Sequent
-import lisa.kernel.proof.SequentCalculus.isSameSequent
-import lisa.kernel.proof.SequentCalculus as SC
->>>>>>> 8281801a
 import lisa.prooflib.ProofTacticLib.{_, given}
 import lisa.prooflib.*
 import lisa.utils.KernelHelpers.{|- => `K|-`, *}
@@ -1170,13 +1160,9 @@
       val premRight = F.ConnectorFormula(F.Or, premiseSequent.right.toSeq)
       val botRight = F.ConnectorFormula(F.Or, bot.right.toSeq)
 
-<<<<<<< HEAD
       val equalities = bot.left.collect { case F.PredicateFormula(equality, Seq(l, r)) => (l, r) }
-      val canReach = UnificationUtils.canReachOneStepTermFormula(premRight.underlying, botRight.underlying, equalities.toList.map(p => (p._1.underlying, p._2.underlying)))
-=======
-      val equalities = bot.left.collect { case PredicateFormula(equality, Seq(l, r)) => (l, r) }
-      val canReach = UnificationUtils2.canReachOneStepTermFormula(premRight, botRight, equalities.toList)
->>>>>>> 8281801a
+      val canReach = UnificationUtils2.canReachOneStepTermFormula(premRight.underlying, botRight.underlying, equalities.toList.map(p => (p._1.underlying, p._2.underlying)))
+
 
       if (canReach.isEmpty)
         proof.InvalidProofTactic("Could not find a set of equalities to rewrite premise into conclusion successfully.")
@@ -1244,27 +1230,12 @@
       if (!K.isSameSet(botK.left, premiseSequent.left ++ implications)) {
         proof.InvalidProofTactic("Left-hand side of the conclusion is not the same as the left-hand side of the premise + (ψ ⇔ τ)_.")
       } else if (
-<<<<<<< HEAD
         !K.isSameSet(botK.right + phi_psi, premiseSequent.right + phi_tau) &&
         !K.isSameSet(botK.right + phi_tau, premiseSequent.right + phi_psi)
       )
         proof.InvalidProofTactic("Right-hand side of the conclusion + φ(ψ_) is not the same as right-hand side of the premise + φ(τ_) (or with ψ_ and τ_ swapped).")
       else
         proof.ValidProofTactic(bot, Seq(K.RightSubstIff(botK, -1, equalsK, F.underlyingLFF(lambdaPhi))), Seq(premise))
-=======
-        !isSameSet(bot.right + phi_psi, premiseSequent.right + phi_tau) &&
-        !isSameSet(bot.right + phi_tau, premiseSequent.right + phi_psi)
-      ) {
-        println(s"========================")
-        println(s"RIGHT SUBST IFF")
-        println(s"bot right: ${bot.right.map(FOLPrinter.prettyFormula(_))}")
-        println(s"prm right: ${premiseSequent.right.map(FOLPrinter.prettyFormula(_))}")
-        println(s"phi psi: ${(FOLPrinter.prettyFormula(phi_psi))}")
-        println(s"phi tau: ${(FOLPrinter.prettyFormula(phi_tau))}")
-        println(s"========================")
-        proof.InvalidProofTactic("Right-hand side of the conclusion + φ(ψ_) is not the same as right-hand side of the premise + φ(τ_) (or with ψ_ and τ_ swapped).")
-      } else proof.ValidProofTactic(Seq(SC.RightSubstIff(bot, -1, equals, lambdaPhi)), Seq(premise))
->>>>>>> 8281801a
     }
   }
 
