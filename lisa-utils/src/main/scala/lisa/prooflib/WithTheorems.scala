--- conflicted
+++ resolved
@@ -415,12 +415,9 @@
    * A Justification, corresponding to [[K.FunctionDefinition]] or [[K.PredicateDefinition]]
    */
   abstract class DEFINITION(line: Int, file: String) extends JUSTIFICATION {
-<<<<<<< HEAD
     val fullName: String
     def repr: String = innerJustification.repr
-=======
-
->>>>>>> 182d098c
+
     def label: F.ConstantLabel[?]
     knownDefs.update(label, Some(this))
 
@@ -540,7 +537,6 @@
         oneThmFromFile("cache/" + name, library.theory) match {
           case Some(thm) => thm // try to get the theorem from file
 
-<<<<<<< HEAD
           case None =>
             val (thm, scp, justifs) = prove(computeProof) // if fail, prove it
             thmsToFile("cache/" + name, theory, List((name, scp, justifs))) // and save it to the file
@@ -548,10 +544,6 @@
         }
       else prove(computeProof)._1
     def repr: String = innerJustification.repr
-=======
-    def prettyGoal: String = lisa.utils.FOLPrinter.prettySequent(goal.underlying)
-    def repr: String = s" ${if (withSorry) " Sorry" else ""} Theorem $name := $statement\n"
->>>>>>> 182d098c
 
     library.last = Some(this)
     private def prove(computeProof: Proof ?=> Unit): (theory.Theorem, SCProof, List[(String, theory.Justification)]) = {
