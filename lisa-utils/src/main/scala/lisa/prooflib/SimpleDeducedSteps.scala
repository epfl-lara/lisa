--- conflicted
+++ resolved
@@ -146,15 +146,9 @@
 
         res._3 match {
           case proof.InvalidProofTactic(_) => res._3
-<<<<<<< HEAD
           case proof.ValidProofTactic(_, _, _) => {
-            if (K.isSameSequent(res._1.conclusion, botK))
-              proof.ValidProofTactic(bot, Seq(K.SCSubproof(res._1.withNewSteps(IndexedSeq(K.Restate(botK, res._1.length - 1))), Seq(-1))), Seq(premise))
-=======
-          case proof.ValidProofTactic(_, _) => {
-            if (SC.isImplyingSequent(res._1.conclusion, bot))
-              proof.ValidProofTactic(Seq(SC.SCSubproof(res._1.withNewSteps(IndexedSeq(SC.Weakening(bot, res._1.length - 1))), Seq(-1))), Seq(premise))
->>>>>>> c8175251
+            if (K.isImplyingSequent(res._1.conclusion, botK))
+              proof.ValidProofTactic(bot, Seq(K.SCSubproof(res._1.withNewSteps(IndexedSeq(K.Weakening(botK, res._1.length - 1))), Seq(-1))), Seq(premise))
             else
               proof.InvalidProofTactic(s"InstantiateForall proved \n\t${FOLParser.printSequent(res._1.conclusion)}\ninstead of input sequent\n\t${FOLParser.printSequent(botK)}")
           }
