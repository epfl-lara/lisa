package lisa.prooflib

import lisa.kernel.proof.SCProofChecker.checkSCProof
import lisa.prooflib.BasicStepTactic.Rewrite
import lisa.prooflib.BasicStepTactic.*
import lisa.prooflib.ProofTacticLib.*
import lisa.prooflib.SimpleDeducedSteps.*
import lisa.prooflib.*
import lisa.utils.KernelHelpers.{_, given}
import lisa.utils.LisaException
import lisa.utils.UserLisaException
import lisa.utils.parsing.FOLPrinter
import lisa.utils.{_, given}

import scala.annotation.targetName

trait ProofsHelpers {
  library: Library & WithTheorems =>

  import lisa.fol.FOL.{given, *}

  given Library = library

<<<<<<< HEAD
  class HaveSequent private[ProofsHelpers] (val bot: Sequent) {
    val x: lisa.fol.FOL.Sequent = bot
=======
  class HaveSequent /*private[ProofsHelpers]*/ (val bot: Sequent) {
    // val x: lisa.fol.FOL.Sequent = bot
>>>>>>> b371e3e2
    inline infix def by(using proof: library.Proof, line: sourcecode.Line, file: sourcecode.File): By { val _proof: proof.type } = By(proof, line, file).asInstanceOf

    class By(val _proof: library.Proof, line: sourcecode.Line, file: sourcecode.File) {

      val bot = HaveSequent.this.bot ++ (F.iterable_to_set(_proof.getAssumptions) |- ())
      inline infix def apply(tactic: Sequent => _proof.ProofTacticJudgement): _proof.ProofStep & _proof.Fact = {
        tactic(bot).validate(line, file)
      }
      inline infix def apply(tactic: ProofSequentTactic): _proof.ProofStep = {
        tactic(using library, _proof)(bot).validate(line, file)
      }
    }

    infix def subproof(using proof: Library#Proof, line: sourcecode.Line, file: sourcecode.File)(computeProof: proof.InnerProof ?=> Unit): proof.ProofStep = {
      val botWithAssumptions = HaveSequent.this.bot ++ (proof.getAssumptions |- ())
      val iProof: proof.InnerProof = new proof.InnerProof(Some(botWithAssumptions))
      computeProof(using iProof)
      (new BasicStepTactic.SUBPROOF(using proof)(Some(botWithAssumptions))(iProof)).judgement.validate(line, file).asInstanceOf[proof.ProofStep]
    }

  }

  class AndThenSequent private[ProofsHelpers] (val bot: Sequent) {

    inline infix def by(using proof: library.Proof, line: sourcecode.Line, file: sourcecode.File): By { val _proof: proof.type } =
      By(proof, line, file).asInstanceOf[By { val _proof: proof.type }]

    class By(val _proof: library.Proof, line: sourcecode.Line, file: sourcecode.File) {
      private val bot = AndThenSequent.this.bot ++ (_proof.getAssumptions |- ())
      inline infix def apply(tactic: _proof.Fact => Sequent => _proof.ProofTacticJudgement): _proof.ProofStep = {
        tactic(_proof.mostRecentStep)(bot).validate(line, file)
      }

      inline infix def apply(tactic: ProofFactSequentTactic): _proof.ProofStep = {
        tactic(using library, _proof)(_proof.mostRecentStep)(bot).validate(line, file)
      }

    }
  }

  /**
   * Claim the given Sequent as a ProofTactic, which may require a justification by a proof tactic and premises.
   */
  def have(using proof: library.Proof)(res: Sequent): HaveSequent = HaveSequent(res)

  def have(using line: sourcecode.Line, file: sourcecode.File)(using proof: library.Proof)(v: proof.Fact | proof.ProofTacticJudgement) = v match {
    case judg: proof.ProofTacticJudgement => judg.validate(line, file)
    case fact: proof.Fact @unchecked => HaveSequent(proof.sequentOfFact(fact)).by(using proof, line, file)(Rewrite(using library, proof)(fact))
  }

  /**
   * Claim the given Sequent as a ProofTactic directly following the previously proven tactic,
   * which may require a justification by a proof tactic.
   */
  def thenHave(using proof: library.Proof)(res: Sequent): AndThenSequent = AndThenSequent(res)

  infix def andThen(using proof: library.Proof, line: sourcecode.Line, file: sourcecode.File): AndThen { val _proof: proof.type } = AndThen(proof, line, file).asInstanceOf

  class AndThen private[ProofsHelpers] (val _proof: library.Proof, line: sourcecode.Line, file: sourcecode.File) {
    inline infix def apply(tactic: _proof.Fact => _proof.ProofTacticJudgement): _proof.ProofStep = {
      tactic(_proof.mostRecentStep).validate(line, file)
    }
    inline infix def apply(tactic: ProofFactTactic): _proof.ProofStep = {
      tactic(using library, _proof)(_proof.mostRecentStep).validate(line, file)
    }
  }

  /*
  /**
   * Assume the given formula in all future left hand-side of claimed sequents.
   */
  def assume(using proof: library.Proof)(f: Formula): proof.ProofStep = {
    proof.addAssumption(f)
    have(() |- f) by BasicStepTactic.Hypothesis
  }
   */
  /**
   * Assume the given formulas in all future left hand-side of claimed sequents.
   */
  def assume(using proof: library.Proof)(fs: Formula*): proof.ProofStep = {
    fs.foreach(f => proof.addAssumption(f))
    have(() |- fs.toSet) by BasicStepTactic.Hypothesis
  }

  def thesis(using proof: library.Proof): Sequent = proof.possibleGoal.get
  def goal(using proof: library.Proof): Sequent = proof.possibleGoal.get

  def lastStep(using proof: library.Proof): proof.ProofStep = proof.mostRecentStep

  def sorry(using proof: library.Proof): proof.ProofStep = have(thesis) by Sorry

  def showCurrentProof(using om: OutputManager, _proof: library.Proof)(): Unit = {
    om.output("Current proof of " + _proof.owningTheorem.prettyGoal + ": ")
    om.output(
      lisa.utils.parsing.ProofPrinter.prettyProof(_proof, 2)
    )
  }

  extension (using proof: library.Proof)(fact: proof.Fact) {
    def of(insts: (F.SubstPair | F.Term)*): proof.InstantiatedFact = {
      proof.InstantiatedFact(fact, insts)
    }
    def statement: F.Sequent = proof.sequentOfFact(fact)
  }

  def currentProof(using p: library.Proof): Library#Proof = p

  ////////////////////////////////////////
  //  DSL for definitions and theorems  //
  ////////////////////////////////////////

  class UserInvalidDefinitionException(val symbol: String, errorMessage: String)(using line: sourcecode.Line, file: sourcecode.File) extends UserLisaException(errorMessage) { // TODO refine
    val showError: String = {
      val source = scala.io.Source.fromFile(file.value)
      val textline = source.getLines().drop(line.value - 1).next().dropWhile(c => c.isWhitespace)
      source.close()
      s"   Definition of $symbol at.(${file.value.split("/").last.split("\\\\").last}:${line.value}) is invalid:\n" +
        "   " + Console.RED + textline + Console.RESET + "\n\n" +
        "   " + errorMessage
    }
  }

  class The(val out: Variable, val f: Formula)(
      val just: JUSTIFICATION
  )
  class definitionWithVars[N <: Arity](val args: Seq[Variable]) {

    // inline infix def -->(using om: OutputManager, name: sourcecode.FullName, line: sourcecode.Line, file: sourcecode.File)(t: Term) = simpleDefinition(lambda(args, t, args.length))
    // inline infix def -->(using om: OutputManager, name: sourcecode.FullName, line: sourcecode.Line, file: sourcecode.File)(f: Formula) = predicateDefinition(lambda(args, f, args.length))

    inline infix def -->(using om: OutputManager, name: sourcecode.FullName, line: sourcecode.Line, file: sourcecode.File)(t: The): ConstantTermLabelOfArity[N] =
      FunctionDefinition[N](name.value, line.value, file.value)(args, t.out, t.f, t.just).label

    inline infix def -->(using om: OutputManager, name: sourcecode.FullName, line: sourcecode.Line, file: sourcecode.File)(term: Term): ConstantTermLabelOfArity[N] =
      SimpleFunctionDefinition[N](name.value, line.value, file.value)(lambda(args, term).asInstanceOf).label

    inline infix def -->(using om: OutputManager, name: sourcecode.FullName, line: sourcecode.Line, file: sourcecode.File)(formula: Formula): ConstantAtomicLabelOfArity[N] =
      PredicateDefinition[N](name.value, line.value, file.value)(lambda(args, formula).asInstanceOf).label

  }

  def DEF(): definitionWithVars[0] = new definitionWithVars[0](Nil)
  def DEF(a: Variable): definitionWithVars[1] = new definitionWithVars[1](Seq(a))
  def DEF(a: Variable, b: Variable): definitionWithVars[2] = new definitionWithVars[2](Seq(a, b))
  def DEF(a: Variable, b: Variable, c: Variable): definitionWithVars[3] = new definitionWithVars[3](Seq(a, b, c))
  def DEF(a: Variable, b: Variable, c: Variable, d: Variable): definitionWithVars[4] = new definitionWithVars[4](Seq(a, b, c, d))
  def DEF(a: Variable, b: Variable, c: Variable, d: Variable, e: Variable): definitionWithVars[5] = new definitionWithVars[5](Seq(a, b, c, d, e))
  def DEF(a: Variable, b: Variable, c: Variable, d: Variable, e: Variable, f: Variable): definitionWithVars[6] = new definitionWithVars[6](Seq(a, b, c, d, e, f))
  def DEF(a: Variable, b: Variable, c: Variable, d: Variable, e: Variable, f: Variable, g: Variable): definitionWithVars[7] = new definitionWithVars[7](Seq(a, b, c, d, e, f, g))

  // def DEF: definitionWithVars[0] = new definitionWithVars[0](EmptyTuple) //todo conversion to empty tuple gets bad type

  // Definition helpers, not part of the DSL

  /**
   * Allows to make definitions "by unique existance" of a function symbol
   */
  class FunctionDefinition[N <: F.Arity](using om: OutputManager)(val fullName: String, line: Int, file: String)(
      val vars: Seq[F.Variable],
      val out: F.Variable,
      val f: F.Formula,
      j: JUSTIFICATION
  ) extends DEFINITION(line, file) {
    def funWithArgs = label.applySeq(vars)
    override def repr: String =
      s" ${if (withSorry) " Sorry" else ""} Definition of function symbol ${funWithArgs} := the ${out} such that ${(out === funWithArgs) <=> f})\n"

    // val expr = LambdaExpression[Term, Formula, N](vars, f, valueOf[N])

    lazy val label: ConstantTermLabelOfArity[N] = (if (vars.length == 0) F.Constant(name) else F.ConstantFunctionLabel[N](name, vars.length.asInstanceOf)).asInstanceOf

    val innerJustification: theory.FunctionDefinition = {
      val conclusion: F.Sequent = j.statement
      val pr: SCProof = SCProof(IndexedSeq(SC.Restate(conclusion.underlying, -1)), IndexedSeq(conclusion.underlying))
      if (!(conclusion.left.isEmpty && (conclusion.right.size == 1))) {
        om.lisaThrow(
          UserInvalidDefinitionException(
            name,
            s"The given justification is not valid for a definition" +
              s"The justification should be of the form ${(() |- F.BinderFormula(F.ExistsOne, out, F.VariableFormula("phi")))}" +
              s"instead of the given ${conclusion.underlying}"
          )
        )
      }
      if (!(f.freeSchematicLabels.subsetOf(vars.toSet + out))) {
        om.lisaThrow(
          UserInvalidDefinitionException(
            name,
            s"The definition is not allowed to contain schematic symbols or free variables." +
              s"The symbols {${(f.freeSchematicLabels -- vars.toSet - out).mkString(", ")}} are free in the expression ${f.toString}."
          )
        )
      }
      val proven = conclusion.right.head match {
        case F.BinderFormula(F.ExistsOne, bound, inner) => inner
        case F.BinderFormula(F.Exists, x, F.BinderFormula(F.Forall, y, F.AppliedConnector(F.Iff, Seq(l, r)))) if F.isSame(l, x === y) => r
        case F.BinderFormula(F.Exists, x, F.BinderFormula(F.Forall, y, F.AppliedConnector(F.Iff, Seq(l, r)))) if F.isSame(r, x === y) => l
        case _ =>
          om.lisaThrow(
            UserInvalidDefinitionException(
              name,
              s"The given justification is not valid for a definition" +
                s"The justification should be of the form ${(() |- F.BinderFormula(F.ExistsOne, out, F.VariableFormula("phi")))}" +
                s"instead of the given ${conclusion.underlying}"
            )
          )
      }
      val underf = f.underlying
      val undervars = vars.map(_.underlyingLabel)
      val ulabel = K.ConstantFunctionLabel(name, vars.size)
      val judgement = theory.makeFunctionDefinition(pr, Seq(j.innerJustification), ulabel, out.underlyingLabel, K.LambdaTermFormula(undervars, underf), proven.underlying)
      judgement match {
        case K.ValidJustification(just) =>
          just
        case wrongJudgement: K.InvalidJustification[?] =>
          if (!theory.belongsToTheory(underf)) {
            import K.findUndefinedSymbols
            om.lisaThrow(
              UserInvalidDefinitionException(
                name,
                s"All symbols in the definition must belong to the theory. The symbols ${theory.findUndefinedSymbols(underf)} are unknown and you need to define them first."
              )
            )
          }
          if (!theory.isAvailable(ulabel)) {
            om.lisaThrow(UserInvalidDefinitionException(name, s"The symbol ${name} has already been defined and can't be redefined."))
          }
          if (!(underf.freeSchematicTermLabels.subsetOf(undervars.toSet + out.underlyingLabel) && underf.schematicFormulaLabels.isEmpty)) {
            om.lisaThrow(
              UserInvalidDefinitionException(
                name,
                s"The definition is not allowed to contain schematic symbols or free variables." +
                  s"Kernel returned error: The symbols {${(underf.freeSchematicTermLabels -- undervars.toSet - out.underlyingLabel ++ underf.freeSchematicTermLabels)
                      .mkString(", ")}} are free in the expression ${underf.toString}."
              )
            )
          }
          om.lisaThrow(
            LisaException.InvalidKernelJustificationComputation(
              "The final proof was rejected by LISA's logical kernel. This may be due to a faulty proof computation or an error in LISA.",
              wrongJudgement,
              None
            )
          )
      }
    }

    // val label: ConstantTermLabel[N]
    val statement: F.Sequent =
      () |- F.Forall(
        out,
        Iff(
          equality(label.applySeq(vars), out),
          f
        )
      )

    library.last = Some(this)

  }

  /**
   * Allows to make definitions "by equality" of a function symbol
   */
  class SimpleFunctionDefinition[N <: F.Arity](using om: OutputManager)(fullName: String, line: Int, file: String)(
      val lambda: LambdaExpression[Term, Term, N],
      out: F.Variable,
      j: JUSTIFICATION
  ) extends FunctionDefinition[N](fullName, line, file)(lambda.bounds.asInstanceOf, out, out === lambda.body, j) {

    private val term = label.applySeq(lambda.bounds.asInstanceOf)
    private val simpleProp = lambda.body === term
    val simplePropName = "simpleDef_" + fullName
    val simpleDef = THM(simpleProp, simplePropName, line, file, InternalStatement)({
      have(thesis) by Restate.from(this of term)
    })
    shortDefs.update(label, Some(simpleDef))

  }

  object SimpleFunctionDefinition {
    def apply[N <: F.Arity](using om: OutputManager)(fullName: String, line: Int, file: String)(lambda: LambdaExpression[Term, Term, N]): SimpleFunctionDefinition[N] = {
      val intName = "definition_" + fullName
      val out = Variable(freshId(lambda.allSchematicLabels.map(_.id), "y"))
      val defThm = THM(F.ExistsOne(out, out === lambda.body), intName, line, file, InternalStatement)({
        have(SimpleDeducedSteps.simpleFunctionDefinition(lambda, out))
      })
      new SimpleFunctionDefinition[N](fullName, line, file)(lambda, out, defThm)
    }
  }

  class PredicateDefinition[N <: F.Arity](using om: OutputManager)(val fullName: String, line: Int, file: String)(val lambda: LambdaExpression[Term, Formula, N]) extends DEFINITION(line, file) {

    lazy val vars: Seq[F.Variable] = lambda.bounds.asInstanceOf
    val arity = lambda.arity

    lazy val label: ConstantAtomicLabelOfArity[N] = {
      (
        if (vars.length == 0) F.ConstantFormula(name)
        else F.ConstantPredicateLabel[N](name, vars.length.asInstanceOf[N])
      ).asInstanceOf[ConstantAtomicLabelOfArity[N]]
    }

    val innerJustification: theory.PredicateDefinition = {
      import lisa.utils.K.{predicateDefinition, findUndefinedSymbols}
      val underlambda = lambda.underlyingLTF
      val ulabel = K.ConstantFunctionLabel(name, vars.size)
      val undervars = vars.map(_.asInstanceOf[F.Variable].underlyingLabel)
      val judgement = theory.predicateDefinition(name, lambda.underlyingLTF)
      judgement match {
        case K.ValidJustification(just) =>
          just
        case wrongJudgement: K.InvalidJustification[?] =>
          if (!theory.belongsToTheory(underlambda.body)) {
            om.lisaThrow(
              UserInvalidDefinitionException(
                name,
                s"All symbols in the definition must belong to the theory. The symbols ${theory.findUndefinedSymbols(underlambda.body)} are unknown and you need to define them first."
              )
            )
          }
          if (!theory.isAvailable(ulabel)) {
            om.lisaThrow(UserInvalidDefinitionException(name, s"The symbol ${name} has already been defined and can't be redefined."))
          }
          if (!(underlambda.body.freeSchematicTermLabels.subsetOf(undervars.toSet) && underlambda.body.schematicFormulaLabels.isEmpty)) {
            om.lisaThrow(
              UserInvalidDefinitionException(
                name,
                s"The definition is not allowed to contain schematic symbols or free variables." +
                  s"Kernel returned error: The symbols {${(underlambda.body.freeSchematicTermLabels -- undervars.toSet ++ underlambda.body.freeSchematicTermLabels)
                      .mkString(", ")}} are free in the expression ${underlambda.body.toString}."
              )
            )
          }
          om.lisaThrow(
            LisaException.InvalidKernelJustificationComputation(
              "The final proof was rejected by LISA's logical kernel. This may be due to a faulty proof computation or an error in LISA.",
              wrongJudgement,
              None
            )
          )
      }
    }

    val statement: F.Sequent = () |- Iff(label.applySeq(vars), lambda.body)
    library.last = Some(this)
  }

  /////////////////////////
  //  Local Definitions  //
  /////////////////////////

  import lisa.utils.parsing.FOLPrinter.prettySCProof
  import lisa.utils.KernelHelpers.apply

  /**
   * A term with a definition, local to a proof.
   *
   * @param proof
   * @param id
   */
  abstract class LocalyDefinedVariable(val proof: library.Proof, id: Identifier) extends Variable(id) {

    val definition: proof.Fact
    lazy val definingFormula = proof.sequentOfFact(definition).right.head

    // proof.addDefinition(this, defin(this), fact)
    // val definition: proof.Fact = proof.getDefinition(this)
  }

  /**
   * A witness for a statement of the form ∃(x, P(x)) is a (fresh) variable y such that P(y) holds. This is a local definition, typically used with `val y = witness(fact)`
   * where `fact` is a fact of the form `∃(x, P(x))`. The property P(y) can then be used with y.elim
   */
  def witness(using _proof: library.Proof, line: sourcecode.Line, file: sourcecode.File, name: sourcecode.Name)(fact: _proof.Fact): LocalyDefinedVariable { val proof: _proof.type } = {

    val (els, eli) = _proof.sequentAndIntOfFact(fact)
    els.right.head match
      case Exists(x, inner) =>
        val id = freshId((els.allSchematicLabels ++ _proof.lockedSymbols ++ _proof.possibleGoal.toSet.flatMap(_.allSchematicLabels)).map(_.id), name.value)
        val c: LocalyDefinedVariable = new LocalyDefinedVariable(_proof, id) { val definition = assume(using proof)(inner.substitute(x := this)) }
        val defin = c.definingFormula
        val definU = defin.underlying
        val exDefinU = K.Exists(c.underlyingLabel, definU)

        if els.right.size != 1 || !K.isSame(els.right.head.underlying, exDefinU) then
          throw new UserInvalidDefinitionException(c.id, "Eliminator fact for " + c + " in a definition should have a single formula, equivalent to " + exDefinU + ", on the right side.")

        _proof.addElimination(
          defin,
          (i, sequent) =>
            val resSequent = (sequent.underlying -<< definU)
            List(
              SC.LeftExists(resSequent +<< exDefinU, i, definU, c.underlyingLabel),
              SC.Cut(resSequent ++<< els.underlying, eli, i + 1, exDefinU)
            )
        )

        c.asInstanceOf[LocalyDefinedVariable { val proof: _proof.type }]

      case _ => throw new Exception("Pick is used to obtain a witness of an existential statement.")

  }

  /**
   * Check correctness of the proof, using LISA's logical kernel, to the current point.
   */
  def sanityProofCheck(using p: Proof)(message: String): Unit = {
    val csc = p.toSCProof
    if checkSCProof(csc).isValid then
      println("Proof is valid. " + message)
      Thread.sleep(100)
    else
      checkProof(csc)
      throw Exception("Proof is not valid: " + message)
  }

}<|MERGE_RESOLUTION|>--- conflicted
+++ resolved
@@ -21,13 +21,9 @@
 
   given Library = library
 
-<<<<<<< HEAD
-  class HaveSequent private[ProofsHelpers] (val bot: Sequent) {
-    val x: lisa.fol.FOL.Sequent = bot
-=======
-  class HaveSequent /*private[ProofsHelpers]*/ (val bot: Sequent) {
-    // val x: lisa.fol.FOL.Sequent = bot
->>>>>>> b371e3e2
+
+  class HaveSequent (val bot: Sequent) {
+
     inline infix def by(using proof: library.Proof, line: sourcecode.Line, file: sourcecode.File): By { val _proof: proof.type } = By(proof, line, file).asInstanceOf
 
     class By(val _proof: library.Proof, line: sourcecode.Line, file: sourcecode.File) {
