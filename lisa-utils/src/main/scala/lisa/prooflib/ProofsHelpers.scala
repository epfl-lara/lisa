--- conflicted
+++ resolved
@@ -178,7 +178,7 @@
       val f: F.Formula,
       j: JUSTIFICATION
   ) extends DEFINITION(line, file) {
-    def repr: String =
+    override def repr: String =
       s" ${if (withSorry) " Sorry" else ""} Definition of function symbol ${label(vars)} := the ${out} such that ${(out === label(vars)) <=> f})\n"
 
     // val expr = LambdaExpression[Term, Formula, N](vars, f, valueOf[N])
@@ -288,15 +288,7 @@
       val lambda: LambdaExpression[Term, Term, N],
       out: F.Variable,
       j: JUSTIFICATION
-<<<<<<< HEAD
   ) extends FunctionDefinition[N](fullName, line, file)(lambda.bounds.asInstanceOf, out, out === lambda.body, j) {}
-=======
-  ) extends FunctionDefinition[N](name, fullName, line, file)(lambda.bounds.asInstanceOf, out, out === lambda.body, j) {
-    override def repr: String =
-      s" Definition of function symbol ${label(lambda.bounds.asInstanceOf)} := ${lambda.body}${if (j.withSorry) " (!! Relies on Sorry)" else ""}\n"
-
-  }
->>>>>>> 182d098c
 
   object SimpleFunctionDefinition {
     def apply[N <: F.Arity](using om: OutputManager)(fullName: String, line: Int, file: String)(lambda: LambdaExpression[Term, Term, N]): SimpleFunctionDefinition[N] = {
@@ -309,15 +301,8 @@
     }
   }
 
-<<<<<<< HEAD
   class PredicateDefinition[N <: F.Arity](using om: OutputManager)(val fullName: String, line: Int, file: String)(val lambda: LambdaExpression[Term, Formula, N]) extends DEFINITION(line, file) {
 
-=======
-  class PredicateDefinition[N <: F.Arity](using om: OutputManager)(name: String, fullName: String, line: Int, file: String)(val lambda: LambdaExpression[Term, Formula, N])
-      extends DEFINITION(line, file) {
-    override def repr: String =
-      s" Definition of predicate symbol ${label(lambda.bounds.asInstanceOf)} := ${lambda.body}"
->>>>>>> 182d098c
     lazy val vars: Seq[F.Variable] = lambda.bounds.asInstanceOf
     val arity = lambda.arity
 
