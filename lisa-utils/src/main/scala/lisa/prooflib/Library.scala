package lisa.prooflib

import lisa.kernel.proof.RunningTheory
import lisa.kernel.proof.SCProofChecker
import lisa.kernel.proof.SCProofCheckerJudgement
import lisa.kernel.proof.SequentCalculus
import lisa.prooflib.ProofTacticLib.ProofTactic
import lisa.utils.{_, given}


import scala.collection.mutable.Stack as stack

/**
 * A class abstracting a [[lisa.kernel.proof.RunningTheory]] providing utility functions and a convenient syntax
 * to write and use Theorems and Definitions.
 * @param theory The inner RunningTheory
 */
abstract class Library extends lisa.prooflib.WithTheorems with lisa.prooflib.ProofsHelpers {
  val theory: RunningTheory
  given library: this.type = this
  given RunningTheory = theory

  export lisa.kernel.fol.FOL.{Formula, *}
  val SC: SequentCalculus.type = lisa.kernel.proof.SequentCalculus
  export lisa.kernel.proof.SequentCalculus.{Sequent, SCProofStep}
  export lisa.kernel.proof.SCProof
  export lisa.prooflib.TheoriesHelpers.{_, given}

  /**
   * a type representing different types that have a natural representation as K.Sequent
   */

  var last: Option[theory.Justification] = None

<<<<<<< HEAD
  // kernel theory management
=======
  /**
   * A function intended for use to construct a proof:
   * <pre> SCProof(steps(...), imports(...))</pre>
   * Must contains [[SCProofStep]]'s
   */
  inline def steps(sts: SCProofStep*): IndexedSeq[SCProofStep] = sts.toIndexedSeq

  /**
   * A function intended for use to construct a proof:
   * <pre> SCProof(steps(...), imports(...))</pre>
   * Must contains [[Justification]]'s, [[Formula]]'s or [[Sequent]], all of which are converted adequatly automatically.
   */
  inline def imports(sqs: Sequentable*): IndexedSeq[Sequent] = sqs.map(sequentableToSequent).toIndexedSeq

  // THEOREM Syntax
>>>>>>> 5e6f10e9

  /**
   * An alias to create a Theorem
   */
  def makeTheorem(name: String, statement: K.Sequent, proof: K.SCProof, justifications: Seq[theory.Justification]): K.Judgement[theory.Theorem] =
    theory.theorem(name, statement, proof, justifications)

  // DEFINITION Syntax

  /**
   * Allows to create a definition by shortcut of a function symbol:
   */
  def simpleDefinition(symbol: String, expression: LambdaTermTerm): K.Judgement[theory.FunctionDefinition] = {
    val LambdaTermTerm(vars, body) = expression

    val out: VariableLabel = VariableLabel(freshId((vars.map(_.id) ++ body.schematicTermLabels.map(_.id)).toSet, "y"))
    val proof: K.SCProof = simpleFunctionDefinition(expression, out)
    theory.functionDefinition(symbol, LambdaTermFormula(vars, out === body), out, proof, out === body, Nil)
  }

  /**
   * Allows to create a definition by shortcut of a predicate symbol:
   */
  def simpleDefinition(symbol: String, expression: LambdaTermFormula): K.Judgement[theory.PredicateDefinition] =
    theory.predicateDefinition(symbol, expression)

  private def simpleFunctionDefinition(expression: LambdaTermTerm, out: VariableLabel): K.SCProof = {
    val x = out
    val LambdaTermTerm(vars, body) = expression
    val xeb = x === body
    val y = VariableLabel(freshId(body.freeVariables.map(_.id) ++ vars.map(_.id) + out.id, "y"))
    val s0 = SC.RightRefl(() |- body === body, body === body)
    val s1 = SC.Restate(() |- (xeb) <=> (xeb), 0)
    val s2 = SC.RightForall(() |- forall(x, (xeb) <=> (xeb)), 1, (xeb) <=> (xeb), x)
    val s3 = SC.RightExists(() |- exists(y, forall(x, (x === y) <=> (xeb))), 2, forall(x, (x === y) <=> (xeb)), y, body)
    val s4 = SC.Restate(() |- existsOne(x, xeb), 3)
    val v = Vector(s0, s1, s2, s3, s4)
    K.SCProof(v)
  }

  //////////////////////////////////////////
  //      Tools for proof development     //
  //////////////////////////////////////////


  /**
   * Prints a short representation of the last theorem or definition introduced
   */
  def show(using om: OutputManager): theory.Justification = last match {
    case Some(value) => value.show
    case None => throw new NoSuchElementException("There is nothing to show: No theorem or definition has been proved yet.")
  }

<<<<<<< HEAD

=======
  /**
   * Converts different class that have a natural interpretation as a Sequent
   */
  private def sequentableToSequent(s: Sequentable): Sequent = s match {
    case j: theory.Justification => theory.sequentFromJustification(j)
    case f: Formula => () |- f
    case s: Sequent => s
  }

  given convJustSequent[C <: Iterable[Sequentable], D](using bf: scala.collection.BuildFrom[C, Sequent, D]): Conversion[C, D] = cc => {
    val builder = bf.newBuilder(cc)
    cc.foreach(builder += sequentableToSequent(_))
    builder.result
  }
>>>>>>> 5e6f10e9


}<|MERGE_RESOLUTION|>--- conflicted
+++ resolved
@@ -32,25 +32,7 @@
 
   var last: Option[theory.Justification] = None
 
-<<<<<<< HEAD
-  // kernel theory management
-=======
-  /**
-   * A function intended for use to construct a proof:
-   * <pre> SCProof(steps(...), imports(...))</pre>
-   * Must contains [[SCProofStep]]'s
-   */
-  inline def steps(sts: SCProofStep*): IndexedSeq[SCProofStep] = sts.toIndexedSeq
 
-  /**
-   * A function intended for use to construct a proof:
-   * <pre> SCProof(steps(...), imports(...))</pre>
-   * Must contains [[Justification]]'s, [[Formula]]'s or [[Sequent]], all of which are converted adequatly automatically.
-   */
-  inline def imports(sqs: Sequentable*): IndexedSeq[Sequent] = sqs.map(sequentableToSequent).toIndexedSeq
-
-  // THEOREM Syntax
->>>>>>> 5e6f10e9
 
   /**
    * An alias to create a Theorem
@@ -104,24 +86,7 @@
     case None => throw new NoSuchElementException("There is nothing to show: No theorem or definition has been proved yet.")
   }
 
-<<<<<<< HEAD
 
-=======
-  /**
-   * Converts different class that have a natural interpretation as a Sequent
-   */
-  private def sequentableToSequent(s: Sequentable): Sequent = s match {
-    case j: theory.Justification => theory.sequentFromJustification(j)
-    case f: Formula => () |- f
-    case s: Sequent => s
-  }
-
-  given convJustSequent[C <: Iterable[Sequentable], D](using bf: scala.collection.BuildFrom[C, Sequent, D]): Conversion[C, D] = cc => {
-    val builder = bf.newBuilder(cc)
-    cc.foreach(builder += sequentableToSequent(_))
-    builder.result
-  }
->>>>>>> 5e6f10e9
 
 
 }