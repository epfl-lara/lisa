package lisa.utils

import lisa.kernel.fol.FOL.*
import lisa.kernel.proof.RunningTheoryJudgement.InvalidJustification
import lisa.kernel.proof.SCProofCheckerJudgement.SCInvalidProof
import lisa.kernel.proof.SequentCalculus.*
import lisa.kernel.proof.*
import lisa.utils.FOLParser

import scala.annotation.targetName

/**
 * A helper file that provides various syntactic sugars for LISA's FOL and proofs. Best imported through utilities.Helpers
 * Usage:
 * <pre>
 * import utilities.Helpers.*
 * </pre>
 * or
 * <pre>
 * extends utilities.KernelHelpers.*
 * </pre>
 */
object KernelHelpers {

  /////////////////
  // FOL helpers //
  /////////////////

  /* Prefix syntax */

  val === = equality
  val ⊤ : Formula = top()
  val ⊥ : Formula = bot()
  val True: Formula = top()
  val False: Formula = bot()

  val neg = Neg
  val ¬ = neg
  val ! = neg
  val and = And
  val /\ = And
  val or = Or
  val \/ = Or
  val implies = Implies
  val ==> = Implies
  val iff = Iff
  val <=> = Iff
  val forall = Forall
  val ∀ = forall
  val exists = Exists
  val ∃ = exists
  val existsOne = ExistsOne
  val ∃! = existsOne

  extension [L <: TermLabel](label: L) {
    def apply(args: Term*): Term = Term(label, args)
    @targetName("applySeq")
    def apply(args: Seq[Term]): Term = Term(label, args)
    def unapply(f: Formula): Option[Seq[Formula]] = f match {
      case ConnectorFormula(`label`, args) => Some(args)
      case _ => None
    }
  }

  extension [L <: PredicateLabel](label: L) {
    def apply(args: Term*): Formula = PredicateFormula(label, args)
    @targetName("applySeq")
    def apply(args: Seq[Term]): Formula = PredicateFormula(label, args)
    def unapply(f: Formula): Option[Seq[Term]] = f match {
      case PredicateFormula(`label`, args) => Some(args)
      case _ => None
    }
  }

  extension [L <: ConnectorLabel](label: L) {
    def apply(args: Formula*): Formula = ConnectorFormula(label, args)
    @targetName("applySeq")
    def apply(args: Seq[Formula]): Formula = ConnectorFormula(label, args)
    def unapply(f: Formula): Option[Seq[Formula]] = f match {
      case ConnectorFormula(`label`, args) => Some(args)
      case _ => None
    }
  }

  extension [L <: BinderLabel](label: L) {
    def apply(bound: VariableLabel, inner: Formula): Formula = BinderFormula(label, bound, inner)
    def unapply(f: Formula): Option[(VariableLabel, Formula)] = f match {
      case BinderFormula(`label`, x, inner) => Some((x, inner))
      case _ => None
    }
  }

  /* Infix syntax */

  extension (f: Formula) {
    def unary_! = ConnectorFormula(Neg, Seq(f))
    infix inline def ==>(g: Formula): Formula = ConnectorFormula(Implies, Seq(f, g))
    infix inline def <=>(g: Formula): Formula = ConnectorFormula(Iff, Seq(f, g))
    infix inline def /\(g: Formula): Formula = ConnectorFormula(And, Seq(f, g))
    infix inline def \/(g: Formula): Formula = ConnectorFormula(Or, Seq(f, g))
  }

  extension (t: Term) {
    infix def ===(u: Term): Formula = PredicateFormula(equality, Seq(t, u))
    infix def ＝(u: Term): Formula = PredicateFormula(equality, Seq(t, u))
  }

  /* Conversions */

  given Conversion[TermLabel, Term] = Term(_, Seq())
  given Conversion[Term, TermLabel] = _.label
  given Conversion[PredicateLabel, PredicateFormula] = PredicateFormula(_, Seq())
  given Conversion[PredicateFormula, PredicateLabel] = _.label

  given Conversion[VariableFormulaLabel, PredicateFormula] = PredicateFormula(_, Seq())
  given Conversion[(Boolean, List[Int], String), Option[(List[Int], String)]] = tr => if (tr._1) None else Some(tr._2, tr._3)
  given Conversion[Formula, Sequent] = () |- _

  /* Sequents */

  val emptySeq: Sequent = Sequent(Set.empty, Set.empty)

  extension (s: Sequent) {
    infix def +<<(f: Formula): Sequent = s.copy(left = s.left + f)
    infix def -<<(f: Formula): Sequent = s.copy(left = s.left - f)
    infix def +>>(f: Formula): Sequent = s.copy(right = s.right + f)
    infix def ->>(f: Formula): Sequent = s.copy(right = s.right - f)
    infix def ++<<(s1: Sequent): Sequent = s.copy(left = s.left ++ s1.left)
    infix def --<<(s1: Sequent): Sequent = s.copy(left = s.left -- s1.left)
    infix def ++>>(s1: Sequent): Sequent = s.copy(right = s.right ++ s1.right)
    infix def -->>(s1: Sequent): Sequent = s.copy(right = s.right -- s1.right)
    infix def ++(s1: Sequent): Sequent = s.copy(left = s.left ++ s1.left, right = s.right ++ s1.right)
    infix def --(s1: Sequent): Sequent = s.copy(left = s.left -- s1.left, right = s.right -- s1.right)

<<<<<<< HEAD
    infix def +<?(f: Formula): Sequent = if (s.left.exists(isSame(_, f))) s else (s +< f)
    infix def -<?(f: Formula): Sequent = s.copy(left = s.left.filterNot(isSame(_, f)))
    infix def +>?(f: Formula): Sequent = if (s.right.exists(isSame(_, f))) s else (s +> f)
    infix def ->?(f: Formula): Sequent = s.copy(right = s.right.filterNot(isSame(_, f)))
    infix def ++<?(s1: Sequent): Sequent = s ++< s1.copy(left = s1.left.filterNot(e1 => s.left.exists(isSame(_, e1))))
    infix def --<?(s1: Sequent): Sequent = s.copy(left = s.left.filterNot(e1 => s1.left.exists(e2 => isSame(e1, e2))))
    infix def ++>?(s1: Sequent): Sequent = s ++> s1.copy(right = s1.right.filterNot(e1 => s.right.exists(isSame(_, e1))))
    infix def -->?(s1: Sequent): Sequent = s.copy(right = s.right.filterNot(e1 => s1.right.exists(e2 => isSame(e1, e2))))
    infix def --?(s1: Sequent): Sequent = s.copy(left = s.left.filterNot(e1 => s1.left.exists(e2 => isSame(e1, e2))), right = s.right.filterNot(e1 => s1.right.exists(e2 => isSame(e1, e2))))
    infix def ++?(s1: Sequent): Sequent = s ++ s1.copy(left = s1.left.filterNot(e1 => s.left.exists(isSame(_, e1))), right = s1.right.filterNot(e1 => s.right.exists(isSame(_, e1))))
=======
    infix def removeLeft(f: Formula): Sequent = s.copy(left = s.left.filterNot(isSame(_, f)))
    infix def removeRight(f: Formula): Sequent = s.copy(right = s.right.filterNot(isSame(_, f)))
    infix def removeAllLeft(s1: Sequent): Sequent = s.copy(left = s.left.filterNot(e1 => s1.left.exists(e2 => isSame(e1, e2))))
    infix def removeAllLeft(s1: Set[Formula]): Sequent = s.copy(left = s.left.filterNot(e1 => s1.exists(e2 => isSame(e1, e2))))
    infix def removeAllRight(s1: Sequent): Sequent = s.copy(right = s.right.filterNot(e1 => s1.right.exists(e2 => isSame(e1, e2))))
    infix def removeAllRight(s1: Set[Formula]): Sequent = s.copy(right = s.right.filterNot(e1 => s1.exists(e2 => isSame(e1, e2))))
    infix def removeAll(s1: Sequent): Sequent = s.copy(left = s.left.filterNot(e1 => s1.left.exists(e2 => isSame(e1, e2))), right = s.right.filterNot(e1 => s1.right.exists(e2 => isSame(e1, e2))))
>>>>>>> c8e466b8
  }

  // TODO: Should make less generic
  /**
   * Represents a converter of some object into a set.
   * @tparam S The type of elements in that set
   * @tparam T The type to convert from
   */
  protected trait FormulaSetConverter[T] {
    def apply(t: T): Set[Formula]
  }

  given FormulaSetConverter[Unit] with {
    override def apply(u: Unit): Set[Formula] = Set.empty
  }

  given FormulaSetConverter[EmptyTuple] with {
    override def apply(t: EmptyTuple): Set[Formula] = Set.empty
  }

  given [H <: Formula, T <: Tuple](using c: FormulaSetConverter[T]): FormulaSetConverter[H *: T] with {
    override def apply(t: H *: T): Set[Formula] = c.apply(t.tail) + t.head
  }

  given formula_to_set[T <: Formula]: FormulaSetConverter[T] with {
    override def apply(f: T): Set[Formula] = Set(f)
  }

  given [T <: Formula, I <: Iterable[T]]: FormulaSetConverter[I] with {
    override def apply(s: I): Set[Formula] = s.toSet
  }

  given FormulaSetConverter[VariableFormulaLabel] with {
    override def apply(s: VariableFormulaLabel): Set[Formula] = Set(s())
  }

  private def any2set[A, T <: A](any: T)(using c: FormulaSetConverter[T]): Set[Formula] = c.apply(any)

  extension [A, T1 <: A](left: T1)(using FormulaSetConverter[T1]) {
    infix def |-[B, T2 <: B](right: T2)(using FormulaSetConverter[T2]): Sequent = Sequent(any2set(left), any2set(right))
    infix def ⊢[B, T2 <: B](right: T2)(using FormulaSetConverter[T2]): Sequent = Sequent(any2set(left), any2set(right))
  }

  // Instatiation functions for formulas lifted to sequents.

  def instantiatePredicateSchemaInSequent(s: Sequent, m: Map[SchematicVarOrPredLabel, LambdaTermFormula]): Sequent = {
    s.left.map(phi => instantiatePredicateSchemas(phi, m)) |- s.right.map(phi => instantiatePredicateSchemas(phi, m))
  }

  def instantiateFunctionSchemaInSequent(s: Sequent, m: Map[SchematicTermLabel, LambdaTermTerm]): Sequent = {
    s.left.map(phi => instantiateTermSchemas(phi, m)) |- s.right.map(phi => instantiateTermSchemas(phi, m))
  }

  def instantiateSchemaInSequent(
      s: Sequent,
      mCon: Map[SchematicConnectorLabel, LambdaFormulaFormula],
      mPred: Map[SchematicVarOrPredLabel, LambdaTermFormula],
      mTerm: Map[SchematicTermLabel, LambdaTermTerm]
  ): Sequent = {
    s.left.map(phi => instantiateSchemas(phi, mCon, mPred, mTerm)) |- s.right.map(phi => instantiateSchemas(phi, mCon, mPred, mTerm))
  }

  //////////////////////
  // SCProofs helpers //
  //////////////////////
  extension (sp: SCSubproof) {

    /**
     * Explore a proof with a specific path and returns the pointed proofstep.
     * @param path A path through subproofs of a proof.
     */
    def followPath(path: Seq[Int]): SCProofStep = path match {
      case Nil => sp
      case n :: Nil => sp.sp(n)
      case n :: ns =>
        assert(sp.sp.steps(n).isInstanceOf[SCSubproof], s"Got $path but next step is not a subproof: ${sp.sp.steps(n).getClass}")
        sp.sp.steps(n).asInstanceOf[SCSubproof].followPath(ns)
    }
  }

  extension (p: SCProof) {

    /**
     * Explore a proof with a specific path and returns the pointed proofstep.
     * @param path A path through subproofs of a proof.
     */
    def followPath(path: Seq[Int]): SCProofStep = SCSubproof(p, p.imports.indices).followPath(path)
  }

  // Conversions from String to datatypes
  // given Conversion[String, Sequent] = FOLParser.parseSequent(_)
  // given Conversion[String, Formula] = FOLParser.parseFormula(_)
  // given Conversion[String, Term] = FOLParser.parseTerm(_)
  // given Conversion[String, VariableLabel] = s => VariableLabel(if (s.head == '?') s.tail else s)

  // Conversion from pairs (e.g. x -> f(x)) to lambdas
  given Conversion[Term, LambdaTermTerm] = LambdaTermTerm(Seq(), _)
  given Conversion[VariableLabel, LambdaTermTerm] = a => LambdaTermTerm(Seq(), a: Term)
  given Conversion[(VariableLabel, Term), LambdaTermTerm] = a => LambdaTermTerm(Seq(a._1), a._2)
  given Conversion[(Seq[VariableLabel], Term), LambdaTermTerm] = a => LambdaTermTerm(a._1, a._2)

  given Conversion[Formula, LambdaTermFormula] = LambdaTermFormula(Seq(), _)
  given Conversion[(VariableLabel, Formula), LambdaTermFormula] = a => LambdaTermFormula(Seq(a._1), a._2)
  given Conversion[(Seq[VariableLabel], Formula), LambdaTermFormula] = a => LambdaTermFormula(a._1, a._2)

  given Conversion[Formula, LambdaFormulaFormula] = LambdaFormulaFormula(Seq(), _)
  given Conversion[(VariableFormulaLabel, Formula), LambdaFormulaFormula] = a => LambdaFormulaFormula(Seq(a._1), a._2)
  given Conversion[(Seq[VariableFormulaLabel], Formula), LambdaFormulaFormula] = a => LambdaFormulaFormula(a._1, a._2)

  // Shortcut for LambdaTermTerm, LambdaTermFormula and LambdaFormulaFormula construction
  def lambda(x: VariableLabel, t: Term): LambdaTermTerm = LambdaTermTerm(Seq(x), t)
  def lambda(xs: Seq[VariableLabel], t: Term): LambdaTermTerm = LambdaTermTerm(xs, t)
  def lambda(x: VariableLabel, l: LambdaTermTerm): LambdaTermTerm = LambdaTermTerm(Seq(x) ++ l.vars, l.body)
  def lambda(xs: Seq[VariableLabel], l: LambdaTermTerm): LambdaTermTerm = LambdaTermTerm(xs ++ l.vars, l.body)

  def lambda(x: VariableLabel, phi: Formula): LambdaTermFormula = LambdaTermFormula(Seq(x), phi)
  def lambda(xs: Seq[VariableLabel], phi: Formula): LambdaTermFormula = LambdaTermFormula(xs, phi)
  def lambda(x: VariableLabel, l: LambdaTermFormula): LambdaTermFormula = LambdaTermFormula(Seq(x) ++ l.vars, l.body)
  def lambda(xs: Seq[VariableLabel], l: LambdaTermFormula): LambdaTermFormula = LambdaTermFormula(xs ++ l.vars, l.body)

  def lambda(X: VariableFormulaLabel, phi: Formula): LambdaFormulaFormula = LambdaFormulaFormula(Seq(X), phi)
  def lambda(Xs: Seq[VariableFormulaLabel], phi: Formula): LambdaFormulaFormula = LambdaFormulaFormula(Xs, phi)
  def lambda(X: VariableFormulaLabel, l: LambdaFormulaFormula): LambdaFormulaFormula = LambdaFormulaFormula(Seq(X) ++ l.vars, l.body)
  def lambda(Xs: Seq[VariableFormulaLabel], l: LambdaFormulaFormula): LambdaFormulaFormula = LambdaFormulaFormula(Xs ++ l.vars, l.body)

  def instantiateBinder(f: BinderFormula, t: Term): Formula = substituteVariables(f.inner, Map(f.bound -> t))

  // declare symbols easily: "val x = variable;"
  def variable(using name: sourcecode.Name): VariableLabel = VariableLabel(name.value)
  def function(arity: Integer)(using name: sourcecode.Name): SchematicFunctionLabel = SchematicFunctionLabel(name.value, arity)
  def formulaVariable(using name: sourcecode.Name): VariableFormulaLabel = VariableFormulaLabel(name.value)
  def predicate(arity: Integer)(using name: sourcecode.Name): SchematicPredicateLabel = SchematicPredicateLabel(name.value, arity)
  def connector(arity: Integer)(using name: sourcecode.Name): SchematicConnectorLabel = SchematicConnectorLabel(name.value, arity)

  // Conversions from String to Identifier
  class InvalidIdentifierException(identifier: String, errorMessage: String) extends LisaException(errorMessage) {
    def showError: String = errorMessage
  }

  given Conversion[String, Identifier] = str => {
    val pieces = str.split(Identifier.counterSeparator)
    if (pieces.length == 1) {
      val name = pieces.head
      if (!Identifier.isValidIdentifier(name)) {
        val no: String = Identifier.forbiddenChars.mkString("")
        throw new InvalidIdentifierException(str, s"Identifier must not contain whitespaces nor symbols among $no.")
      }
      Identifier(name)
    } else if (pieces.length == 2) {
      val name = pieces.head
      val no = pieces(1)
      if (!no.forall(_.isDigit) || no.isEmpty || (no.length > 1 && no.head == '0')) {
        throw new InvalidIdentifierException(str, s"The part of an identifier contained after ${Identifier.counterSeparator} must be a number without leading 0s.")
      }
      if (!Identifier.isValidIdentifier(name)) {
        val no: String = Identifier.forbiddenChars.mkString("")
        throw new InvalidIdentifierException(str, s"Identifier must not contain whitespaces nor symbols among $no.")
      }
      Identifier(name, no.toInt)
    } else { // if number of _ is greater than 1
      throw new InvalidIdentifierException("name", s"The identifier cannot contain more than one counter separator (${Identifier.counterSeparator}).")
    }
  }
  given Conversion[Identifier, String] = _.toString

  // Generates  new Identifier from an existing list
  def freshId(taken: Iterable[Identifier], base: Identifier): Identifier = {
    new Identifier(
      base.name,
      (taken.collect({ case Identifier(base.name, no) =>
        no
      }) ++ Iterable(base.no)).max + 1
    )
  }

  def nFreshId(taken: Iterable[Identifier], n: Int): IndexedSeq[Identifier] = {
    val max = if (taken.isEmpty) 0 else taken.map(c => c.no).max
    Range(0, n).map(i => Identifier("gen", max + i))
  }

  /////////////////////////////
  // RunningTheories Helpers //
  /////////////////////////////

  extension (theory: RunningTheory) {
    def makeAxiom(using name: sourcecode.Name)(formula: Formula): theory.Axiom = theory.addAxiom(name.value, formula) match {
      case Some(value) => value
      case None => throw new LisaException.InvalidAxiomException("Axiom contains undefined symbols", name.value, formula, theory)
    }

    /**
     * Add a theorem to the theory, but also asks explicitely for the desired conclusion
     * of the theorem to have more explicit writing and for sanity check.
     */
    def theorem(name: String, statement: Sequent, proof: SCProof, justifications: Seq[theory.Justification]): RunningTheoryJudgement[theory.Theorem] = {
      if (statement == proof.conclusion) theory.makeTheorem(name, statement, proof, justifications)
      else if (isSameSequent(statement, proof.conclusion)) theory.makeTheorem(name, statement, proof.appended(Restate(statement, proof.length - 1)), justifications)
      else InvalidJustification(s"The proof proves ${FOLPrinter.prettySequent(proof.conclusion)} instead of claimed ${FOLPrinter.prettySequent(statement)}", None)
    }

    /**
     * Make a function definition in the theory, but only ask for the identifier of the new symbol; Arity is inferred
     * of the theorem to have more explicit writing and for sanity check. See [[lisa.kernel.proof.RunningTheory.makeFunctionDefinition]]
     */
    def functionDefinition(
        symbol: String,
        expression: LambdaTermFormula,
        out: VariableLabel,
        proof: SCProof,
        proven: Formula,
        justifications: Seq[theory.Justification]
    ): RunningTheoryJudgement[theory.FunctionDefinition] = {
      val label = ConstantFunctionLabel(symbol, expression.vars.size)
      theory.makeFunctionDefinition(proof, justifications, label, out, expression, proven)
    }

    /**
     * Make a predicate definition in the theory, but only ask for the identifier of the new symbol; Arity is inferred
     * of the theorem to have more explicit writing and for sanity check. See also [[lisa.kernel.proof.RunningTheory.makePredicateDefinition]]
     */
    def predicateDefinition(symbol: String, expression: LambdaTermFormula): RunningTheoryJudgement[theory.PredicateDefinition] = {
      val label = ConstantPredicateLabel(symbol, expression.vars.size)
      theory.makePredicateDefinition(label, expression)
    }

    /**
     * Try to fetch, in this order, a justification that is an Axiom with the given name,
     * a Theorem with a given name or a Definition with a the given name as symbol
     */
    def getJustification(name: String): Option[theory.Justification] = theory.getAxiom(name).orElse(theory.getTheorem(name)).orElse(theory.getDefinition(name))

    /**
     * Verify if a given formula belongs to some language
     *
     * @param phi The formula to check
     * @return The List of undefined symols
     */
    def findUndefinedSymbols(phi: Formula): Set[ConstantLabel] = phi match {
      case PredicateFormula(label, args) =>
        label match {
          case l: ConstantPredicateLabel => ((if (theory.isSymbol(l)) Nil else List(l)) ++ args.flatMap(findUndefinedSymbols)).toSet
          case _ => args.flatMap(findUndefinedSymbols).toSet
        }
      case ConnectorFormula(label, args) => args.flatMap(findUndefinedSymbols).toSet
      case BinderFormula(label, bound, inner) => findUndefinedSymbols(inner)
    }

    /**
     * Verify if a given term belongs to the language of the theory.
     *
     * @param t The term to check
     * @return The List of undefined symols
     */
    def findUndefinedSymbols(t: Term): Set[ConstantLabel] = t match {
      case Term(label, args) =>
        label match {
          case l: ConstantFunctionLabel => ((if (theory.isSymbol(l)) Nil else List(l)) ++ args.flatMap(findUndefinedSymbols)).toSet
          case _: SchematicTermLabel => args.flatMap(findUndefinedSymbols).toSet
        }

    }

    /**
     * Verify if a given sequent belongs to the language of the theory.
     *
     * @param s The sequent to check
     * @return The List of undefined symols
     */
    def findUndefinedSymbols(s: Sequent): Set[ConstantLabel] =
      s.left.flatMap(findUndefinedSymbols) ++ s.right.flatMap(findUndefinedSymbols)

  }

  extension (just: RunningTheory#Justification) {
    def repr: String = just match {
      case thm: RunningTheory#Theorem => s" Theorem ${thm.name} := ${FOLPrinter.prettySequent(thm.proposition)}\n"
      case axiom: RunningTheory#Axiom => s" Axiom ${axiom.name} := ${FOLPrinter.prettyFormula(axiom.ax)}\n"
      case d: RunningTheory#Definition =>
        d match {
          case pd: RunningTheory#PredicateDefinition =>
            s" Definition of predicate symbol ${pd.label.id} := ${FOLPrinter.prettyFormula(pd.label(pd.expression.vars.map(VariableTerm.apply)*) <=> pd.expression.body)}\n"
          case fd: RunningTheory#FunctionDefinition =>
            s" Definition of function symbol ${FOLPrinter.prettyTerm(fd.label(fd.expression.vars.map(VariableTerm.apply)*))} := the ${fd.out.id} such that ${FOLPrinter
                .prettyFormula((fd.out === fd.label(fd.expression.vars.map(VariableTerm.apply)*)) <=> fd.expression.body)})\n"
        }
    }
  }

  extension [J <: RunningTheory#Justification](theoryJudgement: RunningTheoryJudgement[J]) {

    /**
     * If the Judgement is valid, show the inner justification and returns it.
     * Otherwise, om.output the error leading to the invalid justification and throw an error.
     */
    def repr: String = {
      theoryJudgement match {
        case RunningTheoryJudgement.ValidJustification(just) =>
          just.repr
        case InvalidJustification(message, error) =>
          s"$message\n${error match {
              case Some(judgement) => FOLPrinter.prettySCProof(judgement)
              case None => ""
            }}"
      }
    }
  }

  /**
   * output a readable representation of a proof.
   */
  def checkProof(proof: SCProof, output: String => Unit = println): Unit = {
    val judgement = SCProofChecker.checkSCProof(proof)
    output(FOLPrinter.prettySCProof(judgement))
  }
}<|MERGE_RESOLUTION|>--- conflicted
+++ resolved
@@ -132,7 +132,6 @@
     infix def ++(s1: Sequent): Sequent = s.copy(left = s.left ++ s1.left, right = s.right ++ s1.right)
     infix def --(s1: Sequent): Sequent = s.copy(left = s.left -- s1.left, right = s.right -- s1.right)
 
-<<<<<<< HEAD
     infix def +<?(f: Formula): Sequent = if (s.left.exists(isSame(_, f))) s else (s +< f)
     infix def -<?(f: Formula): Sequent = s.copy(left = s.left.filterNot(isSame(_, f)))
     infix def +>?(f: Formula): Sequent = if (s.right.exists(isSame(_, f))) s else (s +> f)
@@ -143,7 +142,7 @@
     infix def -->?(s1: Sequent): Sequent = s.copy(right = s.right.filterNot(e1 => s1.right.exists(e2 => isSame(e1, e2))))
     infix def --?(s1: Sequent): Sequent = s.copy(left = s.left.filterNot(e1 => s1.left.exists(e2 => isSame(e1, e2))), right = s.right.filterNot(e1 => s1.right.exists(e2 => isSame(e1, e2))))
     infix def ++?(s1: Sequent): Sequent = s ++ s1.copy(left = s1.left.filterNot(e1 => s.left.exists(isSame(_, e1))), right = s1.right.filterNot(e1 => s.right.exists(isSame(_, e1))))
-=======
+
     infix def removeLeft(f: Formula): Sequent = s.copy(left = s.left.filterNot(isSame(_, f)))
     infix def removeRight(f: Formula): Sequent = s.copy(right = s.right.filterNot(isSame(_, f)))
     infix def removeAllLeft(s1: Sequent): Sequent = s.copy(left = s.left.filterNot(e1 => s1.left.exists(e2 => isSame(e1, e2))))
@@ -151,7 +150,6 @@
     infix def removeAllRight(s1: Sequent): Sequent = s.copy(right = s.right.filterNot(e1 => s1.right.exists(e2 => isSame(e1, e2))))
     infix def removeAllRight(s1: Set[Formula]): Sequent = s.copy(right = s.right.filterNot(e1 => s1.exists(e2 => isSame(e1, e2))))
     infix def removeAll(s1: Sequent): Sequent = s.copy(left = s.left.filterNot(e1 => s1.left.exists(e2 => isSame(e1, e2))), right = s.right.filterNot(e1 => s1.right.exists(e2 => isSame(e1, e2))))
->>>>>>> c8e466b8
   }
 
   // TODO: Should make less generic
