package lisa.utils

import lisa.kernel.fol.FOL.*
import lisa.kernel.proof.RunningTheoryJudgement.InvalidJustification
import lisa.kernel.proof.SCProofCheckerJudgement.SCInvalidProof
import lisa.kernel.proof.SequentCalculus.*
import lisa.kernel.proof.*
import lisa.utils.FOLParser

import scala.annotation.targetName

/**
 * A helper file that provides various syntactic sugars for LISA's FOL and proofs at the Kernel level.
 */
object KernelHelpers {

  /////////////////
  // FOL helpers //
  /////////////////

  /* Prefix syntax */

  val === = equality
  val ⊤ : Formula = top()
  val ⊥ : Formula = bot()
  val True: Formula = top()
  val False: Formula = bot()

  val neg = Neg
  val ¬ = neg
  val ! = neg
  val and = And
  val /\ = And
  val or = Or
  val \/ = Or
  val implies = Implies
  val ==> = Implies
  val iff = Iff
  val <=> = Iff
  val forall = Forall
  val ∀ = forall
  val exists = Exists
  val ∃ = exists
  val existsOne = ExistsOne
  val ∃! = existsOne

  extension [L <: TermLabel](label: L) {
    def apply(args: Term*): Term = Term(label, args)
    @targetName("applySeq")
    def apply(args: Seq[Term]): Term = Term(label, args)
    def unapply(f: Formula): Option[Seq[Formula]] = f match {
      case ConnectorFormula(`label`, args) => Some(args)
      case _ => None
    }
  }

  extension [L <: AtomicLabel](label: L) {
    def apply(args: Term*): Formula = AtomicFormula(label, args)
    @targetName("applySeq")
    def apply(args: Seq[Term]): Formula = AtomicFormula(label, args)
    def unapply(f: Formula): Option[Seq[Term]] = f match {
      case AtomicFormula(`label`, args) => Some(args)
      case _ => None
    }
  }

  extension [L <: ConnectorLabel](label: L) {
    def apply(args: Formula*): Formula = ConnectorFormula(label, args)
    @targetName("applySeq")
    def apply(args: Seq[Formula]): Formula = ConnectorFormula(label, args)
    def unapply(f: Formula): Option[Seq[Formula]] = f match {
      case ConnectorFormula(`label`, args) => Some(args)
      case _ => None
    }
  }

  extension [L <: BinderLabel](label: L) {
    def apply(bound: VariableLabel, inner: Formula): Formula = BinderFormula(label, bound, inner)
    def unapply(f: Formula): Option[(VariableLabel, Formula)] = f match {
      case BinderFormula(`label`, x, inner) => Some((x, inner))
      case _ => None
    }
  }

  /* Infix syntax */

  extension (f: Formula) {
    def unary_! = ConnectorFormula(Neg, Seq(f))
    infix inline def ==>(g: Formula): Formula = ConnectorFormula(Implies, Seq(f, g))
    infix inline def <=>(g: Formula): Formula = ConnectorFormula(Iff, Seq(f, g))
    infix inline def /\(g: Formula): Formula = ConnectorFormula(And, Seq(f, g))
    infix inline def \/(g: Formula): Formula = ConnectorFormula(Or, Seq(f, g))
  }

  extension (t: Term) {
    infix def ===(u: Term): Formula = AtomicFormula(equality, Seq(t, u))
    infix def ＝(u: Term): Formula = AtomicFormula(equality, Seq(t, u))
  }

  /* Conversions */

  given Conversion[TermLabel, Term] = Term(_, Seq())
  given Conversion[Term, TermLabel] = _.label
  given Conversion[AtomicLabel, AtomicFormula] = AtomicFormula(_, Seq())
  given Conversion[AtomicFormula, AtomicLabel] = _.label

  given Conversion[VariableFormulaLabel, AtomicFormula] = AtomicFormula(_, Seq())
  given Conversion[(Boolean, List[Int], String), Option[(List[Int], String)]] = tr => if (tr._1) None else Some(tr._2, tr._3)
  given Conversion[Formula, Sequent] = () |- _

  /* Sequents */

  val emptySeq: Sequent = Sequent(Set.empty, Set.empty)

  extension (s: Sequent) {
    // non OL-based / naive Sequent manipulation
    infix def +<<(f: Formula): Sequent = s.copy(left = s.left + f)
    infix def -<<(f: Formula): Sequent = s.copy(left = s.left - f)
    infix def +>>(f: Formula): Sequent = s.copy(right = s.right + f)
    infix def ->>(f: Formula): Sequent = s.copy(right = s.right - f)
    infix def ++<<(s1: Sequent): Sequent = s.copy(left = s.left ++ s1.left)
    infix def --<<(s1: Sequent): Sequent = s.copy(left = s.left -- s1.left)
    infix def ++>>(s1: Sequent): Sequent = s.copy(right = s.right ++ s1.right)
    infix def -->>(s1: Sequent): Sequent = s.copy(right = s.right -- s1.right)
    infix def ++(s1: Sequent): Sequent = s.copy(left = s.left ++ s1.left, right = s.right ++ s1.right)
    infix def --(s1: Sequent): Sequent = s.copy(left = s.left -- s1.left, right = s.right -- s1.right)

    // OL-based Sequent manipulation
    infix def removeLeft(f: Formula): Sequent = s.copy(left = s.left.filterNot(isSame(_, f)))
    infix def removeRight(f: Formula): Sequent = s.copy(right = s.right.filterNot(isSame(_, f)))
    infix def removeAllLeft(s1: Sequent): Sequent = s.copy(left = s.left.filterNot(e1 => s1.left.exists(e2 => isSame(e1, e2))))
    infix def removeAllLeft(s1: Set[Formula]): Sequent = s.copy(left = s.left.filterNot(e1 => s1.exists(e2 => isSame(e1, e2))))
    infix def removeAllRight(s1: Sequent): Sequent = s.copy(right = s.right.filterNot(e1 => s1.right.exists(e2 => isSame(e1, e2))))
    infix def removeAllRight(s1: Set[Formula]): Sequent = s.copy(right = s.right.filterNot(e1 => s1.exists(e2 => isSame(e1, e2))))
    infix def removeAll(s1: Sequent): Sequent = s.copy(left = s.left.filterNot(e1 => s1.left.exists(e2 => isSame(e1, e2))), right = s.right.filterNot(e1 => s1.right.exists(e2 => isSame(e1, e2))))

    infix def addLeftIfNotExists(f: Formula): Sequent = if (s.left.exists(isSame(_, f))) s else (s +<< f)
    infix def addRightIfNotExists(f: Formula): Sequent = if (s.right.exists(isSame(_, f))) s else (s +>> f)
    infix def addAllLeftIfNotExists(s1: Sequent): Sequent = s ++<< s1.copy(left = s1.left.filterNot(e1 => s.left.exists(isSame(_, e1))))
    infix def addAllRightIfNotExists(s1: Sequent): Sequent = s ++>> s1.copy(right = s1.right.filterNot(e1 => s.right.exists(isSame(_, e1))))
    infix def addAllIfNotExists(s1: Sequent): Sequent = s ++ s1.copy(left = s1.left.filterNot(e1 => s.left.exists(isSame(_, e1))), right = s1.right.filterNot(e1 => s.right.exists(isSame(_, e1))))

    // OL shorthands
    infix def +<?(f: Formula): Sequent = s addLeftIfNotExists f
    infix def -<?(f: Formula): Sequent = s removeLeft f
    infix def +>?(f: Formula): Sequent = s addRightIfNotExists f
    infix def ->?(f: Formula): Sequent = s removeRight f
    infix def ++<?(s1: Sequent): Sequent = s addAllLeftIfNotExists s1
    infix def --<?(s1: Sequent): Sequent = s removeAllLeft s1
    infix def ++>?(s1: Sequent): Sequent = s addAllRightIfNotExists s1
    infix def -->?(s1: Sequent): Sequent = s removeAllRight s1
    infix def --?(s1: Sequent): Sequent = s removeAll s1
    infix def ++?(s1: Sequent): Sequent = s addAllIfNotExists s1
  }

  // TODO: Should make less generic
  /**
   * Represents a converter of some object into a set.
   * @tparam S The type of elements in that set
   * @tparam T The type to convert from
   */
  protected trait FormulaSetConverter[T] {
    def apply(t: T): Set[Formula]
  }

  given FormulaSetConverter[Unit] with {
    override def apply(u: Unit): Set[Formula] = Set.empty
  }

  given FormulaSetConverter[EmptyTuple] with {
    override def apply(t: EmptyTuple): Set[Formula] = Set.empty
  }

  given [H <: Formula, T <: Tuple](using c: FormulaSetConverter[T]): FormulaSetConverter[H *: T] with {
    override def apply(t: H *: T): Set[Formula] = c.apply(t.tail) + t.head
  }

  given formula_to_set[T <: Formula]: FormulaSetConverter[T] with {
    override def apply(f: T): Set[Formula] = Set(f)
  }

  given [T <: Formula, I <: Iterable[T]]: FormulaSetConverter[I] with {
    override def apply(s: I): Set[Formula] = s.toSet
  }

  given FormulaSetConverter[VariableFormulaLabel] with {
    override def apply(s: VariableFormulaLabel): Set[Formula] = Set(s())
  }

  private def any2set[A, T <: A](any: T)(using c: FormulaSetConverter[T]): Set[Formula] = c.apply(any)

  extension [A, T1 <: A](left: T1)(using FormulaSetConverter[T1]) {
    infix def |-[B, T2 <: B](right: T2)(using FormulaSetConverter[T2]): Sequent = Sequent(any2set(left), any2set(right))
    infix def ⊢[B, T2 <: B](right: T2)(using FormulaSetConverter[T2]): Sequent = Sequent(any2set(left), any2set(right))
  }

  // Instatiation functions for formulas lifted to sequents.

  def instantiatePredicateSchemaInSequent(s: Sequent, m: Map[SchematicAtomicLabel, LambdaTermFormula]): Sequent = {
    s.left.map(phi => instantiatePredicateSchemas(phi, m)) |- s.right.map(phi => instantiatePredicateSchemas(phi, m))
  }

  def instantiateFunctionSchemaInSequent(s: Sequent, m: Map[SchematicTermLabel, LambdaTermTerm]): Sequent = {
    s.left.map(phi => instantiateTermSchemas(phi, m)) |- s.right.map(phi => instantiateTermSchemas(phi, m))
  }

  def instantiateSchemaInSequent(
      s: Sequent,
      mCon: Map[SchematicConnectorLabel, LambdaFormulaFormula],
      mPred: Map[SchematicAtomicLabel, LambdaTermFormula],
      mTerm: Map[SchematicTermLabel, LambdaTermTerm]
  ): Sequent = {
    s.left.map(phi => instantiateSchemas(phi, mCon, mPred, mTerm)) |- s.right.map(phi => instantiateSchemas(phi, mCon, mPred, mTerm))
  }

  //////////////////////
  // SCProofs helpers //
  //////////////////////
  extension (sp: SCSubproof) {

    /**
     * Explore a proof with a specific path and returns the pointed proofstep.
     * @param path A path through subproofs of a proof.
     */
    def followPath(path: Seq[Int]): SCProofStep = path match {
      case Nil => sp
      case n :: Nil => sp.sp(n)
      case n :: ns =>
        assert(sp.sp.steps(n).isInstanceOf[SCSubproof], s"Got $path but next step is not a subproof: ${sp.sp.steps(n).getClass}")
        sp.sp.steps(n).asInstanceOf[SCSubproof].followPath(ns)
    }
  }

  extension (p: SCProof) {

    /**
     * Explore a proof with a specific path and returns the pointed proofstep.
     * @param path A path through subproofs of a proof.
     */
    def followPath(path: Seq[Int]): SCProofStep = SCSubproof(p, p.imports.indices).followPath(path)
  }

  // Conversions from String to datatypes
  // given Conversion[String, Sequent] = FOLParser.parseSequent(_)
  // given Conversion[String, Formula] = FOLParser.parseFormula(_)
  // given Conversion[String, Term] = FOLParser.parseTerm(_)
  // given Conversion[String, VariableLabel] = s => VariableLabel(if (s.head == '?') s.tail else s)

  // Conversion from pairs (e.g. x -> f(x)) to lambdas
  given Conversion[Term, LambdaTermTerm] = LambdaTermTerm(Seq(), _)
  given Conversion[VariableLabel, LambdaTermTerm] = a => LambdaTermTerm(Seq(), a: Term)
  given Conversion[(VariableLabel, Term), LambdaTermTerm] = a => LambdaTermTerm(Seq(a._1), a._2)
  given Conversion[(Seq[VariableLabel], Term), LambdaTermTerm] = a => LambdaTermTerm(a._1, a._2)

  given Conversion[Formula, LambdaTermFormula] = LambdaTermFormula(Seq(), _)
  given Conversion[(VariableLabel, Formula), LambdaTermFormula] = a => LambdaTermFormula(Seq(a._1), a._2)
  given Conversion[(Seq[VariableLabel], Formula), LambdaTermFormula] = a => LambdaTermFormula(a._1, a._2)

  given Conversion[Formula, LambdaFormulaFormula] = LambdaFormulaFormula(Seq(), _)
  given Conversion[(VariableFormulaLabel, Formula), LambdaFormulaFormula] = a => LambdaFormulaFormula(Seq(a._1), a._2)
  given Conversion[(Seq[VariableFormulaLabel], Formula), LambdaFormulaFormula] = a => LambdaFormulaFormula(a._1, a._2)

  // Shortcut for LambdaTermTerm, LambdaTermFormula and LambdaFormulaFormula construction
  def lambda(x: VariableLabel, t: Term): LambdaTermTerm = LambdaTermTerm(Seq(x), t)
  def lambda(xs: Seq[VariableLabel], t: Term): LambdaTermTerm = LambdaTermTerm(xs, t)
  def lambda(x: VariableLabel, l: LambdaTermTerm): LambdaTermTerm = LambdaTermTerm(Seq(x) ++ l.vars, l.body)
  def lambda(xs: Seq[VariableLabel], l: LambdaTermTerm): LambdaTermTerm = LambdaTermTerm(xs ++ l.vars, l.body)

  def lambda(x: VariableLabel, phi: Formula): LambdaTermFormula = LambdaTermFormula(Seq(x), phi)
  def lambda(xs: Seq[VariableLabel], phi: Formula): LambdaTermFormula = LambdaTermFormula(xs, phi)
  def lambda(x: VariableLabel, l: LambdaTermFormula): LambdaTermFormula = LambdaTermFormula(Seq(x) ++ l.vars, l.body)
  def lambda(xs: Seq[VariableLabel], l: LambdaTermFormula): LambdaTermFormula = LambdaTermFormula(xs ++ l.vars, l.body)

  def lambda(X: VariableFormulaLabel, phi: Formula): LambdaFormulaFormula = LambdaFormulaFormula(Seq(X), phi)
  def lambda(Xs: Seq[VariableFormulaLabel], phi: Formula): LambdaFormulaFormula = LambdaFormulaFormula(Xs, phi)
  def lambda(X: VariableFormulaLabel, l: LambdaFormulaFormula): LambdaFormulaFormula = LambdaFormulaFormula(Seq(X) ++ l.vars, l.body)
  def lambda(Xs: Seq[VariableFormulaLabel], l: LambdaFormulaFormula): LambdaFormulaFormula = LambdaFormulaFormula(Xs ++ l.vars, l.body)

  def instantiateBinder(f: BinderFormula, t: Term): Formula = substituteVariablesInFormula(f.inner, Map(f.bound -> t))

  // declare symbols easily: "val x = variable;"
  def variable(using name: sourcecode.Name): VariableLabel = VariableLabel(name.value)
  def function(arity: Integer)(using name: sourcecode.Name): SchematicFunctionLabel = SchematicFunctionLabel(name.value, arity)
  def formulaVariable(using name: sourcecode.Name): VariableFormulaLabel = VariableFormulaLabel(name.value)
  def predicate(arity: Integer)(using name: sourcecode.Name): SchematicPredicateLabel = SchematicPredicateLabel(name.value, arity)
  def connector(arity: Integer)(using name: sourcecode.Name): SchematicConnectorLabel = SchematicConnectorLabel(name.value, arity)

  // Conversions from String to Identifier
  class InvalidIdentifierException(identifier: String, errorMessage: String) extends LisaException(errorMessage) {
    def showError: String = errorMessage
  }

  given Conversion[String, Identifier] = str => {
    val pieces = str.split(Identifier.counterSeparator)
    if (pieces.length == 1) {
      val name = pieces.head
      if (!Identifier.isValidIdentifier(name)) {
        val no: String = Identifier.forbiddenChars.mkString("")
        throw new InvalidIdentifierException(str, s"Identifier must not contain whitespaces nor symbols among $no.")
      }
      Identifier(name)
    } else if (pieces.length == 2) {
      val name = pieces.head
      val no = pieces(1)
      if (!no.forall(_.isDigit) || no.isEmpty || (no.length > 1 && no.head == '0')) {
        throw new InvalidIdentifierException(str, s"The part of an identifier contained after ${Identifier.counterSeparator} must be a number without leading 0s.")
      }
      if (!Identifier.isValidIdentifier(name)) {
        val no: String = Identifier.forbiddenChars.mkString("")
        throw new InvalidIdentifierException(str, s"Identifier must not contain whitespaces nor symbols among $no.")
      }
      Identifier(name, no.toInt)
    } else { // if number of _ is greater than 1
      throw new InvalidIdentifierException("name", s"The identifier cannot contain more than one counter separator (${Identifier.counterSeparator}).")
    }
  }
  given Conversion[Identifier, String] = _.toString

  // Generates  new Identifier from an existing list
  def freshId(taken: Iterable[Identifier], base: Identifier): Identifier = {
    new Identifier(
      base.name,
      (taken.collect({ case Identifier(base.name, no) =>
        no
      }) ++ Iterable(base.no)).max + 1
    )
  }

  def nFreshId(taken: Iterable[Identifier], n: Int): IndexedSeq[Identifier] = {
    val max = if (taken.isEmpty) 0 else taken.map(c => c.no).max
    Range(0, n).map(i => Identifier("gen", max + i))
  }

  /////////////////////////////
  // RunningTheories Helpers //
  /////////////////////////////

  extension (theory: RunningTheory) {
    def makeAxiom(using name: sourcecode.Name)(formula: Formula): theory.Axiom = theory.addAxiom(name.value, formula) match {
      case Some(value) => value
      case None => throw new LisaException.InvalidKernelAxiomException("Axiom contains undefined symbols", name.value, formula, theory)
    }

    /**
     * Add a theorem to the theory, but also asks explicitely for the desired conclusion
     * of the theorem to have more explicit writing and for sanity check.
     */
    def theorem(name: String, statement: Sequent, proof: SCProof, justifications: Seq[theory.Justification]): RunningTheoryJudgement[theory.Theorem] = {
      if (statement == proof.conclusion) theory.makeTheorem(name, statement, proof, justifications)
      else if (isSameSequent(statement, proof.conclusion)) theory.makeTheorem(name, statement, proof.appended(Restate(statement, proof.length - 1)), justifications)
<<<<<<< HEAD
      else InvalidJustification(s"The proof proves \n${FOLPrinter.prettySequent(proof.conclusion)} instead of claimed \n${FOLPrinter.prettySequent(statement)}", None)
=======
      else InvalidJustification(s"The proof proves \n    ${FOLPrinter.prettySequent(proof.conclusion)}\ninstead of claimed \n    ${FOLPrinter.prettySequent(statement)}", None)
>>>>>>> b371e3e2
    }

    /**
     * Make a function definition in the theory, but only ask for the identifier of the new symbol; Arity is inferred
     * of the theorem to have more explicit writing and for sanity check. See [[lisa.kernel.proof.RunningTheory.makeFunctionDefinition]]
     */
    def functionDefinition(
        symbol: String,
        expression: LambdaTermFormula,
        out: VariableLabel,
        proof: SCProof,
        proven: Formula,
        justifications: Seq[theory.Justification]
    ): RunningTheoryJudgement[theory.FunctionDefinition] = {
      val label = ConstantFunctionLabel(symbol, expression.vars.size)
      theory.makeFunctionDefinition(proof, justifications, label, out, expression, proven)
    }

    /**
     * Make a predicate definition in the theory, but only ask for the identifier of the new symbol; Arity is inferred
     * of the theorem to have more explicit writing and for sanity check. See also [[lisa.kernel.proof.RunningTheory.makePredicateDefinition]]
     */
    def predicateDefinition(symbol: String, expression: LambdaTermFormula): RunningTheoryJudgement[theory.PredicateDefinition] = {
      val label = ConstantAtomicLabel(symbol, expression.vars.size)
      theory.makePredicateDefinition(label, expression)
    }

    /**
     * Try to fetch, in this order, a justification that is an Axiom with the given name,
     * a Theorem with a given name or a Definition with a the given name as symbol
     */
    def getJustification(name: String): Option[theory.Justification] = theory.getAxiom(name).orElse(theory.getTheorem(name)).orElse(theory.getDefinition(name))

    /**
     * Verify if a given formula belongs to some language
     *
     * @param phi The formula to check
     * @return The List of undefined symols
     */
    def findUndefinedSymbols(phi: Formula): Set[ConstantLabel] = phi match {
      case AtomicFormula(label, args) =>
        label match {
          case l: ConstantAtomicLabel => ((if (theory.isSymbol(l)) Nil else List(l)) ++ args.flatMap(findUndefinedSymbols)).toSet
          case _ => args.flatMap(findUndefinedSymbols).toSet
        }
      case ConnectorFormula(label, args) => args.flatMap(findUndefinedSymbols).toSet
      case BinderFormula(label, bound, inner) => findUndefinedSymbols(inner)
    }

    /**
     * Verify if a given term belongs to the language of the theory.
     *
     * @param t The term to check
     * @return The List of undefined symols
     */
    def findUndefinedSymbols(t: Term): Set[ConstantLabel] = t match {
      case Term(label, args) =>
        label match {
          case l: ConstantFunctionLabel => ((if (theory.isSymbol(l)) Nil else List(l)) ++ args.flatMap(findUndefinedSymbols)).toSet
          case _: SchematicTermLabel => args.flatMap(findUndefinedSymbols).toSet
        }

    }

    /**
     * Verify if a given sequent belongs to the language of the theory.
     *
     * @param s The sequent to check
     * @return The List of undefined symols
     */
    def findUndefinedSymbols(s: Sequent): Set[ConstantLabel] =
      s.left.flatMap(findUndefinedSymbols) ++ s.right.flatMap(findUndefinedSymbols)

  }

  extension (just: RunningTheory#Justification) {
    def repr: String = just match {
      case thm: RunningTheory#Theorem => s" Theorem ${thm.name} := ${FOLPrinter.prettySequent(thm.proposition)}${if (thm.withSorry) " (!! Relies on Sorry)" else ""}\n"
      case axiom: RunningTheory#Axiom => s" Axiom ${axiom.name} := ${FOLPrinter.prettyFormula(axiom.ax)}\n"
      case d: RunningTheory#Definition =>
        d match {
          case pd: RunningTheory#PredicateDefinition =>
            s" Definition of predicate symbol ${pd.label.id} := ${FOLPrinter.prettyFormula(pd.label(pd.expression.vars.map(VariableTerm.apply)*) <=> pd.expression.body)}\n"
          case fd: RunningTheory#FunctionDefinition =>
            s" Definition of function symbol ${FOLPrinter.prettyTerm(fd.label(fd.expression.vars.map(VariableTerm.apply)*))} := the ${fd.out.id} such that ${FOLPrinter
                .prettyFormula((fd.out === fd.label(fd.expression.vars.map(VariableTerm.apply)*)) <=> fd.expression.body)})${if (fd.withSorry) " (!! Relies on Sorry)" else ""}\n"
        }
    }
  }

  extension [J <: RunningTheory#Justification](theoryJudgement: RunningTheoryJudgement[J]) {

    /**
     * If the Judgement is valid, show the inner justification and returns it.
     * Otherwise, om.output the error leading to the invalid justification and throw an error.
     */
    def repr: String = {
      theoryJudgement match {
        case RunningTheoryJudgement.ValidJustification(just) =>
          just.repr
        case InvalidJustification(message, error) =>
          s"$message\n${error match {
              case Some(judgement) => FOLPrinter.prettySCProof(judgement)
              case None => ""
            }}"
      }
    }
  }

  /**
   * output a readable representation of a proof.
   */
  def checkProof(proof: SCProof, output: String => Unit = println): Unit = {
    val judgement = SCProofChecker.checkSCProof(proof)
    val pl = proof.totalLength
    if pl > 100 then
      output("...")
      output(s"Proof is too long to be displayed [$pl steps]")
    else output(FOLPrinter.prettySCProof(judgement))
  }
}<|MERGE_RESOLUTION|>--- conflicted
+++ resolved
@@ -348,11 +348,8 @@
     def theorem(name: String, statement: Sequent, proof: SCProof, justifications: Seq[theory.Justification]): RunningTheoryJudgement[theory.Theorem] = {
       if (statement == proof.conclusion) theory.makeTheorem(name, statement, proof, justifications)
       else if (isSameSequent(statement, proof.conclusion)) theory.makeTheorem(name, statement, proof.appended(Restate(statement, proof.length - 1)), justifications)
-<<<<<<< HEAD
-      else InvalidJustification(s"The proof proves \n${FOLPrinter.prettySequent(proof.conclusion)} instead of claimed \n${FOLPrinter.prettySequent(statement)}", None)
-=======
+
       else InvalidJustification(s"The proof proves \n    ${FOLPrinter.prettySequent(proof.conclusion)}\ninstead of claimed \n    ${FOLPrinter.prettySequent(statement)}", None)
->>>>>>> b371e3e2
     }
 
     /**
