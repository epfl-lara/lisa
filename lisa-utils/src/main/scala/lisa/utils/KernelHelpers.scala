--- conflicted
+++ resolved
@@ -203,7 +203,6 @@
   given Conversion[String, VariableLabel] = s => VariableLabel(if (s.head == '?') s.tail else s)
 
   given Conversion[Term, LambdaTermTerm] = LambdaTermTerm(Seq(), _)
-<<<<<<< HEAD
   given Conversion[(VariableLabel, Term), LambdaTermTerm] = a => LambdaTermTerm(Seq(a._1), a._2)
   given Conversion[(Seq[VariableLabel], Term), LambdaTermTerm] = a => LambdaTermTerm(a._1, a._2)
   
@@ -214,20 +213,13 @@
   given Conversion[Formula, LambdaFormulaFormula] = LambdaFormulaFormula(Seq(), _)
   given Conversion[(VariableFormulaLabel, Formula), LambdaFormulaFormula] = a => LambdaFormulaFormula(Seq(a._1), a._2)
   given Conversion[(Seq[VariableFormulaLabel], Formula), LambdaFormulaFormula] = a => LambdaFormulaFormula(a._1, a._2)
-=======
-  given Conversion[Formula, LambdaTermFormula] = LambdaTermFormula(Seq(), _)
-  given Conversion[Formula, LambdaFormulaFormula] = LambdaFormulaFormula(Seq(), _)
->>>>>>> 01571a51
+
 
   def lambda(x: VariableLabel, t: Term): FOL.LambdaTermTerm = LambdaTermTerm(Seq(x), t)
   def lambda(xs: Seq[VariableLabel], t: Term): FOL.LambdaTermTerm = LambdaTermTerm(xs, t)
   def lambda(x: VariableLabel, l: LambdaTermTerm): FOL.LambdaTermTerm = LambdaTermTerm(Seq(x) ++ l.vars, l.body)
   def lambda(xs: Seq[VariableLabel], l: LambdaTermTerm): FOL.LambdaTermTerm = LambdaTermTerm(xs ++ l.vars, l.body)
 
-<<<<<<< HEAD
-
-=======
->>>>>>> 01571a51
   def lambda(x: VariableLabel, phi: Formula): FOL.LambdaTermFormula = LambdaTermFormula(Seq(x), phi)
   def lambda(xs: Seq[VariableLabel], phi: Formula): FOL.LambdaTermFormula = LambdaTermFormula(xs, phi)
   def lambda(x: VariableLabel, l: LambdaTermFormula): FOL.LambdaTermFormula = LambdaTermFormula(Seq(x) ++ l.vars, l.body)
