package lisa.utils.tactics

import lisa.kernel.fol.FOL
<<<<<<< HEAD
import lisa.kernel.proof.{SCProof, SCProofChecker, SequentCalculus as SC}
import lisa.kernel.proof.SequentCalculus.{RewriteTrue, RightForall, SCProofStep, Sequent}
import lisa.utils.Helpers.*
import lisa.utils.Helpers.{*, given}
import lisa.utils.{Library, OutputManager, Printer}
import lisa.utils.tactics.BasicStepTactic.SCSubproof
import lisa.utils.tactics.ProofStepLib.{*, given}

object SimpleDeducedSteps {

  extension[T <: (ProofStepWithoutPrem with ProofStepWithoutBotNorPrem[1]) | (ProofStepWithoutPrem with ProofStepWithoutBotNorPrem[2])] (pr : T) {
    private def asSCProofAuto(bot: Sequent, premises: Seq[Int], currentProof: Library#Proof): ProofStepJudgement = {
      val res = pr.asSCProof(premises, currentProof)

      res match {
        case ProofStepJudgement.InvalidProofStep(_, _) => res
        case ProofStepJudgement.ValidProofStep(SC.SCSubproof(proof: SCProof, _)) =>
          SC.SCSubproof(
            proof withNewSteps IndexedSeq(SC.Rewrite(bot, proof.length - 1)),
            Seq(premises.head)
          )
        case _ => ProofStepJudgement.InvalidProofStep(pr.asProofStepWithoutBot(premises).asProofStep(bot), "Unreachable pattern match")
      }
    }
  }

  case object Restate extends ProofStepWithoutBot with ProofStepWithoutBotNorPrem(1) {
    override val premises: Seq[Int] = Seq()
    def asSCProof(bot: Sequent, currentProof: Library#Proof): ProofStepJudgement =
      SC.RewriteTrue(bot)
=======
import lisa.kernel.proof.SCProof
import lisa.kernel.proof.SCProofChecker
import lisa.kernel.proof.SequentCalculus.RewriteTrue
import lisa.kernel.proof.SequentCalculus.SCProofStep
import lisa.kernel.proof.SequentCalculus.Sequent
import lisa.kernel.proof.SequentCalculus as SC
import lisa.utils.Helpers.{_, given}
import lisa.utils.Library
import lisa.utils.LisaException
import lisa.utils.OutputManager
import lisa.utils.tactics.ProofTacticLib.{_, given}

object SimpleDeducedSteps {

  object Restate extends ProofTactic with ParameterlessHave with ParameterlessAndThen {
    def apply(using proof: Library#Proof)(bot: Sequent): proof.ProofTacticJudgement =
      proof.ValidProofTactic(Seq(SC.RewriteTrue(bot)), Nil)
>>>>>>> 335524ea

    // (proof.ProofStep | proof.OutsideFact | Int)     is definitionally equal to proof.Fact, but for some reason
    // scala compiler doesn't resolve the overload with a type alias, dependant type and implicit parameter

    def apply(using proof: Library#Proof)(premise: proof.ProofStep | proof.OutsideFact | Int)(bot: Sequent): proof.ProofTacticJudgement =
      proof.ValidProofTactic(Seq(SC.Rewrite(bot, -1)), Seq(premise))

  }

  object Discharge extends ProofTactic {
    def apply(using proof: Library#Proof)(premises: proof.Fact*): proof.ProofTacticJudgement = {
      val seqs = premises map proof.getSequent
      if (!seqs.forall(_.right.size == 1))
        return proof.InvalidProofTactic("When discharging this way, the discharged sequent must have only a single formula on the right handside.")
      val s = seqs.head
      val f = s.right.head
      val first = SC.Cut((proof.mostRecentStep.bot -< f) ++ (s -> f), -1, -2, f)

      proof.ValidProofTactic(
        first +: seqs.tail.zipWithIndex.scanLeft(first)((prev, next) => {
          val f = next._1.right.head
          SC.Cut((prev.bot -< f) ++ (next._1 -> f), next._2, -next._2 - 3, f)
        }),
        proof.mostRecentStep +: premises
      )
    }

  }

  /**
   * Instantiate universal quantifier
   *
   * The premise is a proof of φ (phi), with φ (phi) of the form ∀x.ψ
   *
   * t is the term to instantiate the quantifier with
   *
   * <pre>
   *       Γ ⊢ ∀x.ψ, Δ
   * -------------------------
   *     Γ |- ψ[t/x], Δ
   *
   * </pre>
   *
   * Returns a subproof containing the instantiation steps
   */
  object InstantiateForall extends ProofTactic {
    def apply(using proof: Library#Proof)(phi: FOL.Formula, t: FOL.Term*)(premise: proof.Fact): proof.ProofTacticJudgement = {
      val premiseSequent = proof.getSequent(premise)
      if (!premiseSequent.right.contains(phi)) {
        proof.InvalidProofTactic("Input formula was not found in the RHS of the premise sequent.")
      } else {
        val emptyProof = SCProof(IndexedSeq(), IndexedSeq(proof.getSequent(-1)))
        val j = proof.ValidProofTactic(Seq(SC.Rewrite(premiseSequent, -1)), Seq(premise))
        val res = t.foldLeft((emptyProof, phi, j: proof.ProofTacticJudgement)) { case ((p, f, j), t) =>
          j match {
            case proof.InvalidProofTactic(_) => (p, f, j) // propagate error
            case proof.ValidProofTactic(_, _) =>
              // good state, continue instantiating
              // by construction the premise is well-formed
              // verify the formula structure and instantiate
              f match {
                case psi @ FOL.BinderFormula(FOL.Forall, x, _) =>
                  val tempVar = FOL.VariableLabel(freshId(psi.freeVariables.map(_.id), x.id))
                  // instantiate the formula with input
                  val in = instantiateBinder(psi, t)
                  val bot = p.conclusion -> f +> in
                  // construct proof
                  val p0 = SC.Hypothesis(in |- in, in)
                  val p1 = SC.LeftForall(f |- in, 0, instantiateBinder(psi, tempVar), tempVar, t)
                  val p2 = SC.Cut(bot, -1, 1, f)

                  /**
                   * in  = ψ[t/x]
                   *
                   * s1  = Γ ⊢ ∀x.ψ, Δ        Premise
                   * bot = Γ ⊢ ψ[t/x], Δ      Result
                   *
                   * p0  = ψ[t/x] ⊢ ψ[t/x]    Hypothesis
                   * p1  = ∀x.ψ ⊢ ψ[t/x]      LeftForall p0
                   * p2  = Γ ⊢ ψ[t/x], Δ      Cut s1, p1
                   */
                  val newStep = SC.SCSubproof(SCProof(IndexedSeq(p0, p1, p2), IndexedSeq(p.conclusion)), Seq(p.length - 1))
                  (
                    p withNewSteps IndexedSeq(newStep),
                    in,
                    j
                  )
                case _ =>
                  (p, f, proof.InvalidProofTactic("Input formula is not universally quantified"))
              }
          }
        }

        res._3 match {
<<<<<<< HEAD
          case ProofStepJudgement.InvalidProofStep(_, _) => res._3
          case ProofStepJudgement.ValidProofStep(_) => SC.SCSubproof(res._1, Seq(premises(0)))
        }
      }
    }

    override def asSCProof(bot: Sequent, premises: Seq[Int], currentProof: Library#Proof): ProofStepJudgement = asSCProofAuto(this)(bot, premises, currentProof)
=======
          case proof.InvalidProofTactic(_) => res._3
          case proof.ValidProofTactic(_, _) => proof.ValidProofTactic(Seq(SC.SCSubproof(res._1, Seq(-1))), Seq(premise))
        }
      }
    }
>>>>>>> 335524ea

    def apply(using proof: Library#Proof)(t: FOL.Term*)(premise: proof.Fact): proof.ProofTacticJudgement = {
      val prem = proof.getSequent(premise)
      if (prem.right.tail.isEmpty) {
        // well formed
        apply(using proof)(prem.right.head, t*)(premise): proof.ProofTacticJudgement
      } else proof.InvalidProofTactic("RHS of premise sequent is not a singleton.")
    }
  }

  /**
   * Performs a cut when the formula to be used as pivot for the cut is
   * inside a conjunction, preserving the conjunction structure
   *
   * <pre>
   *
   * PartialCut(ϕ, ϕ ∧ ψ)(left, right) :
   *
   *     left: Γ ⊢ ϕ ∧ ψ, Δ      right: ϕ, Σ ⊢ γ1 , γ2, …, γn
   * -----------------------------------------------------------
   *            Γ, Σ ⊢ Δ, ψ ∧ γ1, ψ ∧ γ2, … , ψ ∧ γn
   *
   * </pre>
   */
  object PartialCut extends ProofTactic {
    def apply(using proof: Library#Proof)(phi: FOL.Formula, conjunction: FOL.Formula)(prem1: proof.Fact, prem2: proof.Fact)(bot: Sequent): proof.ProofTacticJudgement = {
      val leftSequent = proof.getSequent(prem1)
      val rightSequent = proof.getSequent(prem2)

      if (leftSequent.right.contains(conjunction)) {

        if (rightSequent.left.contains(phi)) {
          // check conjunction matches with phi
          conjunction match {
            case FOL.ConnectorFormula(FOL.And, s: Seq[FOL.Formula]) => {
              if (s.contains(phi)) {
                // construct proof

                val psi: Seq[FOL.Formula] = s.filterNot(_ == phi)
                val newConclusions: Set[FOL.Formula] = rightSequent.right.map((f: FOL.Formula) => FOL.ConnectorFormula(FOL.And, f +: psi))

                val Sigma: Set[FOL.Formula] = rightSequent.left - phi

                val p0 = SC.Weakening(rightSequent ++< (psi |- ()), -2)
                val p1 = SC.RewriteTrue(psi |- psi)

                // TODO: can be abstracted into a RightAndAll step
                val emptyProof = SCProof(IndexedSeq(), IndexedSeq(p0.bot, p1.bot))
                val proofRightAndAll = rightSequent.right.foldLeft(emptyProof) { case (p, gamma) =>
                  p withNewSteps IndexedSeq(SC.RightAnd(p.conclusion -> gamma +> FOL.ConnectorFormula(FOL.And, gamma +: psi), Seq(p.length - 1, -2), gamma +: psi))
                }

                val p2 = SC.SCSubproof(proofRightAndAll, Seq(0, 1))
                val p3 = SC.Rewrite(Sigma + conjunction |- newConclusions, 2) // sanity check and correct form
                val p4 = SC.Cut(bot, -1, 3, conjunction)

                /**
                 * newConclusions = ψ ∧ γ1, ψ ∧ γ2, … , ψ ∧ γn
                 *
                 * left   = Γ ⊢ ϕ ∧ ψ, Δ                              Premise
                 * right  = ϕ, Σ ⊢ γ1 , γ2, …, γn                     Premise
                 *
                 * p0     = ϕ, Σ, ψ ⊢ γ1 , γ2, …, γn                  Weakening on right
                 * p1     = ψ ⊢ ψ                                     Hypothesis
                 * p2     = Subproof:
                 *          2.1 = ϕ, Σ, ψ ⊢ ψ ∧ γ1 , γ2, …, γn        RightAnd on p0 and p1 with ψ ∧ γ1
                 *          2.2 = ϕ, Σ, ψ ⊢ ψ ∧ γ1 , ψ ∧ γ2, …, γn    RightAnd on 2.1 and p1 ψ ∧ γ2
                 *          ...
                 *          2.n = ϕ, Σ, ψ ⊢ ψ ∧ γ1, ψ ∧ γ2, …, ψ ∧ γn RightAnd on 2.(n-1) and p1 with ψ ∧ γn
                 *
                 * p3     = ϕ ∧ ψ, Σ ⊢ ψ ∧ γ1, ψ ∧ γ2, … , ψ ∧ γn     Rewrite on p2 (just to have a cleaner form)
                 * p2     = Γ, Σ ⊢ Δ, ψ ∧ γ1, ψ ∧ γ2, … , ψ ∧ γn      Cut on left, p1 with ϕ ∧ ψ
                 *
                 * p2 is the result
                 */

                proof.ValidProofTactic(IndexedSeq(p0, p1, p2, p3, p4), Seq(prem1, prem2))
              } else {
                proof.InvalidProofTactic("Input conjunction does not contain the pivot.")
              }
            }
            case _ => proof.InvalidProofTactic("Input not a conjunction.")
          }
        } else {
          proof.InvalidProofTactic("Input pivot formula not found in right premise.")
        }
      } else {
        proof.InvalidProofTactic("Input conjunction not found in first premise.")
      }
    }
  }

  case class ByEquiv(f: FOL.Formula, f1: FOL.Formula) extends ProofStepWithoutPrem with ProofStepWithoutBotNorPrem(2) {
    override def asSCProof(premises: Seq[Int], currentProof: Library#Proof): ProofStepJudgement = {
      premises match {
        case Nil | _ +: Nil => ProofStepJudgement.InvalidProofStep(this.asProofStep(premises), "Not enough premises : " + premises)
        case _ => {

          val prem1 = currentProof.getSequent(premises.head)
          val prem2 = currentProof.getSequent(premises.tail.head)
          f match {
            case FOL.ConnectorFormula(FOL.Iff, Seq(fl, fr)) =>
              val pr1 = Seq(prem1, prem2).find(st => st.right.contains(f1))
              val pEq = Seq(prem1, prem2).find(st => st.right.contains(f))

              if (pr1.isEmpty || pEq.isEmpty)
                return ProofStepJudgement.InvalidProofStep(this.asProofStep(premises),
                  "Input formula is not present in given premises : \n" + Printer.prettySequent(prem1) + "\n"
                    + Printer.prettySequent(prem2) + "\n"
                    + " But not : " + Printer.prettyFormula(f1) + "\n" + Printer.prettyFormula(f))

              val f2 = if (FOL.isSame(f1, fl)) fr else if (FOL.isSame(f1, fr)) fl else {
                return ProofStepJudgement.InvalidProofStep(this.asProofStep(premises), "Formulas not the sames")
              }


              val p2 = SC.Hypothesis(emptySeq +< f1 +> f1, f1) // () |- f2
              val p3 = SC.Hypothesis(emptySeq +< f2 +> f2, f2) // () |- f2
              val p4 = SC.LeftImplies(Sequent(Set(f1, f1 ==> f2), Set(f2)), 0, 1, f1, f2) // f1, f1 ==> f2 |- f2
              val p5 = SC.LeftIff(Sequent(Set(f1, f1 <=> f2), Set(f2)), 2, f1, f2) // f1, f1 <=> f2 |- f2
              val p6 = SC.Cut(pEq.get -> (f1 <=> f2) +< f1 +> f2, -2, 3, f1 <=> f2) // f1 |- f2, f1
              val p7 = SC.Cut(p6.bot -< f1 ++ pr1.get -> f1, -1, 4, f1) //() |- f2

              SC.SCSubproof(SCProof(IndexedSeq( p2, p3, p4, p5, p6, p7), IndexedSeq(pEq.get, pr1.get)), premises.take(2))

            case _ => ProofStepJudgement.InvalidProofStep(this.asProofStep(premises), "Input formula is not an Iff")
          }
        }
      }
    }

      override def asSCProof(bot: Sequent, premises: Seq[Int], currentProof: Library#Proof): ProofStepJudgement = asSCProofAuto(this)(bot, premises, currentProof)
    }

  case class GeneralizeToForallWithoutFormula(t : FOL.VariableLabel*) extends ProofStepWithoutPrem with ProofStepWithoutBotNorPrem(1) {
    override def asSCProof(premises: Seq[Int], currentProof: Library#Proof): ProofStepJudgement = {
      if (currentProof.getSequent(premises.head).right.tail.isEmpty)
        GeneralizeToForallMultiple(currentProof.getSequent(premises.head).right.head, t:_*).asSCProof(premises, currentProof)
      else
        ProofStepJudgement.InvalidProofStep(this.asProofStep(premises), "RHS of premise sequent is not a singleton.")

    }

    override def asSCProof(bot: Sequent, premises: Seq[Int], currentProof: Library#Proof): ProofStepJudgement = {
      if (bot.right.tail.isEmpty)
        GeneralizeToForallMultiple(currentProof.getSequent(premises.head).right.head, t:_*).asSCProof(bot, premises, currentProof)
      else
        ProofStepJudgement.InvalidProofStep(this.asProofStepWithoutBot(premises).asProofStep(bot), "RHS of premise sequent is not a singleton.")

    }
  }


  case class GeneralizeToForallMultiple(phi : FOL.Formula, t: FOL.VariableLabel*) extends ProofStepWithoutPrem with ProofStepWithoutBotNorPrem(1) {
    override def asSCProof(premises: Seq[Int], currentProof: Library#Proof): ProofStepJudgement = {
      if (currentProof.getSequent(premises.head).right.contains(phi)) {
        val premiseSequent = currentProof.getSequent(premises.head)
        val emptyProof = SCProof(IndexedSeq(), IndexedSeq(currentProof.getSequent(premises.head)))
        val j = ProofStepJudgement.ValidProofStep(SC.Rewrite(premiseSequent, premises.head))

        val res = t.foldRight(emptyProof : SCProof, phi : FOL.Formula, j: ProofStepJudgement) {
            case (x1, (p1 : SCProof, phi1, j1)) =>
              j1 match {
                  case ProofStepJudgement.InvalidProofStep (_, _) => (p1, phi1, j1)
                  case ProofStepJudgement.ValidProofStep(_) => {
                    if (!p1.conclusion.right.contains(phi1))
                      (p1, phi1, ProofStepJudgement.InvalidProofStep(this.asProofStep(premises), "Formula is not present in the lass sequent"))

                    val proofStep = SC.RightForall(p1.conclusion -> phi1 +> forall(x1, phi1), p1.length - 1, phi1, x1)
                    (
                      p1 appended proofStep,
                      forall(x1, phi1),
                      j1
                    )
                  }
              }
        }

        res._3 match {
          case ProofStepJudgement.InvalidProofStep(_, _) => res._3
          case ProofStepJudgement.ValidProofStep(_) => SC.SCSubproof(res._1, Seq(premises.head))
        }

      } else
        ProofStepJudgement.InvalidProofStep(this.asProofStep(premises), "RHS of premise sequent contains not phi")

    }

    override def asSCProof(bot: Sequent, premises: Seq[Int], currentProof: Library#Proof): ProofStepJudgement = asSCProofAuto(this)(bot, premises, currentProof)

  }

  object GeneralizeToForall {

    def apply(phi: FOL.Formula, t: FOL.VariableLabel) = GeneralizeToForallMultiple(phi, t)

    def apply(phi: FOL.Formula, t: FOL.VariableLabel*) = GeneralizeToForallMultiple(phi, t: _*)

    def apply(t: FOL.VariableLabel*) = GeneralizeToForallWithoutFormula(t: _*)
  }


  case class ByCase(phi: FOL.Formula) extends ProofStepWithoutPrem with ProofStepWithoutBotNorPrem(2) {
    override def asSCProof(premises: Seq[Int], currentProof: Library#Proof): ProofStepJudgement = {
      val nphi = !phi

      val pa = currentProof.getSequent(premises.head)
      val pb = currentProof.getSequent(premises.tail.head)
      val (leftAphi, leftBnphi) = (pa.left.find(FOL.isSame(_, phi)), pb.left.find(FOL.isSame(_, nphi)))
      if (leftAphi.nonEmpty && leftBnphi.nonEmpty) {
        val p2 = SC.RightNot(pa -< leftAphi.get +> nphi, -2, phi)
        val p3 = SC.Cut(pa -< leftAphi.get ++ (pb -< leftBnphi.get), 1, -1, nphi)
        SC.SCSubproof(SCProof(IndexedSeq(p2, p3), IndexedSeq(pa, pb)), premises) //TODO: Check pa/pb orDer

      } else {
        ProofStepJudgement.InvalidProofStep(this.asProofStep(premises), "Premises have not the right syntax")
      }
    }

    override def asSCProof(bot: Sequent, premises: Seq[Int], currentProof: Library#Proof): ProofStepJudgement = asSCProofAuto(this)(bot, premises, currentProof)
  }

}
<|MERGE_RESOLUTION|>--- conflicted
+++ resolved
@@ -1,38 +1,6 @@
 package lisa.utils.tactics
 
 import lisa.kernel.fol.FOL
-<<<<<<< HEAD
-import lisa.kernel.proof.{SCProof, SCProofChecker, SequentCalculus as SC}
-import lisa.kernel.proof.SequentCalculus.{RewriteTrue, RightForall, SCProofStep, Sequent}
-import lisa.utils.Helpers.*
-import lisa.utils.Helpers.{*, given}
-import lisa.utils.{Library, OutputManager, Printer}
-import lisa.utils.tactics.BasicStepTactic.SCSubproof
-import lisa.utils.tactics.ProofStepLib.{*, given}
-
-object SimpleDeducedSteps {
-
-  extension[T <: (ProofStepWithoutPrem with ProofStepWithoutBotNorPrem[1]) | (ProofStepWithoutPrem with ProofStepWithoutBotNorPrem[2])] (pr : T) {
-    private def asSCProofAuto(bot: Sequent, premises: Seq[Int], currentProof: Library#Proof): ProofStepJudgement = {
-      val res = pr.asSCProof(premises, currentProof)
-
-      res match {
-        case ProofStepJudgement.InvalidProofStep(_, _) => res
-        case ProofStepJudgement.ValidProofStep(SC.SCSubproof(proof: SCProof, _)) =>
-          SC.SCSubproof(
-            proof withNewSteps IndexedSeq(SC.Rewrite(bot, proof.length - 1)),
-            Seq(premises.head)
-          )
-        case _ => ProofStepJudgement.InvalidProofStep(pr.asProofStepWithoutBot(premises).asProofStep(bot), "Unreachable pattern match")
-      }
-    }
-  }
-
-  case object Restate extends ProofStepWithoutBot with ProofStepWithoutBotNorPrem(1) {
-    override val premises: Seq[Int] = Seq()
-    def asSCProof(bot: Sequent, currentProof: Library#Proof): ProofStepJudgement =
-      SC.RewriteTrue(bot)
-=======
 import lisa.kernel.proof.SCProof
 import lisa.kernel.proof.SCProofChecker
 import lisa.kernel.proof.SequentCalculus.RewriteTrue
@@ -44,13 +12,12 @@
 import lisa.utils.LisaException
 import lisa.utils.OutputManager
 import lisa.utils.tactics.ProofTacticLib.{_, given}
-
+import lisa.utils.Printer
 object SimpleDeducedSteps {
 
   object Restate extends ProofTactic with ParameterlessHave with ParameterlessAndThen {
     def apply(using proof: Library#Proof)(bot: Sequent): proof.ProofTacticJudgement =
       proof.ValidProofTactic(Seq(SC.RewriteTrue(bot)), Nil)
->>>>>>> 335524ea
 
     // (proof.ProofStep | proof.OutsideFact | Int)     is definitionally equal to proof.Fact, but for some reason
     // scala compiler doesn't resolve the overload with a type alias, dependant type and implicit parameter
@@ -145,21 +112,11 @@
         }
 
         res._3 match {
-<<<<<<< HEAD
-          case ProofStepJudgement.InvalidProofStep(_, _) => res._3
-          case ProofStepJudgement.ValidProofStep(_) => SC.SCSubproof(res._1, Seq(premises(0)))
-        }
-      }
-    }
-
-    override def asSCProof(bot: Sequent, premises: Seq[Int], currentProof: Library#Proof): ProofStepJudgement = asSCProofAuto(this)(bot, premises, currentProof)
-=======
           case proof.InvalidProofTactic(_) => res._3
           case proof.ValidProofTactic(_, _) => proof.ValidProofTactic(Seq(SC.SCSubproof(res._1, Seq(-1))), Seq(premise))
         }
       }
     }
->>>>>>> 335524ea
 
     def apply(using proof: Library#Proof)(t: FOL.Term*)(premise: proof.Fact): proof.ProofTacticJudgement = {
       val prem = proof.getSequent(premise)
@@ -252,134 +209,102 @@
     }
   }
 
-  case class ByEquiv(f: FOL.Formula, f1: FOL.Formula) extends ProofStepWithoutPrem with ProofStepWithoutBotNorPrem(2) {
-    override def asSCProof(premises: Seq[Int], currentProof: Library#Proof): ProofStepJudgement = {
-      premises match {
-        case Nil | _ +: Nil => ProofStepJudgement.InvalidProofStep(this.asProofStep(premises), "Not enough premises : " + premises)
-        case _ => {
-
-          val prem1 = currentProof.getSequent(premises.head)
-          val prem2 = currentProof.getSequent(premises.tail.head)
-          f match {
-            case FOL.ConnectorFormula(FOL.Iff, Seq(fl, fr)) =>
-              val pr1 = Seq(prem1, prem2).find(st => st.right.contains(f1))
-              val pEq = Seq(prem1, prem2).find(st => st.right.contains(f))
-
-              if (pr1.isEmpty || pEq.isEmpty)
-                return ProofStepJudgement.InvalidProofStep(this.asProofStep(premises),
-                  "Input formula is not present in given premises : \n" + Printer.prettySequent(prem1) + "\n"
-                    + Printer.prettySequent(prem2) + "\n"
-                    + " But not : " + Printer.prettyFormula(f1) + "\n" + Printer.prettyFormula(f))
-
-              val f2 = if (FOL.isSame(f1, fl)) fr else if (FOL.isSame(f1, fr)) fl else {
-                return ProofStepJudgement.InvalidProofStep(this.asProofStep(premises), "Formulas not the sames")
+  object ByEquiv extends ProofTactic {
+      def apply(using proof: Library#Proof)(f: FOL.Formula, f1: FOL.Formula)(prem1: proof.Fact, prem2: proof.Fact)(bot: Sequent): proof.ProofTacticJudgement = {
+        val leftSequent = proof.getSequent(prem1)
+        val rightSequent = proof.getSequent(prem2)
+
+        f match {
+          case FOL.ConnectorFormula(FOL.Iff, Seq(fl, fr)) =>
+            val pr1 = Seq(leftSequent, rightSequent).find(st => st.right.contains(f1))
+            val pEq = Seq(leftSequent, rightSequent).find(st => st.right.contains(f))
+
+            if (pr1.isEmpty || pEq.isEmpty)
+              return proof.InvalidProofTactic("Input formula is not present in given premises")
+
+            val f2 = if (FOL.isSame(f1, fl)) fr else if (FOL.isSame(f1, fr)) fl else {
+              return proof.InvalidProofTactic("Formulas not the sames")
+            }
+
+
+            val p2 = SC.Hypothesis(emptySeq +< f1 +> f1, f1) // () |- f2
+            val p3 = SC.Hypothesis(emptySeq +< f2 +> f2, f2) // () |- f2
+            val p4 = SC.LeftImplies(Sequent(Set(f1, f1 ==> f2), Set(f2)), 0, 1, f1, f2) // f1, f1 ==> f2 |- f2
+            val p5 = SC.LeftIff(Sequent(Set(f1, f1 <=> f2), Set(f2)), 2, f1, f2) // f1, f1 <=> f2 |- f2
+            val p6 = SC.Cut(pEq.get -> (f1 <=> f2) +< f1 +> f2, -2, 3, f1 <=> f2) // f1 |- f2, f1
+            val p7 = SC.Cut(p6.bot -< f1 ++ pr1.get -> f1, -1, 4, f1) //() |- f2
+            val p8 = SC.Rewrite(bot, 5)
+            proof.ValidProofTactic(IndexedSeq(p2, p3, p4, p5, p6, p7, p8), Seq(prem1, prem2))
+
+          case _ => proof.InvalidProofTactic("Input formula is not an Iff")
+        }
+      }
+  }
+
+
+  object GeneralizeToForall extends ProofTactic {
+    def apply(using proof: Library#Proof)(phi: FOL.Formula, t: FOL.VariableLabel*)(prem: proof.Fact)(bot: Sequent): proof.ProofTacticJudgement = {
+      val sequent = proof.getSequent(prem)
+      if (sequent.right.contains(phi)) {
+        val emptyProof = SCProof(IndexedSeq(), IndexedSeq(sequent))
+        val j = proof.ValidProofTactic(IndexedSeq(SC.Rewrite(sequent, proof.length-1)),  Seq[proof.Fact]())
+
+        val res = t.foldRight(emptyProof: SCProof, phi: FOL.Formula, j: proof.ProofTacticJudgement) {
+          case (x1, (p1: SCProof, phi1, j1)) =>
+            j1 match {
+              case proof.InvalidProofTactic(_) => (p1, phi1, j1)
+              case proof.ValidProofTactic(_, _) => {
+                if (!p1.conclusion.right.contains(phi1))
+                  (p1, phi1, proof.InvalidProofTactic("Formula is not present in the lass sequent"))
+
+                val proofStep = SC.RightForall(p1.conclusion -> phi1 +> forall(x1, phi1), p1.length - 1, phi1, x1)
+                (
+                  p1 appended proofStep,
+                  forall(x1, phi1),
+                  j1
+                )
               }
-
-
-              val p2 = SC.Hypothesis(emptySeq +< f1 +> f1, f1) // () |- f2
-              val p3 = SC.Hypothesis(emptySeq +< f2 +> f2, f2) // () |- f2
-              val p4 = SC.LeftImplies(Sequent(Set(f1, f1 ==> f2), Set(f2)), 0, 1, f1, f2) // f1, f1 ==> f2 |- f2
-              val p5 = SC.LeftIff(Sequent(Set(f1, f1 <=> f2), Set(f2)), 2, f1, f2) // f1, f1 <=> f2 |- f2
-              val p6 = SC.Cut(pEq.get -> (f1 <=> f2) +< f1 +> f2, -2, 3, f1 <=> f2) // f1 |- f2, f1
-              val p7 = SC.Cut(p6.bot -< f1 ++ pr1.get -> f1, -1, 4, f1) //() |- f2
-
-              SC.SCSubproof(SCProof(IndexedSeq( p2, p3, p4, p5, p6, p7), IndexedSeq(pEq.get, pr1.get)), premises.take(2))
-
-            case _ => ProofStepJudgement.InvalidProofStep(this.asProofStep(premises), "Input formula is not an Iff")
-          }
-        }
-      }
-    }
-
-      override def asSCProof(bot: Sequent, premises: Seq[Int], currentProof: Library#Proof): ProofStepJudgement = asSCProofAuto(this)(bot, premises, currentProof)
-    }
-
-  case class GeneralizeToForallWithoutFormula(t : FOL.VariableLabel*) extends ProofStepWithoutPrem with ProofStepWithoutBotNorPrem(1) {
-    override def asSCProof(premises: Seq[Int], currentProof: Library#Proof): ProofStepJudgement = {
-      if (currentProof.getSequent(premises.head).right.tail.isEmpty)
-        GeneralizeToForallMultiple(currentProof.getSequent(premises.head).right.head, t:_*).asSCProof(premises, currentProof)
+            }
+        }
+
+        res._3 match {
+          case proof.InvalidProofTactic(_) => res._3
+          case proof.ValidProofTactic(_, _) => proof.ValidProofTactic((res._1.steps appended SC.Rewrite(bot, res._1.length-1)), Seq(prem))
+        }
+
+      } else
+        proof.InvalidProofTactic("RHS of premise sequent contains not phi")
+
+    }
+    }
+
+  object GeneralizeToForallNoForm extends ProofTactic {
+    def apply(using proof: Library#Proof)(t: FOL.VariableLabel*)(prem: proof.Fact)(bot: Sequent): proof.ProofTacticJudgement = {
+      if (proof.getSequent(prem).right.tail.isEmpty)
+        GeneralizeToForall.apply(using proof)(proof.getSequent(prem).right.head, t *)(prem)(bot): proof.ProofTacticJudgement
       else
-        ProofStepJudgement.InvalidProofStep(this.asProofStep(premises), "RHS of premise sequent is not a singleton.")
-
-    }
-
-    override def asSCProof(bot: Sequent, premises: Seq[Int], currentProof: Library#Proof): ProofStepJudgement = {
-      if (bot.right.tail.isEmpty)
-        GeneralizeToForallMultiple(currentProof.getSequent(premises.head).right.head, t:_*).asSCProof(bot, premises, currentProof)
-      else
-        ProofStepJudgement.InvalidProofStep(this.asProofStepWithoutBot(premises).asProofStep(bot), "RHS of premise sequent is not a singleton.")
-
-    }
-  }
-
-
-  case class GeneralizeToForallMultiple(phi : FOL.Formula, t: FOL.VariableLabel*) extends ProofStepWithoutPrem with ProofStepWithoutBotNorPrem(1) {
-    override def asSCProof(premises: Seq[Int], currentProof: Library#Proof): ProofStepJudgement = {
-      if (currentProof.getSequent(premises.head).right.contains(phi)) {
-        val premiseSequent = currentProof.getSequent(premises.head)
-        val emptyProof = SCProof(IndexedSeq(), IndexedSeq(currentProof.getSequent(premises.head)))
-        val j = ProofStepJudgement.ValidProofStep(SC.Rewrite(premiseSequent, premises.head))
-
-        val res = t.foldRight(emptyProof : SCProof, phi : FOL.Formula, j: ProofStepJudgement) {
-            case (x1, (p1 : SCProof, phi1, j1)) =>
-              j1 match {
-                  case ProofStepJudgement.InvalidProofStep (_, _) => (p1, phi1, j1)
-                  case ProofStepJudgement.ValidProofStep(_) => {
-                    if (!p1.conclusion.right.contains(phi1))
-                      (p1, phi1, ProofStepJudgement.InvalidProofStep(this.asProofStep(premises), "Formula is not present in the lass sequent"))
-
-                    val proofStep = SC.RightForall(p1.conclusion -> phi1 +> forall(x1, phi1), p1.length - 1, phi1, x1)
-                    (
-                      p1 appended proofStep,
-                      forall(x1, phi1),
-                      j1
-                    )
-                  }
-              }
-        }
-
-        res._3 match {
-          case ProofStepJudgement.InvalidProofStep(_, _) => res._3
-          case ProofStepJudgement.ValidProofStep(_) => SC.SCSubproof(res._1, Seq(premises.head))
-        }
-
-      } else
-        ProofStepJudgement.InvalidProofStep(this.asProofStep(premises), "RHS of premise sequent contains not phi")
-
-    }
-
-    override def asSCProof(bot: Sequent, premises: Seq[Int], currentProof: Library#Proof): ProofStepJudgement = asSCProofAuto(this)(bot, premises, currentProof)
-
-  }
-
-  object GeneralizeToForall {
-
-    def apply(phi: FOL.Formula, t: FOL.VariableLabel) = GeneralizeToForallMultiple(phi, t)
-
-    def apply(phi: FOL.Formula, t: FOL.VariableLabel*) = GeneralizeToForallMultiple(phi, t: _*)
-
-    def apply(t: FOL.VariableLabel*) = GeneralizeToForallWithoutFormula(t: _*)
-  }
-
-
-  case class ByCase(phi: FOL.Formula) extends ProofStepWithoutPrem with ProofStepWithoutBotNorPrem(2) {
-    override def asSCProof(premises: Seq[Int], currentProof: Library#Proof): ProofStepJudgement = {
+        proof.InvalidProofTactic("RHS of premise sequent is not a singleton.")
+    }
+
+  }
+
+
+  object ByCase extends ProofTactic {
+    def apply(using proof: Library#Proof)(phi: FOL.Formula)(prem1: proof.Fact, prem2: proof.Fact)(bot: Sequent): proof.ProofTacticJudgement = {
       val nphi = !phi
 
-      val pa = currentProof.getSequent(premises.head)
-      val pb = currentProof.getSequent(premises.tail.head)
+      val pa = proof.getSequent(prem1)
+      val pb = proof.getSequent(prem2)
       val (leftAphi, leftBnphi) = (pa.left.find(FOL.isSame(_, phi)), pb.left.find(FOL.isSame(_, nphi)))
       if (leftAphi.nonEmpty && leftBnphi.nonEmpty) {
         val p2 = SC.RightNot(pa -< leftAphi.get +> nphi, -2, phi)
         val p3 = SC.Cut(pa -< leftAphi.get ++ (pb -< leftBnphi.get), 1, -1, nphi)
-        SC.SCSubproof(SCProof(IndexedSeq(p2, p3), IndexedSeq(pa, pb)), premises) //TODO: Check pa/pb orDer
+        val p4 = SC.Rewrite(bot, 2)
+        proof.ValidProofTactic(IndexedSeq(p2, p3, p4), IndexedSeq(prem1, prem2)) //TODO: Check pa/pb orDer
 
       } else {
-        ProofStepJudgement.InvalidProofStep(this.asProofStep(premises), "Premises have not the right syntax")
+        proof.InvalidProofTactic("Premises have not the right syntax")
       }
     }
-
-    override def asSCProof(bot: Sequent, premises: Seq[Int], currentProof: Library#Proof): ProofStepJudgement = asSCProofAuto(this)(bot, premises, currentProof)
-  }
-
-}
+  }
+}