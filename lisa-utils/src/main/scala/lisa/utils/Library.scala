package lisa.utils

import lisa.kernel.proof.RunningTheory
import lisa.utils.tactics.{Proof, ProofStep}

/**
 * A class abstracting a [[lisa.kernel.proof.RunningTheory]] providing utility functions and a convenient syntax
 * to write and use Theorems and Definitions.
 * @param theory The inner RunningTheory
 */
abstract class Library(val theory: RunningTheory) {
  given RunningTheory = theory
  export lisa.kernel.fol.FOL.*
  export lisa.kernel.proof.SequentCalculus.*
  export lisa.kernel.proof.SCProof
  export theory.{Justification, Theorem, Definition, Axiom, PredicateDefinition, FunctionDefinition}
  export lisa.utils.Helpers.{_, given}
  import lisa.kernel.proof.RunningTheoryJudgement as Judgement

  /**
   * a type representing different types that have a natural representation as Sequent
   */
  type Sequentable = Justification | Formula | Sequent

  private var last: Option[Justification] = None

  /**
   * A function intended for use to construct a proof:
   * <pre> SCProof(steps(...), imports(...))</pre>
   * Must contains [[SCProofStep]]'s
   */
  inline def steps(sts: SCProofStep*): IndexedSeq[SCProofStep] = sts.toIndexedSeq
  inline def Nsteps(sts: ProofStep*): IndexedSeq[ProofStep] = sts.toIndexedSeq

  /**
   * A function intended for use to construct a proof:
   * <pre> SCProof(steps(...), imports(...))</pre>
   * Must contains [[Justification]]'s, [[Formula]]'s or [[Sequent]], all of which are converted adequatly automatically.
   */
  inline def imports(sqs: Sequentable*): IndexedSeq[Sequent] = sqs.map(sequantableToSequent).toIndexedSeq

  // THEOREM Syntax

  /**
   * An alias to create a Theorem
   */
  def makeTheorem(name: String, statement: String, proof: SCProof, justifications: Seq[theory.Justification]): Judgement[theory.Theorem] =
    theory.theorem(name, statement, proof, justifications)

  /**
   * Syntax: <pre> THEOREM("name") of "the sequent concluding the proof" PROOF { the proof } using (assumptions) </pre>
   */
  case class TheoremNameWithStatement(name: String, statement: String) {

    /**
     * Syntax: <pre> THEOREM("name") of "the sequent concluding the proof" PROOF { the proof } using (assumptions) </pre>
     */
    def PROOF(proof: SCProof)(using String => Unit)(using Throwable => Nothing): TheoremNameWithProof = TheoremNameWithProof(name, statement, proof)

    /**
     * Syntax: <pre> THEOREM("name") of "the sequent concluding the proof" PROOF { the proof } using (assumptions) </pre>
     */
    def PROOF(steps: IndexedSeq[SCProofStep])(using String => Unit)(using Throwable => Nothing): TheoremNameWithProof = TheoremNameWithProof(name, statement, SCProof(steps))
    def NPROOF(steps: IndexedSeq[ProofStep])(using String => Unit)(using Throwable => Nothing): TheoremNameWithProof = TheoremNameWithProof(name, statement, Proof(steps).toSCProof)

  }

  /**
   * Syntax: <pre> THEOREM("name") of "the sequent concluding the proof" PROOF { the proof } using (assumptions) </pre>
   */
  case class TheoremName(name: String) {

    /**
     * Syntax: <pre> THEOREM("name") of "the sequent concluding the proof" PROOF { the proof } using (assumptions) </pre>
     */
    infix def of(statement: String): TheoremNameWithStatement = TheoremNameWithStatement(name, statement)
  }

  /**
   * Syntax: <pre> THEOREM("name") of "the sequent concluding the proof" PROOF { the proof } using (assumptions) </pre>
   */
  def THEOREM(name: String): TheoremName = TheoremName(name)

  /**
   * Syntax: <pre> THEOREM("name") of "the sequent concluding the proof" PROOF { the proof } using (assumptions) </pre>
   */
  case class TheoremNameWithProof(name: String, statement: String, proof: SCProof)(using String => Unit)(using Throwable => Nothing) {
    infix def using(justifications: theory.Justification*): theory.Theorem = theory.theorem(name, statement, proof, justifications) match {
      case Judgement.ValidJustification(just) =>
        last = Some(just)
        just
      case wrongJudgement: Judgement.InvalidJustification[?] => wrongJudgement.showAndGet
    }

    /**
     * Syntax: <pre> THEOREM("name") of "the sequent concluding the proof" PROOF { the proof } using (assumptions) </pre>
     */
    infix def using(u: Unit): theory.Theorem = using()
  }

  // DEFINITION Syntax

  /**
   * Allows to create a definition by shortcut of a function symbol:
   */
  def simpleDefinition(symbol: String, expression: LambdaTermTerm): Judgement[theory.FunctionDefinition] = {
    val LambdaTermTerm(vars, body) = expression
<<<<<<< HEAD
    val out: VariableLabel = VariableLabel(freshId((vars.map(_.id) ++ body.schematicTerms.map(_.id)).toSet, "y"))
    val proof: SCProof = simpleFunctionDefinition(expression, out)
=======
    val out: VariableLabel = VariableLabel(freshId((vars.map(_.id) ++ body.schematicTermLabels.map(_.id)).toSet, "y"))
    val proof: Proof = simpleFunctionDefinition(expression, out)
>>>>>>> 933487ab
    theory.functionDefinition(symbol, LambdaTermFormula(vars, out === body), out, proof, Nil)
  }

  /**
   * Allows to create a definition by existential uniqueness of a function symbol:
   */
  def complexDefinition(symbol: String, vars: Seq[VariableLabel], v: VariableLabel, f: Formula, proof: SCProof, just: Seq[Justification]): Judgement[theory.FunctionDefinition] = {
    theory.functionDefinition(symbol, LambdaTermFormula(vars, f), v, proof, just)
    // theory.functionDefinition(symbol, LambdaTermFormula(vars, instantiateTermSchemas(f, Map(v -> LambdaTermTerm(Nil, out)))), out, proof, just)
  }

  /**
   * Allows to create a definition by shortcut of a function symbol:
   */
  def simpleDefinition(symbol: String, expression: LambdaTermFormula): Judgement[theory.PredicateDefinition] =
    theory.predicateDefinition(symbol, expression)

  /**
   * Syntax: <pre> DEFINE("symbol", arguments) as "definition" </pre>
   * or
   * Syntax: <pre> DEFINE("symbol", arguments) asThe x suchThat P(x) PROOF { the proof } using (assumptions) </pre>
   */
  case class FunSymbolDefine(symbol: String, vars: Seq[VariableLabel]) {

    /**
     * Syntax: <pre> DEFINE("symbol", arguments) as "definition" </pre>
     */
    infix def as(t: Term)(using String => Unit)(using Throwable => Nothing): ConstantFunctionLabel = {
      val definition = simpleDefinition(symbol, LambdaTermTerm(vars, t)) match {
        case Judgement.ValidJustification(just) =>
          last = Some(just)
          just
        case wrongJudgement: Judgement.InvalidJustification[?] => wrongJudgement.showAndGet
      }
      definition.label
    }

    /**
     * Syntax: <pre> DEFINE("symbol", arguments) as "definition" </pre>
     */
    infix def as(f: Formula)(using String => Unit)(using Throwable => Nothing): ConstantPredicateLabel = {
      val definition = simpleDefinition(symbol, LambdaTermFormula(vars, f)) match {
        case Judgement.ValidJustification(just) =>
          last = Some(just)
          just
        case wrongJudgement: Judgement.InvalidJustification[?] => wrongJudgement.showAndGet
      }
      definition.label
    }

    /**
     * Syntax: <pre> DEFINE("symbol", arguments) asThe x suchThat P(x) PROOF { the proof } using (assumptions) </pre>
     */
    infix def asThe(out: VariableLabel): DefinitionNameAndOut = DefinitionNameAndOut(symbol, vars, out)
  }

  /**
   * Syntax: <pre> DEFINE("symbol", arguments) asThe x suchThat P(x) PROOF { the proof } using (assumptions) </pre>
   */
  case class DefinitionNameAndOut(symbol: String, vars: Seq[VariableLabel], out: VariableLabel) {

    /**
     * Syntax: <pre> DEFINE("symbol", arguments) asThe x suchThat P(x) PROOF { the proof } using (assumptions) </pre>
     */
    infix def suchThat(f: Formula): DefinitionWaitingProof = DefinitionWaitingProof(symbol, vars, out, f)
  }

  /**
   * Syntax: <pre> DEFINE("symbol", arguments) asThe x suchThat P(x) PROOF { the proof } using (assumptions) </pre>
   */
  case class DefinitionWaitingProof(symbol: String, vars: Seq[VariableLabel], out: VariableLabel, f: Formula) {

    /**
     * Syntax: <pre> DEFINE("symbol", arguments) asThe x suchThat P(x) PROOF { the proof } using (assumptions) </pre>
     */
    infix def PROOF(proof: SCProof): DefinitionWithProof = DefinitionWithProof(symbol, vars, out, f, proof)
  }

  /**
   * Syntax: <pre> DEFINE("symbol", arguments) asThe x suchThat P(x) PROOF { the proof } using (assumptions) </pre>
   */
  case class DefinitionWithProof(symbol: String, vars: Seq[VariableLabel], out: VariableLabel, f: Formula, proof: SCProof) {

    /**
     * Syntax: <pre> DEFINE("symbol", arguments) asThe x suchThat P(x) PROOF { the proof } using (assumptions) </pre>
     */
    infix def using(justifications: theory.Justification*)(using String => Unit)(using Throwable => Nothing): ConstantFunctionLabel = {
      val definition = complexDefinition(symbol, vars, out, f, proof, justifications) match {
        case Judgement.ValidJustification(just) =>
          last = Some(just)
          just
        case wrongJudgement: Judgement.InvalidJustification[?] => wrongJudgement.showAndGet
      }
      definition.label
    }

    /**
     * Syntax: <pre> DEFINE("symbol", arguments) asThe x suchThat P(x) PROOF { the proof } using (assumptions) </pre>
     */
    infix def using(u: Unit)(using String => Unit)(using Throwable => Nothing): ConstantFunctionLabel = using()
  }

  /**
   * Syntax: <pre> DEFINE("symbol", arguments) asThe x suchThat P(x) PROOF { the proof } using (assumptions) </pre>
   */
  def DEFINE(symbol: String, vars: VariableLabel*): FunSymbolDefine = FunSymbolDefine(symbol, vars)

  /**
   * For a definition of the type f(x) := term, construct the required proof ?!y. y = term.
   */
  private def simpleFunctionDefinition(expression: LambdaTermTerm, out: VariableLabel): SCProof = {
    val x = out
    val LambdaTermTerm(vars, body) = expression
    val xeb = x === body
    val y = VariableLabel(freshId(body.freeVariables.map(_.id) ++ vars.map(_.id) + out.id, "y"))
    val s0 = RightRefl(() |- body === body, body === body)
    val s1 = Rewrite(() |- (xeb) <=> (xeb), 0)
    val s2 = RightForall(() |- forall(x, (xeb) <=> (xeb)), 1, (xeb) <=> (xeb), x)
    val s3 = RightExists(() |- exists(y, forall(x, (x === y) <=> (xeb))), 2, forall(x, (x === y) <=> (xeb)), y, body)
    val s4 = Rewrite(() |- existsOne(x, xeb), 3)
    val v = Vector(s0, s1, s2, s3, s4)
    SCProof(v)
  }

  // Implicit conversions

  given Conversion[TheoremNameWithProof, theory.Theorem] = _.using()

  /**
   * Allows to fetch a Justification (Axiom, Theorem or Definition) by it's name or symbol:
   * <pre>thm"fundamentalTheoremOfAlgebra", ax"comprehensionAxiom", defi"+"
   */
  implicit class StringToJust(val sc: StringContext) {

    def thm(args: Any*): theory.Theorem = getTheorem(sc.parts.mkString(""))

    def ax(args: Any*): theory.Axiom = getAxiom(sc.parts.mkString(""))

    def defi(args: Any*): theory.Definition = getDefinition(sc.parts.mkString(""))
  }

  /**
   * Fetch a Theorem by its name.
   */
  def getTheorem(name: String): theory.Theorem =
    theory.getTheorem(name) match {
      case Some(value) => value
      case None => throw java.util.NoSuchElementException(s"No theorem with name \"$name\" was found.")
    }

  /**
   * Fetch an Axiom by its name.
   */
  def getAxiom(name: String): theory.Axiom =
    theory.getAxiom(name) match {
      case Some(value) => value
      case None => throw java.util.NoSuchElementException(s"No axiom with name \"$name\" was found.")
    }

  /**
   * Fetch a Definition by its symbol.
   */
  def getDefinition(name: String): theory.Definition =
    theory.getDefinition(name) match {
      case Some(value) => value
      case None => throw java.util.NoSuchElementException(s"No definition for symbol \"$name\" was found.")
    }

  /**
   * Prints a short representation of the last theorem or definition introduced
   */
  def show(using String => Unit): Justification = last match {
    case Some(value) => value.show
    case None => throw new NoSuchElementException("There is nothing to show: No theorem or definition has been proved yet.")
  }
  // given Conversion[String, theory.Justification] = name => theory.getJustification(name).get

  /**
   * Converts different class that have a natural interpretation as a Sequent
   */
  private def sequantableToSequent(s: Sequentable): Sequent = s match {
    case j: Justification => theory.sequentFromJustification(j)
    case f: Formula => () |- f
    case s: Sequent => s
  }

  given Conversion[Sequentable, Sequent] = sequantableToSequent
  given Conversion[Axiom, Formula] = theory.sequentFromJustification(_).right.head
  given Conversion[Formula, Axiom] = (f: Formula) => theory.getAxiom(f).get
  given convJustSequent[C <: Iterable[Sequentable], D](using bf: scala.collection.BuildFrom[C, Sequent, D]): Conversion[C, D] = cc => {
    val builder = bf.newBuilder(cc)
    cc.foreach(builder += sequantableToSequent(_))
    builder.result
  }

  given convStrInt[C <: Iterable[String], D](using bf: scala.collection.BuildFrom[C, Int, D]): Conversion[C, D] = cc => {
    val builder = bf.newBuilder(cc)
    cc.foreach(builder += _.size)
    builder.result
  }

}<|MERGE_RESOLUTION|>--- conflicted
+++ resolved
@@ -105,13 +105,9 @@
    */
   def simpleDefinition(symbol: String, expression: LambdaTermTerm): Judgement[theory.FunctionDefinition] = {
     val LambdaTermTerm(vars, body) = expression
-<<<<<<< HEAD
-    val out: VariableLabel = VariableLabel(freshId((vars.map(_.id) ++ body.schematicTerms.map(_.id)).toSet, "y"))
+
+    val out: VariableLabel = VariableLabel(freshId((vars.map(_.id) ++ body.schematicTermLabels.map(_.id)).toSet, "y"))
     val proof: SCProof = simpleFunctionDefinition(expression, out)
-=======
-    val out: VariableLabel = VariableLabel(freshId((vars.map(_.id) ++ body.schematicTermLabels.map(_.id)).toSet, "y"))
-    val proof: Proof = simpleFunctionDefinition(expression, out)
->>>>>>> 933487ab
     theory.functionDefinition(symbol, LambdaTermFormula(vars, out === body), out, proof, Nil)
   }
 
