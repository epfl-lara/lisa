--- conflicted
+++ resolved
@@ -71,22 +71,7 @@
     def empty = RewriteContext()
   }
 
-<<<<<<< HEAD
-              if (argCan.exists(_.isEmpty)) None
-              else Some(ConnectorFormula(l1, argCan.map(_.get)))
-            }
-            case _ => None
-          }
-        }
-        case BinderFormula(l1, x1: VariableLabel, inner1) => {
-          second match {
-            case BinderFormula(l2, x2: VariableLabel, inner2) => {
-              val newx = VariableLabel(freshId(takenIds, x1.id))
-              val newInner1 = substituteVariablesInFormula(inner1, Map[VariableLabel, Term](x1 -> newx))
-              val newInner2 = substituteVariablesInFormula(inner2, Map[VariableLabel, Term](x2 -> newx))
-=======
   // substitutions
->>>>>>> 8281801a
 
   type TermSubstitution = Map[VariableLabel, Term]
   val TermSubstitution = Map // don't abuse pls O.o
@@ -215,15 +200,6 @@
             }
           }
         }
-<<<<<<< HEAD
-        case BinderFormula(l1, x1: VariableLabel, inner1) => {
-          second match {
-            case BinderFormula(l2, x2: VariableLabel, inner2) => {
-              val newx = VariableLabel(freshId(takenIds, x1.id))
-              val newInner1 = substituteVariablesInFormula(inner1, Map[VariableLabel, Term](x1 -> newx))
-              val newInner2 = substituteVariablesInFormula(inner2, Map[VariableLabel, Term](x2 -> newx))
-=======
->>>>>>> 8281801a
 
         case (ConnectorFormula(labelR, argsR), ConnectorFormula(labelT, argsT)) if labelR == labelT =>
           if (argsR.length != argsT.length)
@@ -295,28 +271,11 @@
    * construct this function; used for proof construction
    * @param body the body of the function
    */
-<<<<<<< HEAD
-  def rewriteOneStepTermInFormula(first: Formula, subst: List[(Term, Term)], freeVars: Option[Set[Identifier]] = None): Formula = {
-    val freeVarsInner =
-      if (freeVars.isDefined) freeVars else Some((first.freeVariables ++ subst.foldLeft(Set[VariableLabel]()) { case (frs, (k, v)) => frs ++ k.freeVariables ++ v.freeVariables }).map(_.id))
-    first match {
-      case PredicateFormula(l, arg) => PredicateFormula(l, arg.map(rewriteOneStepTerm(_, subst)))
-      case ConnectorFormula(l, arg) => ConnectorFormula(l, arg.map(rewriteOneStepTermInFormula(_, subst, freeVarsInner)))
-      case BinderFormula(l, x: VariableLabel, inner) => {
-        val newx = VariableLabel(freshId(freeVarsInner.get, x.id))
-        val newInner = substituteVariablesInFormula(inner, Map[VariableLabel, Term](x -> newx))
-
-        BinderFormula(l, newx, rewriteOneStepTermInFormula(newInner, subst, Some(freeVarsInner.get + newx.id)))
-      }
-    }
-  }
-=======
   case class TermRewriteLambda(
       termVars: Seq[VariableLabel] = Seq.empty,
       termRules: Seq[(VariableLabel, TermRule)] = Seq.empty,
       body: Term
   ) {}
->>>>>>> 8281801a
 
   /**
    * A lambda representing a formula, with inputs as terms or formulas. Carries
@@ -340,29 +299,10 @@
       body: Formula
   ) {}
 
-<<<<<<< HEAD
-    if (foundSubst.isDefined) foundSubst.get._2
-    else
-      first match {
-        case PredicateFormula(_, _) => first
-        case ConnectorFormula(l, arg) => ConnectorFormula(l, arg.map(rewriteOneStepOLFormulaInFormula(_, subst, freeVarsInner)))
-        case BinderFormula(l, x: VariableLabel, inner) => {
-          val newx = VariableLabel(freshId(freeVarsInner.get, x.id))
-          val newInner = substituteVariablesInFormula(inner, Map[VariableLabel, Term](x -> newx))
-
-          BinderFormula(l, newx, rewriteOneStepOLFormulaInFormula(newInner, subst, Some(freeVarsInner.get + newx.id)))
-        }
-      }
-  }
-
-  def getContextOneStepTerm2(first: Term, subst: List[((Term, Term), Identifier)]): Term = {
-    val validSubst = subst.find { case ((l, _), _) => isSameTerm(first, l) }
-=======
   /**
    * Dummy connector used to combine formulas for convenience during rewriting
    */
   val formulaRewriteConnector = SchematicConnectorLabel(Identifier("@@rewritesTo@@"), 2)
->>>>>>> 8281801a
 
   /**
    * Dummy function symbol used to combine terms for convenience during rewriting
@@ -378,15 +318,6 @@
   private def canRewrite(using context: RewriteContext)(first: Term, second: Term, rule: (Term, Term)): Option[TermSubstitution] =
     matchTermRecursive(termRewriteConnector(first, second), termRewriteConnector(rule._1, rule._2), TermSubstitution.empty)
 
-<<<<<<< HEAD
-    if (validSubst.isDefined) VariableFormulaLabel(validSubst.get._2)
-    else
-      first match {
-        case ConnectorFormula(l1, arg1) => ConnectorFormula(l1, arg1.map(getContextOneStepFormula2(_, formSubst, termSubst, takenIds)))
-        case BinderFormula(l1, x1: VariableLabel, inner1) => {
-          val newx = VariableLabel(freshId(takenIds, x1.id))
-          val newInner1 = substituteVariablesInFormula(inner1, Map[VariableLabel, Term](x1 -> newx))
-=======
   /**
    * Decides whether a formula `first` be rewritten into `second` at the top
    * level using the provided rewrite rule (with instantiation). Produces the
@@ -396,7 +327,6 @@
    */
   private def canRewrite(using context: RewriteContext)(first: Formula, second: Formula, rule: (Formula, Formula)): Option[(FormulaSubstitution, TermSubstitution)] =
     matchFormulaRecursive(formulaRewriteConnector(first, second), formulaRewriteConnector(rule._1, rule._2), FormulaSubstitution.empty, TermSubstitution.empty)
->>>>>>> 8281801a
 
   /**
    * Decides whether a term `first` can be rewritten into another term `second`
@@ -585,15 +515,6 @@
             subst.map(s => ((l, r), s))
           }
         }
-<<<<<<< HEAD
-        case BinderFormula(l1, x1: VariableLabel, inner1) => {
-          second match {
-            case BinderFormula(l2, x2: VariableLabel, inner2) => {
-              val newx = VariableLabel(freshId(takenIds, x1.id))
-              val newInner1 = substituteVariablesInFormula(inner1, Map[VariableLabel, Term](x1 -> newx))
-              val newInner2 = substituteVariablesInFormula(inner2, Map[VariableLabel, Term](x2 -> newx))
-=======
->>>>>>> 8281801a
 
     if (isSame(first, second)) Some(FormulaRewriteLambda(body = first))
     else if (validSubstitution.isDefined) {
