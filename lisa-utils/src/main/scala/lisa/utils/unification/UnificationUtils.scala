package lisa.utils.unification

import lisa.kernel.fol.FOL.*
import lisa.utils.KernelHelpers.{_, given}

/**
 * General utilities for unification, substitution, and rewriting
 */
object UnificationUtils {

  extension [A](seq: Seq[A]) {

    /**
     * Seq.collectFirst, but for a function returning an Option. Evaluates the
     * function only once per argument. Returns when the first non-`None` value
     * is found.
     *
     * @param T output type under option
     * @param f the function to evaluate
     */
    def getFirst[T](f: A => Option[T]): Option[T] = {
      var res: Option[T] = None
      val iter = seq.iterator
      while (res.isEmpty && iter.hasNext) {
        res = f(iter.next())
      }
      res
    }

  }

  /**
   * All the information required for performing rewrites.
   */
  case class RewriteContext(
      freeFormulaRules: Seq[(Formula, Formula)] = Seq.empty,
      freeTermRules: Seq[(Term, Term)] = Seq.empty,
      confinedFormulaRules: Seq[(Formula, Formula)] = Seq.empty,
      confinedTermRules: Seq[(Term, Term)] = Seq.empty,
      takenFormulaVars: Set[VariableFormulaLabel] = Set.empty,
      takenTermVars: Set[VariableLabel] = Set.empty
  ) {
    private var lastID: Identifier = freshId((takenFormulaVars ++ takenTermVars).map(_.id), "@@rewriteVar@@")

    /**
     * Generates a fresh identifier with an internal label `__rewriteVar__`.
     * Mutates state.
     *
     * @return fresh identifier
     */
    def freshIdentifier = {
      lastID = freshId(Seq(lastID), "@@rewriteVar@@")
      lastID
    }

    def isFreeVariable(v: VariableLabel) = !takenTermVars.contains(v)
    def isFreeVariable(v: VariableFormulaLabel) = !takenFormulaVars.contains(v)

    /**
     * Update the last generated fresh ID to that of another context if it is
     * larger, otherwise retain the previous value. Mutates state.
     *
     * @param other another context
     */
    def updateTo(other: RewriteContext) =
      lastID = if (other.lastID.no > lastID.no) other.lastID else lastID
  }

  object RewriteContext {
    def empty = RewriteContext()
  }

  // substitutions

  type TermSubstitution = Map[VariableLabel, Term]
  val TermSubstitution = Map // don't abuse pls O.o

  type FormulaSubstitution = Map[VariableFormulaLabel, Formula]
  val FormulaSubstitution = Map

  /**
   * Performs first-order matching for two terms. Returns a (most-general)
   * substitution from variables to terms such that `first` substituted is equal  TODO: Fix `first`and `second`
   * to `second`, if one exists. Uses [[matchTermRecursive]] as the actual
   * implementation.
   *
   * @param reference the reference term
   * @param template the term to match
   * @param takenVariables any variables in the template which cannot be
   * substituted, i.e., treated as constant
   * @return substitution (Option) from variables to terms. `None` iff a
   * substitution does not exist.
   */
  def matchTerm(reference: Term, template: Term, takenVariables: Iterable[VariableLabel] = Iterable.empty): Option[TermSubstitution] = {
    val context = RewriteContext(takenTermVars = takenVariables.toSet)
    matchTermRecursive(using context)(reference, template, TermSubstitution.empty)
  }

  /**
   * Implementation for matching terms. See [[matchTerm]] for the interface.
   *
   * @param context all information about restricted variables and fresh name
   * generation state
   * @param reference the reference terms
   * @param template the terms to match
   * @param substitution currently accumulated susbtitutions to variables
   * @return substitution (Option) from variables to terms. `None` if a
   * substitution does not exist.
   */
  private def matchTermRecursive(using context: RewriteContext)(reference: Term, template: Term, substitution: TermSubstitution): Option[TermSubstitution] =
    if (reference == template)
      Some(substitution)
    else
      template.label match {
        case v @ VariableLabel(id) if context.isFreeVariable(v) =>
          // different label but substitutable or already correctly set
          if (reference.label != template.label && reference == substitution.getOrElse(v, reference)) Some(substitution + (v -> reference))
          // same and not already substituted to something else
          else if (reference.label == template.label && reference == substitution.getOrElse(v, reference)) Some(substitution)
          // unsat
          else None
        // {Constant, Schematic} FunctionLabel
        case _ =>
          if (reference.label != template.label) None
          else
            (reference.args zip template.args).foldLeft(Option(substitution)) {
              case (Some(subs), (r, t)) => matchTermRecursive(r, t, subs)
              case (None, _) => None
            }
      }

  /**
   * Performs first-order matching for two formulas. Returns a (most-general)
   * substitution from variables to terms such that `first` substituted is equal
   * to `second`, if one exists. Uses [[matchFormulaRecursive]] as the actual
   * implementation.
   *
   * @param reference the reference formula
   * @param template the formula to match
   * @param takenTermVariables any variables in the template which cannot be
   * substituted, i.e., treated as constant
   * @param takenFormulaVariables any formula variables in the template which
   * cannot be substituted, i.e., treated as constant
   * @return substitution pair (Option) from formula variables to formulas, and
   * variables to terms. `None` if a substitution does not exist.
   */
  def matchFormula(
      reference: Formula,
      template: Formula,
      takenTermVariables: Iterable[VariableLabel] = Iterable.empty,
      takenFormulaVariables: Iterable[VariableFormulaLabel] = Iterable.empty
  ): Option[(FormulaSubstitution, TermSubstitution)] = {
    val context = RewriteContext(
      takenTermVars = takenTermVariables.toSet,
      takenFormulaVars = takenFormulaVariables.toSet
    )
    matchFormulaRecursive(using context)(reference, template, FormulaSubstitution.empty, TermSubstitution.empty)
  }

  /**
   * Implementation for matching formulas. See [[matchFormula]] for the
   * interface.
   *
   * @param context all information about restricted variables and fresh name generation state
   * @param reference the reference formula
   * @param template the formula to match
   * @param formulaSubstitution currently accumulated susbtitutions to formula variables
   * @param termSubstitution currently accumulated susbtitutions to term variables
   * @return substitution pair (Option) from formula variables to formulas, and
   * variables to terms. `None` if a substitution does not exist.
   */
  private def matchFormulaRecursive(using
      context: RewriteContext
  )(reference: Formula, template: Formula, formulaSubstitution: FormulaSubstitution, termSubstitution: TermSubstitution): Option[(FormulaSubstitution, TermSubstitution)] = {
    if (isSame(reference, template))
      Some((formulaSubstitution, termSubstitution))
    else
      (reference, template) match {
        case (BinderFormula(labelR, boundR, innerR), BinderFormula(labelT, boundT, innerT)) if labelR == labelT => {
          val freshVar = VariableLabel(context.freshIdentifier)

          // add a safety substitution to make sure bound variable isn't substituted, and check instantiated bodies
          val innerSubst = matchFormulaRecursive(
            substituteVariablesInFormula(innerR, Map[VariableLabel, Term](boundR -> freshVar)),
            substituteVariablesInFormula(innerT, Map[VariableLabel, Term](boundT -> freshVar)),
            formulaSubstitution,
            termSubstitution + (freshVar -> freshVar) // dummy substitution to make sure we don't attempt to match this as a variable
          )

          innerSubst match {
            case None => innerSubst
            case Some((sf, st)) => {
              val cleanSubst = (sf, st - freshVar) // remove the dummy substitution we added

              // were any formula substitutions involving the bound variable required?
              // if yes, not matchable
              if (cleanSubst._1.exists((k, v) => v.freeVariables.contains(freshVar))) None
              else Some(cleanSubst)
            }
          }
        }

        case (ConnectorFormula(labelR, argsR), ConnectorFormula(labelT, argsT)) if labelR == labelT =>
          if (argsR.length != argsT.length)
            // quick discard
            None
          else {
            // recursively check inner formulas
            val newSubstitution = (argsR zip argsT).foldLeft(Option(formulaSubstitution, termSubstitution)) {
              case (Some(substs), (ref, temp)) => matchFormulaRecursive(ref, temp, substs._1, substs._2)
              case (None, _) => None
            }
            newSubstitution
          }

        case (_, PredicateFormula(labelT: VariableFormulaLabel, _)) =>
          // can this variable be matched with the reference based on previously known or new substitutions?
          if (reference == formulaSubstitution.getOrElse(labelT, reference)) Some(formulaSubstitution + (labelT -> reference), termSubstitution)
          else if (template.label == reference.label && reference == formulaSubstitution.getOrElse(labelT, reference)) Some(formulaSubstitution, termSubstitution)
          else None

        case (PredicateFormula(labelR, argsR), PredicateFormula(labelT, argsT)) if labelR == labelT =>
          if (argsR.length != argsT.length)
            // quick discard
            None
          else {
            // our arguments are terms, match them recursively
            val newTermSubstitution = (argsR zip argsT).foldLeft(Option(termSubstitution)) {
              case (Some(tSubst), (ref, temp)) => matchTermRecursive(ref, temp, tSubst)
              case (None, _) => None
            }
            if (newTermSubstitution.isEmpty) None
            else Some(formulaSubstitution, newTermSubstitution.get)
          }
        case _ => None
      }
  }

  // rewrites

  /**
   * A term rewrite rule (`l -> r`) with an accompanying instantiation, given
   * by a term substitution.
   *
   * @example A rule without any instantiation would be `((l -> r),
   * TermSubstitution.empty)`.
   * @example Commutativity of a function with instantiation can be `((f(x, y)
   * -> f(y, x)), Map(x -> pair(a, b), y -> c))`
   */
  type TermRule = ((Term, Term), TermSubstitution)

  /**
   * A formula rewrite rule (`l -> r`) with an accompanying instantiation,
   * given by a formula and a term substitution.
   *
   * @example A rule without any instantiation would be `((l -> r),
   * FormulaSubstitution.empty)`.
   * @example `((P(x) \/ Q -> Q /\ R(x)), Map(Q -> A \/ B, x -> f(t)))`
   */
  type FormulaRule = ((Formula, Formula), (FormulaSubstitution, TermSubstitution))

  /**
   * A lambda representing a term, with inputs as terms. Carries extra
   * information about rewrite rules used in its construction for proof
   * genration later.
   *
   * @param termVars variables in the body to be treated as parameters closed
   * under this function
   * @param termRules mapping to the rules (with instantiations) used to
   * construct this function; used for proof construction
   * @param body the body of the function
   */
  case class TermRewriteLambda(
      termVars: Seq[VariableLabel] = Seq.empty,
      termRules: Seq[(VariableLabel, TermRule)] = Seq.empty,
      body: Term
  ) {}

  /**
   * A lambda representing a formula, with inputs as terms or formulas. Carries
   * extra information about rewrite rules used in its construction for proof
   * geenration later.
   *
   * @param termVars variables in the body to be treated as parameters closed
   * under this function
   * @param formulaVars formula variables in the body to be treated as
   * parameters closed under this function
   * @param termRules mapping to the term rewrite rules (with instantiations)
   * used to construct this function; used for proof construction
   * @param formulaRules mapping to the formula rewrite rules (with
   * instantiations) used to construct this function; used for proof
   * construction
   * @param body the body of the function
   */
  case class FormulaRewriteLambda(
      termRules: Seq[(VariableLabel, TermRule)] = Seq.empty,
      formulaRules: Seq[(VariableFormulaLabel, FormulaRule)] = Seq.empty,
      body: Formula
  ) {
<<<<<<< HEAD
    def toLambdaTermFormula = LambdaTermFormula(termRules.map(_._1), body)
    def toLambdaFormulaFormula = LambdaFormulaFormula(formulaRules.map(_._1), body)
=======

    /**
     * **Unsafe** conversion to a term lambda, discarding rule and formula information
     *
     * Use if **know that only term rewrites were applied**.
     */
    def toTermLambda: LambdaTermFormula = lambda(termRules.map(_._1), body)

    /**
     * **Unsafe** conversion to a formula lambda, discarding rule and term information
     *
     * Use if **know that only formula rewrites were applied**.
     */
    def toFormulaLambda: LambdaFormulaFormula = lambda(formulaRules.map(_._1), body)
>>>>>>> c3bd76a6
  }

  /**
   * Dummy connector used to combine formulas for convenience during rewriting
   */
  val formulaRewriteConnector = SchematicConnectorLabel(Identifier("@@rewritesTo@@"), 2)

  /**
   * Dummy function symbol used to combine terms for convenience during rewriting
   */
  val termRewriteConnector = ConstantFunctionLabel(Identifier("@@rewritesTo@@"), 2)

  /**
   * Decides whether a term `first` be rewritten into `second` at the top level
   * using the provided rewrite rule (with instantiation).
   *
   * Reduces to matching using [[matchTermRecursive]].
   */
  private def canRewrite(using context: RewriteContext)(first: Term, second: Term, rule: (Term, Term)): Option[TermSubstitution] =
    matchTermRecursive(termRewriteConnector(first, second), termRewriteConnector(rule._1, rule._2), TermSubstitution.empty)

  /**
   * Decides whether a formula `first` be rewritten into `second` at the top
   * level using the provided rewrite rule (with instantiation). Produces the
   * instantiation as output, if one exists.
   *
   * Reduces to matching using [[matchFormulaRecursive]].
   */
  private def canRewrite(using context: RewriteContext)(first: Formula, second: Formula, rule: (Formula, Formula)): Option[(FormulaSubstitution, TermSubstitution)] =
    matchFormulaRecursive(formulaRewriteConnector(first, second), formulaRewriteConnector(rule._1, rule._2), FormulaSubstitution.empty, TermSubstitution.empty)

  /**
   * Decides whether a term `first` can be rewritten into another term `second`
   * under the given rewrite rules and restrictions.
   *
   * Calls [[getContextRecursive]] as its actual implementation.
   *
   * @param first source term
   * @param second destination term
   * @param freeTermRules rewrite rules with unrestricted instantiations
   * @param confinedTermRules rewrite rules with restricted instantiations wrt takenTermVariables
   * @param takenTermVariables variables to *not* instantiate, i.e., treat as constant, for confined rules
   */
  def getContextTerm(
      first: Term,
      second: Term,
      freeTermRules: Seq[(Term, Term)],
      confinedTermRules: Seq[(Term, Term)] = Seq.empty,
      takenTermVariables: Set[VariableLabel] = Set.empty
  ): Option[TermRewriteLambda] = {
    val context = RewriteContext(
      takenTermVars = takenTermVariables,
      freeTermRules = freeTermRules,
      confinedTermRules = confinedTermRules
    )
    getContextRecursive(using context)(first, second)
  }

  /**
   * Inner implementation for [[getContextTerm]].
   *
   * @param context all information about rewrite rules and allowed instantiations
   * @param first source term
   * @param second destination term
   */
  private def getContextRecursive(using context: RewriteContext)(first: Term, second: Term): Option[TermRewriteLambda] = {
    // check if there exists a substitution
    lazy val validSubstitution =
      context.confinedTermRules
        .getFirst { case (l, r) =>
          val subst = canRewrite(using context)(first, second, (l, r))
          subst.map(s => ((l, r), s))
        }
        .orElse {
          // free all variables for substitution
          // matchTermRecursive does not generate any free variables
          // so it cannot affect global state, so this is safe to do
          val freeContext = context.copy(takenTermVars = Set.empty)
          freeContext.freeTermRules.getFirst { case (l, r) =>
            val subst = canRewrite(using freeContext)(first, second, (l, r))
            subst.map(s => ((l, r), s))
          }
        }

    if (first == second) Some(TermRewriteLambda(body = first))
    else if (validSubstitution.isDefined) {
      val newVar = VariableLabel(context.freshIdentifier)
      val body = Term(newVar, Seq.empty) // newVar()
      Some(
        TermRewriteLambda(
          Seq(newVar),
          Seq(newVar -> validSubstitution.get),
          body
        )
      )
    } else if (first.label != second.label || first.args.length != second.args.length) None
    else {
      // recurse
      // known: first.label == second.label
      // first.args.lnegth == second.args.length
      // and first cannot be rewritten into second
      val innerSubstitutions = (first.args zip second.args).map(arg => getContextRecursive(using context)(arg._1, arg._2))

      if (innerSubstitutions.exists(_.isEmpty)) None
      else {
        val retrieved = innerSubstitutions.map(_.get)
        val body = Term(first.label, retrieved.map(_.body))
        val lambda =
          retrieved.foldLeft(TermRewriteLambda(body = body)) { case (currentLambda, nextLambda) =>
            TermRewriteLambda(
              currentLambda.termVars ++ nextLambda.termVars,
              currentLambda.termRules ++ nextLambda.termRules,
              currentLambda.body
            )
          }
        Some(lambda)
      }
    }
  }

  /**
   * Decides whether a formula `first` can be rewritten into another formula
   * `second` under the given rewrite rules and restrictions.
   *
   * Calls [[getContextRecursive]] as its actual implementation.
   *
   * @param first source formula
   * @param second destination formula
   * @param freeTermRules term rewrite rules with unrestricted instantiations
   * @param freeFormulaRules formula rewrite rules with unrestricted
   * instantiations
   * @param confinedTermRules term rewrite rules with restricted instantiations
   * wrt takenTermVariables
   * @param confinedTermRules formula rewrite rules with restricted
   * instantiations wrt takenTermVariables
   * @param takenTermVariables term variables to *not* instantiate, i.e., treat
   * as constant, for confined rules
   * @param takenFormulaVariables formula variables to *not* instantiate, i.e.,
   * treat as constant, for confined rules
   */
  def getContextFormula(
      first: Formula,
      second: Formula,
      freeTermRules: Seq[(Term, Term)] = Seq.empty,
      freeFormulaRules: Seq[(Formula, Formula)] = Seq.empty,
      confinedTermRules: Seq[(Term, Term)] = Seq.empty,
      takenTermVariables: Set[VariableLabel] = Set.empty,
      confinedFormulaRules: Seq[(Formula, Formula)] = Seq.empty,
      takenFormulaVariables: Set[VariableFormulaLabel] = Set.empty
  ): Option[FormulaRewriteLambda] = {
    val context = RewriteContext(
      takenTermVars = takenTermVariables,
      takenFormulaVars = takenFormulaVariables,
      freeTermRules = freeTermRules,
      confinedTermRules = confinedTermRules,
      freeFormulaRules = freeFormulaRules,
      confinedFormulaRules = confinedFormulaRules
    )
    getContextRecursive(using context)(first, second)
  }

  def getContextFormulaSet(
      first: Seq[Formula],
      second: Seq[Formula],
      freeTermRules: Seq[(Term, Term)],
      freeFormulaRules: Seq[(Formula, Formula)],
      confinedTermRules: Seq[(Term, Term)] = Seq.empty,
      takenTermVariables: Set[VariableLabel] = Set.empty,
      confinedFormulaRules: Seq[(Formula, Formula)] = Seq.empty,
      takenFormulaVariables: Set[VariableFormulaLabel] = Set.empty
  ): Option[Seq[FormulaRewriteLambda]] = {
    val context = RewriteContext(
      takenTermVars = takenTermVariables,
      takenFormulaVars = takenFormulaVariables,
      freeTermRules = freeTermRules,
      confinedTermRules = confinedTermRules,
      freeFormulaRules = freeFormulaRules,
      confinedFormulaRules = confinedFormulaRules
    )

    val substSeq = first.map { f =>
      second.getFirst { s =>
        val newContext = context.copy()
        val subst = getContextRecursive(using newContext)(f, s)
        subst.foreach { _ => context.updateTo(newContext) }
        subst
      }
    }

    // Seq[Option[_]] -> Option[Seq[_]]
    substSeq.foldLeft(Option(Seq.empty[FormulaRewriteLambda]))((f, s) => f.flatMap(f1 => s.map(s1 => f1 :+ s1)))
  }

  /**
   * Inner implementation for [[getContextFormula]].
   *
   * @param context all information about rewrite rules and allowed instantiations
   * @param first source formula
   * @param second destination formula
   */
  private def getContextRecursive(using context: RewriteContext)(first: Formula, second: Formula): Option[FormulaRewriteLambda] = {
    // check if there exists a substitution
    lazy val validSubstitution =
      context.confinedFormulaRules
        .getFirst { (l: Formula, r: Formula) =>
          val subst = canRewrite(using context)(first, second, (l, r))
          subst.map(s => ((l, r), s))
        }
        .orElse {
          // free all variables for substitution
          // matchFormulaRecursive generates but does not expose any new variables
          // It cannot affect global state, so this is safe to do
          val freeContext = context.copy(takenTermVars = Set.empty)
          freeContext.freeFormulaRules.getFirst { case (l, r) =>
            val subst = canRewrite(using freeContext)(first, second, (l, r))
            subst.map(s => ((l, r), s))
          }
        }

    if (isSame(first, second)) Some(FormulaRewriteLambda(body = first))
    else if (validSubstitution.isDefined) {
      val newVar = VariableFormulaLabel(context.freshIdentifier)
      val body = PredicateFormula(newVar, Seq.empty) // newVar()
      Some(
        FormulaRewriteLambda(
          Seq(),
          Seq(newVar -> validSubstitution.get),
          body
        )
      )
    } else if (first.label != second.label)
      None
    else {
      // recurse
      // known: first.label == second.label
      // and first cannot be rewritten into second
      (first, second) match {
        case (BinderFormula(labelF, boundF, innerF), BinderFormula(labelS, boundS, innerS)) => {
          val freshVar = VariableLabel(context.freshIdentifier)
          val freeContext = context.copy(takenTermVars = context.takenTermVars + freshVar)

          // add a safety substitution to make sure bound variable isn't substituted, and check instantiated bodies
          val innerSubst = getContextRecursive(using freeContext)(
            substituteVariablesInFormula(innerF, Map[VariableLabel, Term](boundF -> freshVar)),
            substituteVariablesInFormula(innerS, Map[VariableLabel, Term](boundS -> freshVar))
          )

          context.updateTo(freeContext)

          innerSubst.map(s => s.copy(body = BinderFormula(labelF, freshVar, s.body)))
        }

        case (ConnectorFormula(labelF, argsF), ConnectorFormula(labelS, argsS)) =>
          if (argsF.length != argsS.length)
            // quick discard
            None
          else {
            // recursively check inner formulas
            val innerSubstitutions = (argsF zip argsS).map(arg => getContextRecursive(using context)(arg._1, arg._2))

            if (innerSubstitutions.exists(_.isEmpty)) None
            else {
              val retrieved = innerSubstitutions.map(_.get)
              val body = ConnectorFormula(labelF, retrieved.map(_.body))
              val lambda =
                retrieved.foldLeft(FormulaRewriteLambda(body = body)) { case (currentLambda, nextLambda) =>
                  FormulaRewriteLambda(
                    currentLambda.termRules ++ nextLambda.termRules,
                    currentLambda.formulaRules ++ nextLambda.formulaRules,
                    currentLambda.body
                  )
                }
              Some(lambda)
            }
          }

        case (PredicateFormula(labelF, argsF), PredicateFormula(labelS, argsS)) =>
          if (argsF.length != argsS.length)
            // quick discard
            None
          else {
            // our arguments are terms, get contexts from them recursively
            val innerSubstitutions = (argsF zip argsS).map(arg => getContextRecursive(using context)(arg._1, arg._2))

            if (innerSubstitutions.exists(_.isEmpty)) None
            else {
              val retrieved = innerSubstitutions.map(_.get)
              val body = PredicateFormula(labelF, retrieved.map(_.body))
              val lambda =
                retrieved.foldLeft(FormulaRewriteLambda(body = body)) { case (currentLambda, nextLambda) =>
                  FormulaRewriteLambda(
                    currentLambda.termRules ++ nextLambda.termRules,
                    currentLambda.formulaRules,
                    currentLambda.body
                  )
                }
              Some(lambda)
            }
          }
        case _ => None
      }
    }
  }
}<|MERGE_RESOLUTION|>--- conflicted
+++ resolved
@@ -297,25 +297,20 @@
       formulaRules: Seq[(VariableFormulaLabel, FormulaRule)] = Seq.empty,
       body: Formula
   ) {
-<<<<<<< HEAD
-    def toLambdaTermFormula = LambdaTermFormula(termRules.map(_._1), body)
-    def toLambdaFormulaFormula = LambdaFormulaFormula(formulaRules.map(_._1), body)
-=======
 
     /**
      * **Unsafe** conversion to a term lambda, discarding rule and formula information
      *
      * Use if **know that only term rewrites were applied**.
      */
-    def toTermLambda: LambdaTermFormula = lambda(termRules.map(_._1), body)
+    def toLambdaTermFormula: LambdaTermFormula = LambdaTermFormula(termRules.map(_._1), body)
 
     /**
      * **Unsafe** conversion to a formula lambda, discarding rule and term information
      *
      * Use if **know that only formula rewrites were applied**.
      */
-    def toFormulaLambda: LambdaFormulaFormula = lambda(formulaRules.map(_._1), body)
->>>>>>> c3bd76a6
+    def toLambdaFormulaFormula: LambdaFormulaFormula = LambdaFormulaFormula(formulaRules.map(_._1), body)
   }
 
   /**
