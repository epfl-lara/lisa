--- conflicted
+++ resolved
@@ -1,13 +1,11 @@
 # Change List
 
-<<<<<<< HEAD
 ## 2024-04-12
 Addition of simply typed lambda calculus with top level polymorphism and inductive poylmorphic algebraic data types.
 Addition of tactics for typechecking and structural induction over ADTs.
-=======
+
 ## 2024-03-02 
 Support for reconstructing proofs from file in SC-TPTP format. Support and inclusion of Goeland as a tactic. Doc in the manual.
->>>>>>> 0e2b6b70
 
 ## 2024-03-02
 Addition of a tactic that proves a sequent by applying a generic theorem on facts provided by the user. It can be used via `by Apply(thm).on(fact1, fact2,...)`. Replaces cases where using `Tautology` was overkill.
