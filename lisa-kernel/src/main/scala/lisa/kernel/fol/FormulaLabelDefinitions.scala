--- conflicted
+++ resolved
@@ -48,7 +48,7 @@
 
   case object Implies extends ConstantConnectorLabel("⇒", 2)
 
-  case object Iff extends ConstantConnectorLabel("↔", 2)
+  case object Iff extends ConstantConnectorLabel("⇔", 2)
 
   case object And extends ConstantConnectorLabel("∧", -1)
 
@@ -77,18 +77,10 @@
    */
   sealed case class SchematicPredicateLabel(id: String, arity: Int) extends SchematicVarOrPredLabel
 
-<<<<<<< HEAD
-  case object Iff extends ConnectorLabel("⇔", 2)
-
-  case object And extends ConnectorLabel("∧", -1)
-
-  case object Or extends ConnectorLabel("∨", -1)
-=======
   /**
    * A predicate symbol of non-zero arity that can be instantiated with any functional formula taking formula arguments.
    */
   sealed case class SchematicConnectorLabel(id: String, arity: Int) extends SchematicFormulaLabel with ConnectorLabel
->>>>>>> 46e4cbd1
 
   /**
    * The label for a binder, namely an object with a body that has the ability to bind variables in it.
