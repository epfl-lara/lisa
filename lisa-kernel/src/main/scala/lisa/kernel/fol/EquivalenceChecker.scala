--- conflicted
+++ resolved
@@ -211,11 +211,7 @@
       val r: List[NormalFormula] = phi match {
         case SimplePredicate(id, args) =>
           val lab = id match {
-<<<<<<< HEAD
-            case _: ConstantPredicateLabel=> "cons_pred_" + id.id + "_" + id.arity
-=======
             case _: ConstantPredicateLabel => "cons_pred_" + id.id + "_" + id.arity
->>>>>>> 15976bf5
             case _: SchematicVarOrPredLabel => "schem_pred_" + id.id + "_" + id.arity
           }
           if (id == top) {
@@ -233,15 +229,9 @@
           phi.normalForm.get :: acc
         case SimpleConnector(id, args) =>
           val lab = id match {
-<<<<<<< HEAD
           case _: ConstantConnectorLabel => "cons_conn_" + id.id + "_" + id.arity
           case _: SchematicConnectorLabel => "schem_conn_" + id.id + "_" + id.arity
         }
-=======
-            case _: ConstantConnectorLabel => "cons_conn_" + id.id + "_" + id.arity
-            case _: SchematicConnectorLabel => "schem_conn_" + id.id + "_" + id.arity
-          }
->>>>>>> 15976bf5
           phi.normalForm = Some(NormalConnector(id, args.map(_.normalForm.get), updateCodesSig((lab, args map OCBSLCode))))
           phi.normalForm.get :: acc
         case SNeg(child) => pNeg(child, phi, acc)
@@ -269,11 +259,7 @@
       val r: List[NormalFormula] = phi match {
         case SimplePredicate(id, args) =>
           val lab = id match {
-<<<<<<< HEAD
             case _: ConstantPredicateLabel=> "cons_pred_" + id.id + "_" + id.arity
-=======
-            case _: ConstantPredicateLabel => "cons_pred_" + id.id + "_" + id.arity
->>>>>>> 15976bf5
             case _: SchematicVarOrPredLabel => "schem_pred_" + id.id + "_" + id.arity
           }
           if (id == top) {
@@ -297,10 +283,7 @@
           }
           parent.normalForm.get :: acc
         case SimpleConnector(id, args) =>
-          val lab = id match {
-            case _: ConstantConnectorLabel => "cons_conn_" + id.id + "_" + id.arity
-            case _: SchematicConnectorLabel => "schem_conn_" + id.id + "_" + id.arity
-          }
+          val lab = "conn_" + id.id + "_" + id.arity
           phi.normalForm = Some(NormalConnector(id, args.map(_.normalForm.get), updateCodesSig((lab, args map OCBSLCode))))
           parent.normalForm = Some(NNeg(phi.normalForm.get, updateCodesSig(("neg", List(phi.normalForm.get.code)))))
           parent.normalForm.get :: acc
