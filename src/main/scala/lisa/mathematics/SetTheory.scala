package lisa.mathematics

import lisa.automation.kernel.CommonTactics.Definition
import lisa.automation.kernel.OLPropositionalSolver.Tautology
import lisa.automation.kernel.SimpleSimplifier.*
import lisa.automation.settheory.SetTheoryTactics.*
import lisa.mathematics.FirstOrderLogic.*

/**
 * Set Theory Library
 *
 * Develops Zermelo-Fraenkel Set Theory.
 * Uses the following book as the main reference:
 *
 * Jech, Thomas. Set theory: The third millennium edition, revised and expanded.
 * Springer Berlin Heidelberg, 2003.
 * [[https://link.springer.com/book/10.1007/3-540-44761-X]]
 */
object SetTheory extends lisa.Main {

  // var defs
  private val w = variable
  private val x = variable
  private val y = variable
  private val z = variable
  private val h = formulaVariable
  private val t = variable
  private val a = variable
  private val b = variable
  private val c = variable
  private val d = variable

  // relation and function symbols
  private val r = variable
  private val p = variable
  private val q = variable
  private val f = variable
  private val g = variable

  private val P = predicate(1)
  private val Q = predicate(1)
  private val schemPred = predicate(1)

  /**
   * Chapter 1
   */

  /**
   * Axioms of Set Theory
   *
   * See [[SetTheoryZAxioms]] and [[SetTheoryZFAxioms]]
   */

  /**
   * Theorems about basic sets
   */

  /**
   * Theorem --- Russel's Paradox
   *
   * Consider a set `x`, that contains every set that is not a member of itself.
   * The existence of `x` leads to a contradiction. This paradox forces the
   * current form of the comprehension schema, i.e. `{x ∈ X | Ψ(x, X)}`
   * instead of the full comprehension schema `{x | Ψ(x)}`.
   */
  val russelsParadox = Theorem(
    ∃(x, ∀(y, !in(y, y) <=> in(y, x))) |- ()
  ) {
    val contra = !in(x, x) <=> in(x, x)

    have(contra |- ()) by Restate
    thenHave(∀(y, !in(y, y) <=> in(y, x)) |- ()) by LeftForall
    thenHave(∃(x, ∀(y, !in(y, y) <=> in(y, x))) |- ()) by LeftExists
  }

  /**
   * Theorem --- Uniqueness by Definition
   *
   * If a set is defined by its elements, existence implies uniqueness.
   *
   *    `∃ z. ∀ t. t ∈ z ⇔ P(t) ⊢ ∃! z. ∀ t. t ∈ z ⇔ P(t)`
   *
   * where `P(t)` does not contain `z` as a free variable.
   *
   * @example {{{
   * have(∃(z, ∀(t, in(t, z) ⇔ myProperty(t))) ⊢ ∃!(z, ∀(t, in(t, z) ⇔ myProperty(t)))) by InstPredSchema(Map(schemPred -> (t, myProperty(t))))`
   * }}}
   *
   * Instantiation will fail if `myProperty(t)` contains `z` as a free variable.
   */
  val uniqueByExtension = Theorem(
    ∃(z, ∀(t, in(t, z) <=> schemPred(t))) |- ∃!(z, ∀(t, in(t, z) <=> schemPred(t)))
  ) {
    def prop(z: Term) = in(t, z) <=> schemPred(t)
    def fprop(z: Term) = ∀(t, prop(z))

    // forward direction
    have(fprop(z) |- fprop(z)) by Hypothesis
    thenHave(fprop(z) /\ (z === a) |- fprop(z)) by Weakening
    thenHave((fprop(z) /\ (z === a), (z === a)) |- fprop(a)) by RightSubstEq(List((z, a)), lambda(Seq(z), fprop(z)))
    val forward = thenHave(fprop(z) |- (z === a) ==> fprop(a)) by Restate

    // backward direction
    have(fprop(z) |- fprop(z)) by Hypothesis
    val instLhs = thenHave(fprop(z) |- prop(z)) by InstantiateForall(t)
    val instRhs = thenHave(fprop(a) |- prop(a)) by InstFunSchema(Map(z -> a))

    have((fprop(z), fprop(a)) |- prop(z) /\ prop(a)) by RightAnd(instLhs, instRhs)
    thenHave(fprop(z) /\ fprop(a) |- in(t, a) <=> in(t, z)) by Tautology
    val extLhs = thenHave(fprop(z) /\ fprop(a) |- ∀(t, in(t, a) <=> in(t, z))) by RightForall
    val extRhs = have(∀(t, in(t, a) <=> in(t, z)) <=> (a === z)) by InstFunSchema(Map(x -> a, y -> z))(extensionalityAxiom)

    have(fprop(z) /\ fprop(a) |- (∀(t, in(t, a) <=> in(t, z)) <=> (a === z)) /\ ∀(t, in(t, a) <=> in(t, z))) by RightAnd(extLhs, extRhs)
    thenHave(fprop(z) /\ fprop(a) |- (a === z)) by Tautology
    val backward = thenHave(fprop(z) |- fprop(a) ==> (a === z)) by Restate

    have(fprop(z) |- fprop(a) <=> (a === z)) by RightIff(forward, backward)
    thenHave(fprop(z) |- ∀(a, fprop(a) <=> (a === z))) by RightForall
    thenHave(fprop(z) |- ∃(z, ∀(a, fprop(a) <=> (a === z)))) by RightExists
    thenHave(∃(z, fprop(z)) |- ∃(z, ∀(a, fprop(a) <=> (a === z)))) by LeftExists
    thenHave(∃(z, fprop(z)) |- ∃!(z, fprop(z))) by RightExistsOne
  }

  //////////////////////////////////////////////////////////////////////////////

  /**
   * Shorthand definitions
   */

  /**
   * Proper Subset --- `x ⊂ y`. Shorthand for `x ⊆ y ∧ x != y`.
   *
   * @param x set
   * @param y set
   */
  def properSubset(x: Term, y: Term) = subset(x, y) /\ !(x === y)

  /**
   * Singleton Set --- `{x}`. Shorthand for `{x, x}`.
   *
   * @param x set
   */
  def singleton(x: Term) = unorderedPair(x, x)

  /**
   * Ordered Pair --- `(x, y)`. Shorthand for `{{x}, {x, y}}`.
   *
   * @param x set
   * @param y set
   */
  def pair(x: Term, y: Term) = unorderedPair(unorderedPair(x, y), singleton(x))

  /**
   * Binary Set Union --- `x ∪ y = ∪ {x, y}`
   *
   * @param x set
   * @param y set
   */
  val setUnion = DEF(x, y) --> union(unorderedPair(x, y))

  /**
   * Theorem --- a set is an element of `x ∪ y` iff it is an element of `x` or `y`
   */
  val setUnionMembership = Theorem(
    in(z, setUnion(x, y)) <=> (in(z, x) \/ in(z, y))
  ) {
    have(∀(z, (z === setUnion(x, y)) <=> (z === union(unorderedPair(x, y))))) by Restate.from(setUnion.definition)
    thenHave((setUnion(x, y) === setUnion(x, y)) <=> (setUnion(x, y) === union(unorderedPair(x, y)))) by InstantiateForall(setUnion(x, y))
    val unionDef = thenHave((setUnion(x, y) === union(unorderedPair(x, y)))) by Restate

    val upairax = have(in(a, unorderedPair(x, y)) <=> ((a === x) \/ (a === y))) by Restate.from(pairAxiom of (z -> a))

    val ta = have(in(z, union(unorderedPair(x, y))) <=> ∃(a, in(z, a) /\ in(a, unorderedPair(x, y)))) by Restate.from(unionAxiom of (x -> unorderedPair(x, y)))

    have(thesis) subproof {
      // the proof proceeds by showing that the existence criterion reduces to the RHS of the iff in the thesis

      val fwd = have(∃(a, in(z, a) /\ in(a, unorderedPair(x, y))) ==> (in(z, x) \/ in(z, y))) subproof {
        have((in(z, a), a === x) |- in(z, a)) by Hypothesis
        val tax = thenHave((in(z, a), a === x) |- in(z, x)) by RightSubstEq(List((a, x)), lambda(a, in(z, a)))

        have((in(z, a), a === y) |- in(z, a)) by Hypothesis
        val tay = thenHave((in(z, a), a === y) |- in(z, y)) by RightSubstEq(List((a, y)), lambda(a, in(z, a)))

        have((in(z, a), (a === x) \/ (a === y)) |- (in(z, x), in(z, y))) by LeftOr(tax, tay)
        andThen(Simplify.once(true, upairax))
        thenHave((in(z, a) /\ in(a, unorderedPair(x, y))) |- (in(z, x), in(z, y))) by Restate
        thenHave(∃(a, in(z, a) /\ in(a, unorderedPair(x, y))) |- (in(z, x), in(z, y))) by LeftExists
        thenHave(thesis) by Restate
      }

      val bwd = have(((in(z, x) \/ in(z, y)) ==> ∃(a, in(z, a) /\ in(a, unorderedPair(x, y))))) subproof {
        have((in(z, x), (a === x)) |- in(z, x)) by Hypothesis
        thenHave((in(z, x), (a === x)) |- in(z, a)) by RightSubstEq(List((a, x)), lambda(a, in(z, a)))
        thenHave((in(z, x), (a === x)) |- in(z, a) /\ ((a === x) \/ (a === y))) by Tautology
        andThen(applySubst(upairax, false))
        thenHave((in(z, x), (a === x)) |- ∃(a, in(z, a) /\ in(a, unorderedPair(x, y)))) by RightExists
        thenHave((in(z, x), (x === x)) |- ∃(a, in(z, a) /\ in(a, unorderedPair(x, y)))) by InstFunSchema(Map(a -> x))
        val tax = thenHave((in(z, x)) |- ∃(a, in(z, a) /\ in(a, unorderedPair(x, y)))) by Restate

        have((in(z, y), (a === y)) |- in(z, y)) by Hypothesis
        thenHave((in(z, y), (a === y)) |- in(z, a)) by RightSubstEq(List((a, y)), lambda(a, in(z, a)))
        thenHave((in(z, y), (a === y)) |- in(z, a) /\ ((a === x) \/ (a === y))) by Tautology
        andThen(applySubst(upairax, false))
        thenHave((in(z, y), (a === y)) |- ∃(a, in(z, a) /\ in(a, unorderedPair(x, y)))) by RightExists
        thenHave((in(z, y), (y === y)) |- ∃(a, in(z, a) /\ in(a, unorderedPair(x, y)))) by InstFunSchema(Map(a -> y))
        val tay = thenHave((in(z, y)) |- ∃(a, in(z, a) /\ in(a, unorderedPair(x, y)))) by Restate

        have((in(z, x) \/ in(z, y)) |- ∃(a, in(z, a) /\ in(a, unorderedPair(x, y)))) by LeftOr(tax, tay)
        thenHave(thesis) by Restate
      }

      val existsSubst = have(∃(a, in(z, a) /\ in(a, unorderedPair(x, y))) <=> (in(z, x) \/ in(z, y))) by RightIff(fwd, bwd)

      have(in(z, union(unorderedPair(x, y))) <=> ∃(a, in(z, a) /\ in(a, unorderedPair(x, y)))) by Restate.from(ta)
      andThen(applySubst(existsSubst))
      andThen(applySubst(unionDef))
    }

  }

  /**
   * Successor Function --- Maps a set to its 'successor' in the sense required
   * for an inductive set.
   *
   * `successor: x ↦ x ∪ {x}`
   *
   * @param x set
   */
  val successor = DEF(x) --> union(unorderedPair(x, singleton(x)))

  /**
   * Inductive set --- A set is inductive if it contains the empty set, and the
   * [[successor]]s of each of its elements.
   *
   * `inductive(x) ⇔ (∅ ∈ x ⋀ ∀ y. y ∈ x ⇒ successor(y) ∈ x)`
   *
   * @param x set
   */
  val inductive = DEF(x) --> in(∅, x) /\ ∀(y, in(y, x) ==> in(successor(y), x))

  /**
   * Theorem --- There exists an inductive set.
   *
   *    `∃ x. inductive(x)`
   *
   * Equivalent to the Axiom of Infinity ([[infinityAxiom]]). The proof shows
   * that the two forms are equivalent by folding the definitions of
   * [[successor]] and [[inductive]].
   */
  val inductiveSetExists = Theorem(
    ∃(x, inductive(x))
  ) {
    val form = formulaVariable

    have(∀(x, (x === successor(y)) <=> (x === union(unorderedPair(y, unorderedPair(y, y)))))) by InstFunSchema(Map(x -> y))(successor.definition)
    thenHave(((successor(y) === successor(y)) <=> (successor(y) === union(unorderedPair(y, unorderedPair(y, y)))))) by InstantiateForall(successor(y))
    val succDef = thenHave((successor(y) === union(unorderedPair(y, unorderedPair(y, y))))) by Restate
    val inductDef = have(inductive(x) <=> in(∅, x) /\ ∀(y, in(y, x) ==> in(successor(y), x))) by Restate.from(inductive.definition)

    have((in(y, x) ==> in(union(unorderedPair(y, unorderedPair(y, y))), x)) <=> (in(y, x) ==> in(union(unorderedPair(y, unorderedPair(y, y))), x))) by Restate
    val succEq = thenHave(
      (successor(y) === union(unorderedPair(y, unorderedPair(y, y)))) |- (in(y, x) ==> in(union(unorderedPair(y, unorderedPair(y, y))), x)) <=> (in(y, x) ==> in(successor(y), x))
    ) by RightSubstEq(
      List((successor(y), union(unorderedPair(y, unorderedPair(y, y))))),
      lambda(z, (in(y, x) ==> in(union(unorderedPair(y, unorderedPair(y, y))), x)) <=> (in(y, x) ==> in(z, x)))
    )
    val iffinst = have((in(y, x) ==> in(union(unorderedPair(y, unorderedPair(y, y))), x)) <=> (in(y, x) ==> in(successor(y), x))) by Cut(succDef, succEq)

    val iffquant = {
      have((in(y, x) ==> in(union(unorderedPair(y, unorderedPair(y, y))), x)) |- (in(y, x) ==> in(successor(y), x))) by Weakening(iffinst)
      thenHave(∀(y, in(y, x) ==> in(union(unorderedPair(y, unorderedPair(y, y))), x)) |- (in(y, x) ==> in(successor(y), x))) by LeftForall
      thenHave(∀(y, in(y, x) ==> in(union(unorderedPair(y, unorderedPair(y, y))), x)) |- ∀(y, in(y, x) ==> in(successor(y), x))) by RightForall
      val lhs = thenHave(∀(y, in(y, x) ==> in(union(unorderedPair(y, unorderedPair(y, y))), x)) ==> ∀(y, in(y, x) ==> in(successor(y), x))) by Restate

      have((in(y, x) ==> in(successor(y), x)) |- (in(y, x) ==> in(union(unorderedPair(y, unorderedPair(y, y))), x))) by Weakening(iffinst)
      thenHave(∀(y, in(y, x) ==> in(successor(y), x)) |- (in(y, x) ==> in(union(unorderedPair(y, unorderedPair(y, y))), x))) by LeftForall
      thenHave(∀(y, in(y, x) ==> in(successor(y), x)) |- ∀(y, in(y, x) ==> in(union(unorderedPair(y, unorderedPair(y, y))), x))) by RightForall
      val rhs = thenHave(∀(y, in(y, x) ==> in(successor(y), x)) ==> ∀(y, in(y, x) ==> in(union(unorderedPair(y, unorderedPair(y, y))), x))) by Restate

      have(∀(y, in(y, x) ==> in(union(unorderedPair(y, unorderedPair(y, y))), x)) <=> ∀(y, in(y, x) ==> in(successor(y), x))) by RightIff(lhs, rhs)
    }

    have(
      in(∅, x) /\ ∀(y, in(y, x) ==> in(union(unorderedPair(y, unorderedPair(y, y))), x)) |- in(∅, x) /\ ∀(
        y,
        in(y, x) ==> in(union(unorderedPair(y, unorderedPair(y, y))), x)
      )
    ) by Hypothesis
    thenHave(
      (
        ∀(y, in(y, x) ==> in(union(unorderedPair(y, unorderedPair(y, y))), x)) <=> ∀(y, in(y, x) ==> in(successor(y), x)),
        in(∅, x) /\ ∀(y, in(y, x) ==> in(union(unorderedPair(y, unorderedPair(y, y))), x))
      ) |- in(∅, x) /\ ∀(y, in(y, x) ==> in(successor(y), x))
    ) by RightSubstIff(
      List((∀(y, in(y, x) ==> in(union(unorderedPair(y, unorderedPair(y, y))), x)), ∀(y, in(y, x) ==> in(successor(y), x)))),
      lambda(form, in(∅, x) /\ form)
    )
    val substituted = thenHave(
      (
        inductive(x) <=> in(∅, x) /\ ∀(y, in(y, x) ==> in(successor(y), x)),
        ∀(y, in(y, x) ==> in(union(unorderedPair(y, unorderedPair(y, y))), x)) <=> ∀(y, in(y, x) ==> in(successor(y), x)),
        in(∅, x) /\ ∀(y, in(y, x) ==> in(union(unorderedPair(y, unorderedPair(y, y))), x))
      ) |- inductive(x)
    ) by RightSubstIff(List((inductive(x), in(∅, x) /\ ∀(y, in(y, x) ==> in(successor(y), x)))), lambda(form, form))
    val cut1 = have(
      (
        ∀(y, in(y, x) ==> in(union(unorderedPair(y, unorderedPair(y, y))), x)) <=> ∀(y, in(y, x) ==> in(successor(y), x)),
        in(∅, x) /\ ∀(y, in(y, x) ==> in(union(unorderedPair(y, unorderedPair(y, y))), x))
      ) |- inductive(x)
    ) by Cut(inductDef, substituted)
    val cut2 = have((in(∅, x) /\ ∀(y, in(y, x) ==> in(union(unorderedPair(y, unorderedPair(y, y))), x))) |- inductive(x)) by Cut(iffquant, cut1)

    thenHave((in(∅, x) /\ ∀(y, in(y, x) ==> in(union(unorderedPair(y, unorderedPair(y, y))), x))) |- ∃(x, inductive(x))) by RightExists
    val rhs = thenHave((∃(x, in(∅, x) /\ ∀(y, in(y, x) ==> in(union(unorderedPair(y, unorderedPair(y, y))), x)))) |- ∃(x, inductive(x))) by LeftExists

    have(∃(x, inductive(x))) by Cut(infinityAxiom, rhs)
  }

  //////////////////////////////////////////////////////////////////////////////

  /**
   * Properties about the empty set and power sets
   */

  /**
   * Theorem --- If a set has an element, then it is not the empty set.
   *
   *    `(∃ y.) y ∈ x ⊢ ! x = ∅`
   */
  val setWithElementNonEmpty = Theorem(
    in(y, x) |- !(x === ∅)
  ) {
    have(!in(y, ∅)) by InstFunSchema(Map(x -> y))(emptySetAxiom)
    thenHave(in(y, ∅) |- ()) by Restate
    thenHave((in(y, x), (x === ∅)) |- ()) by LeftSubstEq(List((x, ∅)), lambda(Seq(x), in(y, x)))
    thenHave(in(y, x) |- !(x === ∅)) by Restate
  }

  /**
   * Theorem --- A set containing no elements is equivalent to the empty set.
   *
   *    `∀ y. ! y ∈ x ⊢ x = ∅`
   *
   * Converse of the empty set axiom ([[emptySetAxiom]]).
   */
  val setWithNoElementsIsEmpty = Theorem(
    ∀(y, !in(y, x)) |- (x === ∅)
  ) {
    have(!in(y, ∅)) by InstFunSchema(Map(x -> y))(emptySetAxiom)
    thenHave(() |- (!in(y, ∅), in(y, x))) by Weakening
    val lhs = thenHave(in(y, ∅) ==> in(y, x)) by Restate

    have(!in(y, x) |- !in(y, x)) by Hypothesis
    thenHave(!in(y, x) |- (!in(y, x), in(y, ∅))) by Weakening
    val rhs = thenHave(!in(y, x) |- in(y, x) ==> in(y, ∅)) by Restate

    have(!in(y, x) |- in(y, x) <=> in(y, ∅)) by RightIff(lhs, rhs)
    thenHave(∀(y, !in(y, x)) |- in(y, x) <=> in(y, ∅)) by LeftForall
    val exLhs = thenHave(∀(y, !in(y, x)) |- ∀(y, in(y, x) <=> in(y, ∅))) by RightForall

    have(∀(z, in(z, x) <=> in(z, ∅)) <=> (x === ∅)) by InstFunSchema(Map(x -> x, y -> ∅))(extensionalityAxiom)
    val exRhs = thenHave(∀(y, in(y, x) <=> in(y, ∅)) <=> (x === ∅)) by Restate

    have(∀(y, !in(y, x)) |- (∀(y, in(y, x) <=> in(y, ∅)) <=> (x === ∅)) /\ ∀(y, in(y, x) <=> in(y, ∅))) by RightAnd(exLhs, exRhs)
    thenHave(∀(y, !in(y, x)) |- (x === ∅)) by Tautology
  }

  /**
   * Theorem --- The empty set is a subset of every set.
   *
   *    `(∀ x.) ∅ ⊆ x`
   */
  val emptySetIsASubset = Theorem(
    subset(∅, x)
  ) {
    val lhs = have(subset(∅, x) <=> ∀(z, in(z, ∅) ==> in(z, x))) by InstFunSchema(Map(x -> ∅, y -> x))(subsetAxiom)

    have(!in(y, ∅)) by InstFunSchema(Map(x -> y))(emptySetAxiom)
    thenHave(in(y, ∅) ==> in(y, x)) by Weakening
    val rhs = thenHave(∀(y, in(y, ∅) ==> in(y, x))) by RightForall

    have((subset(∅, x) <=> ∀(z, in(z, ∅) ==> in(z, x))) /\ ∀(y, in(y, ∅) ==> in(y, x))) by RightAnd(lhs, rhs)
    thenHave((subset(∅, x) <=> ∀(z, in(z, ∅) ==> in(z, x))) /\ ∀(z, in(z, ∅) ==> in(z, x))) by Restate
    thenHave(subset(∅, x)) by Tautology
  }

  /**
   * Theorem --- If a set is a subset of the empty set, it is empty.
   *
   *    `x ⊆ ∅ <=> a = ∅`
   */
  val emptySetIsItsOwnOnlySubset = Theorem(
    subset(x, emptySet()) <=> (x === emptySet())
  ) {
    val fwd = have(subset(x, emptySet()) |- (x === emptySet())) subproof {
      have(subset(x, emptySet()) |- forall(z, in(z, x) ==> in(z, emptySet()))) by Weakening(subsetAxiom of y -> emptySet())
      thenHave(subset(x, emptySet()) |- in(z, x) ==> in(z, emptySet())) by InstantiateForall(z)
      have(subset(x, emptySet()) |- !in(z, x)) by Tautology.from(lastStep, emptySetAxiom of x -> z)
      thenHave(subset(x, emptySet()) |- forall(z, !in(z, x))) by RightForall

      have(thesis) by Cut(lastStep, setWithNoElementsIsEmpty)
    }

    val bwd = have((x === emptySet()) |- subset(x, emptySet())) subproof {
      have(subset(emptySet(), emptySet())) by Restate.from(emptySetIsASubset of x -> emptySet())
      thenHave(thesis) by Substitution.apply2(true, x === emptySet())
    }

    have(thesis) by Tautology.from(fwd, bwd)
  }

  /**
   * Theorem --- A power set is never empty.
   *
   *    `! P(x) = ∅`
   */
  val powerSetNonEmpty = Theorem(
    !(powerSet(x) === ∅)
  ) {
    // strategy
    //      prove power set contains empty set
    //      since it has an element, it is not empty itself

    val lhs = have(in(∅, powerSet(x)) <=> subset(∅, x)) by InstFunSchema(Map(x -> ∅, y -> x))(powerAxiom)

    have((in(∅, powerSet(x)) <=> subset(∅, x)) /\ subset(∅, x)) by RightAnd(lhs, emptySetIsASubset)
    val emptyinPower = thenHave(in(∅, powerSet(x))) by Tautology
    val nonEmpty = have(in(∅, powerSet(x)) |- !(powerSet(x) === ∅)) by InstFunSchema(Map(y -> ∅, x -> powerSet(x)))(setWithElementNonEmpty)

    have(!(powerSet(x) === ∅)) by Cut(emptyinPower, nonEmpty)
  }

  //////////////////////////////////////////////////////////////////////////////

  /**
   * Properties about pairs
   */

  /**
   * Theorem --- First Element in Pair
   *
   *    `x ∈ {x, y}`
   *
   * Unfolds the definition of [[unorderedPair]]. Easier to use in theorems than
   * the complete definition.
   */
  val firstElemInPair = Theorem(
    in(x, unorderedPair(x, y))
  ) {
    val lhs = have(in(z, unorderedPair(x, y)) <=> ((z === x) \/ (z === y))) by InstFunSchema(Map(x -> x, y -> y, z -> z))(ax"pairAxiom")
    have((z === x) |- (z === x)) by Hypothesis
    val rhs = thenHave((z === x) |- (z === x) \/ (z === y)) by Restate
    val factset = have((z === x) |- (in(z, unorderedPair(x, y)) <=> ((z === x) \/ (z === y))) /\ ((z === x) \/ (z === y))) by RightAnd(lhs, rhs)

    thenHave((z === x) |- in(z, unorderedPair(x, y))) by Tautology
    thenHave((x === x) |- in(x, unorderedPair(x, y))) by InstFunSchema(Map(z -> x))
    thenHave(in(x, unorderedPair(x, y))) by LeftRefl
  }

  /**
   * Theorem --- Second Element in Pair
   *
   *    `y ∈ {x, y}`
   *
   * Unfolds the definition of [[unorderedPair]]. Easier to use in theorems than
   * the complete definition.
   */
  val secondElemInPair = Theorem(
    in(y, unorderedPair(x, y))
  ) {
    val lhs = have(in(z, unorderedPair(x, y)) <=> ((z === x) \/ (z === y))) by InstFunSchema(Map(x -> x, y -> y, z -> z))(ax"pairAxiom")
    have((z === y) |- (z === y)) by Hypothesis
    val rhs = thenHave((z === y) |- (z === x) \/ (z === y)) by Restate
    val factset = have((z === y) |- (in(z, unorderedPair(x, y)) <=> ((z === x) \/ (z === y))) /\ ((z === x) \/ (z === y))) by RightAnd(lhs, rhs)

    thenHave((z === y) |- in(z, unorderedPair(x, y))) by Tautology
    thenHave((y === y) |- in(y, unorderedPair(x, y))) by InstFunSchema(Map(z -> y))
    thenHave(in(y, unorderedPair(x, y))) by LeftRefl
  }

  /**
   * Theorem --- If a set belongs to a [[singleton]], it must be the single element.
   *
   *    `y ∈ {x} <=> y = x`
   */
  val singletonHasNoExtraElements = Theorem(
    in(y, singleton(x)) <=> (x === y)
  ) {
    // specialization of the pair axiom to a singleton

    have(in(y, unorderedPair(x, x)) <=> (x === y) \/ (x === y)) by InstFunSchema(Map(x -> x, y -> x, z -> y))(pairAxiom)
    thenHave(in(y, singleton(x)) <=> (x === y)) by Restate
  }

  /**
   * Theorem --- The [[unorderedPair]] is indeed, unordered.
   *
   *    `{x, y} = {y, x}`
   */
  val unorderedPairSymmetry = Theorem(unorderedPair(x, y) === unorderedPair(y, x)) {
    have((y === z) \/ (x === z) <=> in(z, unorderedPair(y, x))) by InstFunSchema(Map(x -> y, y -> x))(pairAxiom)
    andThen(applySubst.apply(pairAxiom))
    val part1 = thenHave(∀(z, in(z, unorderedPair(x, y)) <=> in(z, unorderedPair(y, x)))) by RightForall
    val part2 = have(∀(z, in(z, unorderedPair(x, y)) <=> in(z, unorderedPair(y, x))) <=> (unorderedPair(x, y) === unorderedPair(y, x))) by InstFunSchema(
      Map(x -> unorderedPair(x, y), y -> unorderedPair(y, x))
    )(extensionalityAxiom)
    val fin = have(applySubst(∀(z, in(z, unorderedPair(x, y)) <=> in(z, unorderedPair(y, x))) <=> (unorderedPair(x, y) === unorderedPair(y, x)))(part1))
    have(thesis) by Cut(part2, fin)
  }

  val unorderedPairDeconstruction = Theorem("unorderedPair('a, 'b) = unorderedPair('c, 'd) ⊢ 'a = 'c ∧ 'b = 'd ∨ 'a = 'd ∧ 'b = 'c") {
    val s1 = have(applySubst(unorderedPair(a, b) === unorderedPair(c, d))(pairAxiom of (x -> a, y -> b)))
    val base = have(applySubst(s1)(pairAxiom of (x -> c, y -> d)))
    have(thesis) by Tautology.from(base of (z -> a), base of (z -> b), base of (z -> c), base of (z -> d))
  }

  /**
   * Theorem --- Union of a Singleton is the Original Set
   *
   * The unary [[union]] operation unfolds a [[singleton]] into the single
   * element
   *
   *      `∀ x. ∪ {x} === x`
   */
  val unionOfSingletonIsTheOriginalSet = Theorem((union(singleton(x)) === x)) {
    val X = singleton(x)
    val forward = have((in(z, x) ==> in(z, union(X)))) subproof {
      have(in(z, x) |- in(z, x) /\ in(x, X)) by Tautology.from(pairAxiom of (y -> x, z -> x))
      val step2 = thenHave(in(z, x) |- ∃(y, in(z, y) /\ in(y, X))) by RightExists
      have(thesis) by Tautology.from(step2, unionAxiom of (x -> X))
    }

    val backward = have(in(z, union(X)) ==> in(z, x)) subproof {
      have(in(z, y) |- in(z, y)) by Restate
      val step2 = thenHave((y === x, in(z, y)) |- in(z, x)) by Substitution
      have(in(z, y) /\ in(y, X) |- in(z, x)) by Tautology.from(pairAxiom of (y -> x, z -> y), step2)
      val step4 = thenHave(∃(y, in(z, y) /\ in(y, X)) |- in(z, x)) by LeftExists
      have(in(z, union(X)) ==> in(z, x)) by Tautology.from(unionAxiom of (x -> X), step4)
    }

    have(in(z, union(X)) <=> in(z, x)) by RightIff(forward, backward)
    thenHave(∀(z, in(z, union(X)) <=> in(z, x))) by RightForall
    andThen(applySubst(extensionalityAxiom of (x -> union(X), y -> x)))
  }

  /**
   * Theorem --- Two [[unorderedPair]]s are equal iff their elements are equal pairwise.
   *
   *    `{a, b} = {c, d} <=> ( (a = c ∧ b = d) ∨ (a = d ∧ b = c) )`
   */
  val unorderedPairExtensionality = Theorem(
    (unorderedPair(a, b) === unorderedPair(c, d)) <=> (((a === c) /\ (b === d)) \/ ((a === d) /\ (b === c)))
  ) {
    // forward direction
    //      up ab = up cd |- a = c and b = d OR a = d and b = c
    val fwd = have((unorderedPair(a, b) === unorderedPair(c, d)) ==> (((a === c) /\ (b === d)) \/ ((a === d) /\ (b === c)))) by Restate.from(unorderedPairDeconstruction)

    // backward direction
    //      a = c and b = d => up ab = up cd (and the other case)
    have(unorderedPair(a, b) === unorderedPair(a, b)) by RightRefl
    thenHave((a === c, b === d) |- unorderedPair(a, b) === unorderedPair(c, d)) by RightSubstEq(List((a, c), (b, d)), lambda(Seq(x, y), unorderedPair(a, b) === unorderedPair(x, y)))
    val lhs = thenHave(Set((a === c) /\ (b === d)) |- unorderedPair(a, b) === unorderedPair(c, d)) by Restate

    have(unorderedPair(a, b) === unorderedPair(b, a)) by InstFunSchema(Map(x -> a, y -> b))(unorderedPairSymmetry)
    thenHave((a === d, b === c) |- (unorderedPair(a, b) === unorderedPair(c, d))) by RightSubstEq(List((a, d), (b, c)), lambda(Seq(x, y), unorderedPair(a, b) === unorderedPair(y, x)))
    val rhs = thenHave(Set((a === d) /\ (b === c)) |- (unorderedPair(a, b) === unorderedPair(c, d))) by Restate

    have((((a === d) /\ (b === c)) \/ ((a === c) /\ (b === d))) |- (unorderedPair(a, b) === unorderedPair(c, d))) by LeftOr(lhs, rhs)
    val bwd = thenHave((((a === d) /\ (b === c)) \/ ((a === c) /\ (b === d))) ==> (unorderedPair(a, b) === unorderedPair(c, d))) by Restate

    have((unorderedPair(a, b) === unorderedPair(c, d)) <=> (((a === c) /\ (b === d)) \/ ((a === d) /\ (b === c)))) by RightIff(fwd, bwd)
  }

  /**
   * Theorem --- A singleton set is never empty.
   *
   *    `! {x} = ∅`
   */
  val singletonNonEmpty = Theorem(
    !(singleton(x) === ∅)
  ) {
    val reflLhs = have(in(x, singleton(x)) <=> (x === x)) by InstFunSchema(Map(y -> x))(singletonHasNoExtraElements)

    val reflRhs = have((x === x)) by RightRefl
    have((x === x) /\ (in(x, singleton(x)) <=> (x === x))) by RightAnd(reflLhs, reflRhs)
    val lhs = thenHave(in(x, singleton(x))) by Tautology

    val rhs = have(in(x, singleton(x)) |- !(singleton(x) === ∅)) by InstFunSchema(Map(y -> x, x -> singleton(x)))(setWithElementNonEmpty)

    have(!(singleton(x) === ∅)) by Cut(lhs, rhs)
  }

  /**
   * Theorem --- Two singletons are equal iff their elements are equal
   *
   *    `{x} = {y} <=> x = y`
   */
  val singletonExtensionality = Theorem(
    (singleton(x) === singleton(y)) <=> (x === y)
  ) {
    // forward direction
    // {x} === {y} |- x === y
    have(∀(z, in(z, singleton(x)) <=> in(z, singleton(y))) <=> (singleton(x) === singleton(y))) by InstFunSchema(Map(x -> singleton(x), y -> singleton(y)))(extensionalityAxiom)
    thenHave((singleton(x) === singleton(y)) |- ∀(z, in(z, singleton(x)) <=> in(z, singleton(y)))) by Tautology
    val singiff = thenHave((singleton(x) === singleton(y)) |- in(z, singleton(x)) <=> in(z, singleton(y))) by InstantiateForall(z)

    val singX = have(in(z, singleton(x)) <=> (z === x)) by InstFunSchema(Map(y -> z))(singletonHasNoExtraElements)
    have((singleton(x) === singleton(y)) |- (in(z, singleton(x)) <=> in(z, singleton(y))) /\ (in(z, singleton(x)) <=> (z === x))) by RightAnd(singiff, singX)
    val yToX = thenHave((singleton(x) === singleton(y)) |- (in(z, singleton(y)) <=> (z === x))) by Tautology

    val singY = have(in(z, singleton(y)) <=> (z === y)) by InstFunSchema(Map(x -> y))(singX)
    have((singleton(x) === singleton(y)) |- (in(z, singleton(y)) <=> (z === x)) /\ (in(z, singleton(y)) <=> (z === y))) by RightAnd(yToX, singY)
    thenHave((singleton(x) === singleton(y)) |- ((z === x) <=> (z === y))) by Tautology
    thenHave((singleton(x) === singleton(y)) |- ((x === x) <=> (x === y))) by InstFunSchema(Map(z -> x))

    thenHave((singleton(x) === singleton(y)) |- (x === y)) by Restate
    val fwd = thenHave((singleton(x) === singleton(y)) ==> (x === y)) by Tautology

    // backward direction
    //  x === y |- {x} === {y}
    have(singleton(x) === singleton(x)) by RightRefl
    thenHave((x === y) |- singleton(x) === singleton(y)) by RightSubstEq(List((x, y)), lambda(a, singleton(x) === singleton(a)))
    val bwd = thenHave((x === y) ==> (singleton(x) === singleton(y))) by Restate

    have((singleton(x) === singleton(y)) <=> (x === y)) by RightIff(fwd, bwd)
  }

  /**
   * Theorem --- Unordered pairs of elements of a set `x` are in its power set `P(x)`.
   *
   *    `a ∈ x ∧ b ∈ x <=> {a, b} ∈ P(x)`
   */
  val unorderedPairInPowerSet = Theorem(
    (in(a, x) /\ in(b, x)) <=> in(unorderedPair(a, b), powerSet(x))
  ) {

    // forward
    val fwd = have((in(a, x) /\ in(b, x)) ==> in(unorderedPair(a, b), powerSet(x))) subproof {
      val axExpansion = have(in(unorderedPair(a, b), powerSet(x)) <=> ∀(z, in(z, unorderedPair(a, b)) ==> in(z, x))) by Tautology.from(
        powerAxiom of (x -> unorderedPair(a, b), y -> x),
        subsetAxiom of (x -> unorderedPair(a, b), y -> x)
      )

      val abToz = have(in(a, x) /\ in(b, x) |- ∀(z, in(z, unorderedPair(a, b)) ==> in(z, x))) subproof {
        val pairAxab = have(in(z, unorderedPair(a, b)) |- (z === a) \/ (z === b)) by Tautology.from(pairAxiom of (x -> a, y -> b))

        have(in(a, x) /\ in(b, x) |- in(a, x)) by Restate
        val za = thenHave((in(a, x) /\ in(b, x), (z === a)) |- in(z, x)) by RightSubstEq(List((z, a)), lambda(a, in(a, x)))
        have(in(a, x) /\ in(b, x) |- in(b, x)) by Restate
        val zb = thenHave((in(a, x) /\ in(b, x), (z === b)) |- in(z, x)) by RightSubstEq(List((z, b)), lambda(a, in(a, x)))

        val zab = have((in(a, x) /\ in(b, x), (z === a) \/ (z === b)) |- in(z, x)) by LeftOr(za, zb)

        have((in(z, unorderedPair(a, b)), in(a, x) /\ in(b, x)) |- in(z, x)) by Cut(pairAxab, zab)
        thenHave(in(a, x) /\ in(b, x) |- in(z, unorderedPair(a, b)) ==> in(z, x)) by Restate
        thenHave(thesis) by RightForall
      }

      have(thesis) by Tautology.from(abToz, axExpansion)
    }

    val bwd = have(in(unorderedPair(a, b), powerSet(x)) ==> (in(a, x) /\ in(b, x))) subproof {
      have(in(unorderedPair(a, b), powerSet(x)) |- ∀(z, in(z, unorderedPair(a, b)) ==> in(z, x))) by Tautology.from(
        powerAxiom of (x -> unorderedPair(a, b), y -> x),
        subsetAxiom of (x -> unorderedPair(a, b), y -> x)
      )
      val upz = thenHave(in(unorderedPair(a, b), powerSet(x)) |- in(z, unorderedPair(a, b)) ==> in(z, x)) by InstantiateForall(z)

      val xa = have(in(unorderedPair(a, b), powerSet(x)) |- in(a, x)) by Tautology.from(upz of (z -> a), firstElemInPair of (x -> a, y -> b))
      val xb = have(in(unorderedPair(a, b), powerSet(x)) |- in(b, x)) by Tautology.from(upz of (z -> b), secondElemInPair of (x -> a, y -> b))
      have(in(unorderedPair(a, b), powerSet(x)) |- in(b, x) /\ in(a, x)) by RightAnd(xa, xb)
      thenHave(thesis) by Restate
    }

    have(thesis) by RightIff(fwd, bwd)
  }

  /**
   * Theorem --- Pair Extensionality
   *
   * Two ordered pairs are equal iff their elements are equal when taken in order.
   *
   *  `pair(a, b) = {{a}, {a, b}}`
   *
   *  `pair(a, b) = pair(c, d) <=> a = c ∧ b = d`
   */
  val pairExtensionality = Theorem(
    (pair(a, b) === pair(c, d)) <=> ((a === c) /\ (b === d))
  ) {
    // forward direction
    //  (a === c) /\ (b === d) ==> pair a b === pair c d
    val fwd = have(((a === c) /\ (b === d)) ==> (pair(a, b) === pair(c, d))) subproof {
      have((pair(a, b) === pair(a, b))) by RightRefl
      thenHave(Set((a === c), (b === d)) |- (pair(a, b) === pair(c, d))) by RightSubstEq(List((a, c), (b, d)), lambda(Seq(x, y), pair(a, b) === pair(x, y)))
      thenHave(thesis) by Restate
    }

    // backward direction
    //  pair a b === pair c d ==> (a === c) /\ (b === d)
    val bwd = have((pair(a, b) === pair(c, d)) ==> ((a === c) /\ (b === d))) subproof {
      have(((pair(a, b) === pair(c, d))) |- (pair(a, b) === pair(c, d))) by Hypothesis
      val lhs1 = thenHave(
        (
          (pair(a, b) === pair(c, d)),
          (unorderedPair(unorderedPair(a, b), singleton(a)) === unorderedPair(unorderedPair(c, d), singleton(c))) <=> (((unorderedPair(a, b) === unorderedPair(c, d)) /\ (singleton(a) === singleton(
            c
          ))) \/ ((unorderedPair(a, b) === singleton(c)) /\ (singleton(a) === unorderedPair(c, d))))
        ) |- (((unorderedPair(a, b) === unorderedPair(c, d)) /\ (singleton(a) === singleton(c))) \/ ((unorderedPair(a, b) === singleton(c)) /\ (singleton(a) === unorderedPair(c, d))))
      ) by RightSubstIff(
        List(
          (
            (unorderedPair(unorderedPair(a, b), singleton(a)) === unorderedPair(unorderedPair(c, d), singleton(c))),
            (((unorderedPair(a, b) === unorderedPair(c, d)) /\ (singleton(a) === singleton(c))) \/ ((unorderedPair(a, b) === singleton(c)) /\ (singleton(a) === unorderedPair(c, d))))
          )
        ),
        lambda(h, h)
      )
      have(
        Set((pair(a, b) === pair(c, d))) |- (((unorderedPair(a, b) === unorderedPair(c, d)) /\ (singleton(a) === singleton(c))) \/ ((unorderedPair(a, b) === singleton(c)) /\ (singleton(
          a
        ) === unorderedPair(c, d))))
      ) by Cut(unorderedPairExtensionality of (a -> unorderedPair(a, b), b -> singleton(a), c -> unorderedPair(c, d), d -> singleton(c)), lhs1)
      andThen(applySubst(unorderedPairExtensionality of (a -> a, b -> b, c -> c, d -> d))) // {a, b} = {c, d}
      andThen(applySubst(unorderedPairExtensionality of (a -> a, b -> a, c -> c, d -> d))) //    {a} = {c, d}
      andThen(applySubst(unorderedPairExtensionality of (a -> a, b -> b, c -> c, d -> c))) // {a, b} = {c}
      andThen(applySubst(unorderedPairExtensionality of (a -> a, b -> a, c -> c, d -> c))) //    {a} = {c}
      val expandedProp = thenHave(
        (
          (pair(a, b) === pair(c, d))
        ) |- ((((a === c) /\ (b === d)) \/ ((a === d) /\ (b === c))) /\ (((a === c) /\ (a === c)) \/ ((a === c) /\ (a === c)))) \/ ((((a === c) /\ (b === c)) \/ ((a === c) /\ (b === c))) /\ (((a === c) /\ (a === d)) \/ ((a === d) /\ (a === c))))
      ) by Restate
      val ac = thenHave(Set((pair(a, b) === pair(c, d))) |- (a === c)) by Tautology

      // required subproof, transitivity of equality
      // b = c, a = d, a = c |- b = d
      val transEqdb = have((d === a, a === c, c === b) |- d === b) subproof {
        val dac = have((d === a) /\ (a === c) |- (d === c)) by Restate.from(equalityTransitivity of (x -> d, y -> a, z -> c))
        have((d === c) /\ (c === b) |- (d === b)) by Restate.from(equalityTransitivity of (x -> d, y -> c, z -> b))
        val dcb = thenHave(Set((d === c), (c === b)) |- (d === b)) by Restate
        val db = have(((d === a) /\ (a === c), (c === b)) |- (d === b)) by Cut(dac, dcb)

        thenHave(thesis) by Restate
      }

      val db = have(((pair(a, b) === pair(c, d))) |- (a === c) /\ (b === d)) by Tautology.from(expandedProp, ac, transEqdb)
      thenHave(thesis) by Restate
    }

    have(thesis) by RightIff(fwd, bwd)
  }

  /**
   * Theorem --- No set is an element of itself.
   *
   *    `! x ∈ x`
   *
   * This is imposed by the Foundation Axiom ([[foundationAxiom]]).
   */
  val selfNonInclusion = Theorem(
    !in(x, x)
  ) {
    val X = singleton(x)

    have(!(X === ∅) ==> ∃(y, in(y, X) /\ ∀(z, in(z, X) ==> !in(z, y)))) by InstFunSchema(Map(x -> X))(foundationAxiom)
    val lhs = thenHave(!(X === ∅) |- ∃(y, in(y, X) /\ ∀(z, in(z, X) ==> !in(z, y)))) by Restate

    have(in(y, X) |- in(y, X) <=> (x === y)) by Weakening(singletonHasNoExtraElements)
    val innerRhs = thenHave(in(y, X) |- (x === y)) by Tautology

    have((in(x, X), (in(z, X) ==> !in(z, x)), in(y, X)) |- in(z, X) ==> !in(z, x)) by Hypothesis
    thenHave((in(x, X), ∀(z, in(z, X) ==> !in(z, x)), in(y, X)) |- in(z, X) ==> !in(z, x)) by LeftForall
    thenHave((in(x, X), ∀(z, in(z, X) ==> !in(z, x)), in(x, X)) |- in(x, X) ==> !in(x, x)) by InstFunSchema(Map(z -> x, y -> x))
    val coreRhs = thenHave(in(x, X) /\ ∀(z, in(z, X) ==> !in(z, x)) |- !in(x, x)) by Restate

    // now we need to show that the assumption is indeed true
    // this requires destruction of the existential quantifier in lhs
    have(in(x, X) /\ ∀(z, in(z, X) ==> !in(z, x)) |- in(x, X) /\ ∀(z, in(z, X) ==> !in(z, x))) by Hypothesis
    val innerRhs2 = thenHave((in(y, X) /\ ∀(z, in(z, X) ==> !in(z, y)), x === y) |- in(x, X) /\ ∀(z, in(z, X) ==> !in(z, x))) by LeftSubstEq(
      List((x, y)),
      lambda(Seq(y), in(y, X) /\ ∀(z, in(z, X) ==> !in(z, y)))
    )

    have((in(y, X), in(y, X) /\ ∀(z, in(z, X) ==> !in(z, y))) |- in(x, X) /\ ∀(z, in(z, X) ==> !in(z, x))) by Cut(innerRhs, innerRhs2)
    thenHave(in(y, X) /\ ∀(z, in(z, X) ==> !in(z, y)) |- in(x, X) /\ ∀(z, in(z, X) ==> !in(z, x))) by Restate
    val coreLhs = thenHave(∃(y, in(y, X) /\ ∀(z, in(z, X) ==> !in(z, y))) |- in(x, X) /\ ∀(z, in(z, X) ==> !in(z, x))) by LeftExists

    val rhs = have(∃(y, in(y, X) /\ ∀(z, in(z, X) ==> !in(z, y))) |- !in(x, x)) by Cut(coreLhs, coreRhs)

    val finRhs = have(!(X === ∅) |- !in(x, x)) by Cut(lhs, rhs)
    val finLhs = have(!(X === ∅)) by Restate.from(singletonNonEmpty)

    have(!in(x, x)) by Cut(finLhs, finRhs)
  }

  /**
   * Theorem --- No Universal Set
   *
   *    `∀ z. z ∈ x ⊢ ⊥`
   *
   * There does not exist a set of all sets. Alternatively, its existence, with
   * the [[comprehensionSchema]] and Russel's paradox ([[russelsParadox]]), produces
   * a contradiction.
   */
  val noUniversalSet = Theorem(
    ∀(z, in(z, x)) |- ()
  ) {
    have(in(x, x) |- ()) by Restate.from(selfNonInclusion)
    thenHave(∀(z, in(z, x)) |- ()) by LeftForall
  }

  /**
   * Theorem --- The power set of any set is not a proper subset of it.
   *
   *    `∃ x. P(x) ⊂ x ⊢ ⊥`
   */
  val powerSetNonInclusion = Theorem(
    exists(x, properSubset(powerSet(x), x)) |- ()
  ) {
    val lhs = have(subset(powerSet(x), x) |- subset(powerSet(x), x)) by Hypothesis

    val rhs = have(in(powerSet(x), powerSet(x)) <=> subset(powerSet(x), x)) by InstFunSchema(Map(x -> powerSet(x), y -> x))(powerAxiom)

    have(subset(powerSet(x), x) |- subset(powerSet(x), x) /\ (in(powerSet(x), powerSet(x)) <=> subset(powerSet(x), x))) by RightAnd(lhs, rhs)
    val contraLhs = thenHave(subset(powerSet(x), x) |- in(powerSet(x), powerSet(x))) by Tautology

    val contraRhs = have(!in(powerSet(x), powerSet(x))) by InstFunSchema(Map(x -> powerSet(x)))(selfNonInclusion)

    have(subset(powerSet(x), x) |- !in(powerSet(x), powerSet(x)) /\ in(powerSet(x), powerSet(x))) by RightAnd(contraLhs, contraRhs)
    thenHave(subset(powerSet(x), x) |- ()) by Restate
    thenHave(subset(powerSet(x), x) |- (x === powerSet(x))) by Weakening
    thenHave(properSubset(powerSet(x), x) |- ()) by Restate
    thenHave(∃(x, properSubset(powerSet(x), x)) |- ()) by LeftExists
  }

  val inclusionAntiSymmetric = Theorem(
    !(in(x, y) /\ in(y, x))
  ) {
    assume(in(x, y))
    assume(in(y, x))

    // consider the set u = {x, y}
    val u = unorderedPair(x, y)

    // u is not the empty set
    have(in(x, u)) by Weakening(firstElemInPair)
    have(!(u === emptySet())) by Tautology.from(lastStep, setWithElementNonEmpty of (y -> x, x -> u))

    // by Foundation, there must be an inclusion minimal element in u
    val minimal = have(exists(z, in(z, u) /\ forall(t, in(t, u) ==> !in(t, z)))) by Tautology.from(lastStep, foundationAxiom of x -> u)
    // negation = forall(z, in(z, u) ==> exists(t, in(t, u) /\ in(t, z)))

    // it can only be x or y
    val zxy = have(in(z, u) <=> ((z === x) \/ (z === y))) by Weakening(pairAxiom)

    // but x \cap u contains y, and y \cap u contains x
    have(in(x, u) /\ in(x, y)) by Tautology.from(firstElemInPair)
    thenHave((z === y) |- in(x, u) /\ in(x, z)) by Substitution.apply2(true, z === y)
    val zy = thenHave((z === y) |- exists(t, in(t, u) /\ in(t, z))) by RightExists

    have(in(y, u) /\ in(y, x)) by Tautology.from(secondElemInPair)
    thenHave((z === x) |- in(y, u) /\ in(y, z)) by Substitution.apply2(true, z === x)
    val zx = thenHave((z === x) |- exists(t, in(t, u) /\ in(t, z))) by RightExists

    // this is a contradiction
    have(in(z, u) ==> exists(t, in(t, u) /\ in(t, z))) by Tautology.from(zxy, zx, zy)
    thenHave(forall(z, in(z, u) ==> exists(t, in(t, u) /\ in(t, z)))) by RightForall

    have(thesis) by Tautology.from(lastStep, minimal)
  }

  //////////////////////////////////////////////////////////////////////////////

  /**
   * Operations on Sets
   */

  val setIntersectionUniqueness = Theorem(
    ∃!(z, ∀(t, in(t, z) <=> (in(t, x) /\ in(t, y))))
  ) {
    have(∃!(z, ∀(t, in(t, z) <=> (in(t, x) /\ in(t, y))))) by UniqueComprehension(x, lambda(Seq(t, z), in(t, y)))
  }

  /**
   * Binary Set Intersection --- Intersection of two sets.
   *
   *     `x ∩ y = {z ∈ x | z ∈ y}`
   *
   * The proofs are guaranteed and generated by [[UniqueComprehension]].
   *
   * @param x set
   * @param y set
   */
  val setIntersection = DEF(x, y) --> The(z, ∀(t, in(t, z) <=> (in(t, x) /\ in(t, y))))(setIntersectionUniqueness)

  extension (x: Term) {
    infix def ∩(y: Term) = setIntersection(x, y)
  }

  val unaryIntersectionUniqueness = Theorem(
    ∃!(z, ∀(t, in(t, z) <=> (exists(b, in(b, x)) /\ ∀(b, in(b, x) ==> in(t, b)))))
  ) {
    val uniq = have(∃!(z, ∀(t, in(t, z) <=> (in(t, union(x)) /\ ∀(b, in(b, x) ==> in(t, b)))))) by UniqueComprehension(union(x), lambda(Seq(t, z), ∀(b, in(b, x) ==> in(t, b))))

    val lhs = have((in(t, union(x)) /\ ∀(b, in(b, x) ==> in(t, b))) |- ∀(b, in(b, x) ==> in(t, b)) /\ exists(b, in(b, x))) subproof {
      val unionAx = have(in(t, union(x)) |- exists(b, in(b, x) /\ in(t, b))) by Weakening(unionAxiom of (z -> t))

      have(in(b, x) /\ in(t, b) |- in(b, x)) by Restate
      thenHave(in(b, x) /\ in(t, b) |- exists(b, in(b, x))) by RightExists
      val exRed = thenHave(exists(b, in(b, x) /\ in(t, b)) |- exists(b, in(b, x))) by LeftExists

      have(in(t, union(x)) |- exists(b, in(b, x))) by Cut(unionAx, exRed)
      thenHave(thesis) by Tautology
    }

    val rhs = have(∀(b, in(b, x) ==> in(t, b)) /\ exists(b, in(b, x)) |- (in(t, union(x)) /\ ∀(b, in(b, x) ==> in(t, b)))) subproof {
      val unionAx = have(in(t, union(x)) <=> exists(z, in(z, x) /\ in(t, z))) by Restate.from(unionAxiom of (z -> t))

      have((in(b, x), in(b, x) ==> in(t, b)) |- in(b, x) /\ (in(t, b))) by Tautology
      thenHave((in(b, x), forall(b, in(b, x) ==> in(t, b))) |- in(b, x) /\ in(t, b)) by LeftForall
      thenHave((in(b, x), forall(b, in(b, x) ==> in(t, b))) |- exists(b, in(b, x) /\ in(t, b))) by RightExists
      val exRed = thenHave((exists(b, (in(b, x))), forall(b, in(b, x) ==> in(t, b))) |- exists(b, in(b, x) /\ in(t, b))) by LeftExists

      have(thesis) by Tautology.from(unionAx, exRed)
    }

    have(() |- (in(t, z) <=> (exists(b, in(b, x)) /\ ∀(b, in(b, x) ==> in(t, b)))) <=> (in(t, z) <=> (in(t, union(x)) /\ ∀(b, in(b, x) ==> in(t, b))))) by Tautology.from(lhs, rhs)
    thenHave(() |- forall(t, (in(t, z) <=> (exists(b, in(b, x)) /\ ∀(b, in(b, x) ==> in(t, b)))) <=> (in(t, z) <=> (in(t, union(x)) /\ ∀(b, in(b, x) ==> in(t, b)))))) by RightForall

    have(() |- forall(t, (in(t, z) <=> (exists(b, in(b, x)) /\ ∀(b, in(b, x) ==> in(t, b))))) <=> forall(t, (in(t, z) <=> (in(t, union(x)) /\ ∀(b, in(b, x) ==> in(t, b)))))) by Cut(
      lastStep,
      universalEquivalenceDistribution of (P -> lambda(t, (in(t, z) <=> (exists(b, in(b, x)) /\ ∀(b, in(b, x) ==> in(t, b))))), Q -> lambda(
        t,
        (in(t, z) <=> (in(t, union(x)) /\ ∀(b, in(b, x) ==> in(t, b))))
      ))
    )
    thenHave(
      () |- forall(z, forall(t, (in(t, z) <=> (exists(b, in(b, x)) /\ ∀(b, in(b, x) ==> in(t, b))))) <=> forall(t, (in(t, z) <=> (in(t, union(x)) /\ ∀(b, in(b, x) ==> in(t, b))))))
    ) by RightForall

    have(
      () |- existsOne(z, forall(t, (in(t, z) <=> (exists(b, in(b, x)) /\ ∀(b, in(b, x) ==> in(t, b)))))) <=> existsOne(z, forall(t, (in(t, z) <=> (in(t, union(x)) /\ ∀(b, in(b, x) ==> in(t, b))))))
    ) by Cut(
      lastStep,
      uniqueExistentialEquivalenceDistribution of (P -> lambda(z, forall(t, in(t, z) <=> (exists(b, in(b, x)) /\ ∀(b, in(b, x) ==> in(t, b))))), Q -> lambda(
        z,
        forall(t, in(t, z) <=> (in(t, union(x)) /\ ∀(b, in(b, x) ==> in(t, b))))
      ))
    )
    have(thesis) by Tautology.from(lastStep, uniq)
  }

  /**
   * Unary Set Intersection --- Intersection of all elements of a given set.
   *
   *     `∩ x = {z ∈ ∪ x | ∀ y ∈ x. z ∈ y}`
   *
   * The proofs are guaranteed and generated by [[UniqueComprehension]].
   *
   * @param x set
   */
  val unaryIntersection = DEF(x) --> The(z, ∀(t, in(t, z) <=> (exists(b, in(b, x)) /\ ∀(b, in(b, x) ==> in(t, b)))))(unaryIntersectionUniqueness)

  val setDifferenceUniqueness = Theorem(
    ∃!(z, ∀(t, in(t, z) <=> (in(t, x) /\ !in(t, y))))
  ) {
    have(∃!(z, ∀(t, in(t, z) <=> (in(t, x) /\ !in(t, y))))) by UniqueComprehension(x, lambda(Seq(t, z), !in(t, y)))
  }

  /**
   * Binary Set Difference --- Given two sets, produces the set that contains
   * elements in the first but not in the second.
   *
   *    `x - y = {z ∈ x | ! z ∈ y}`
   *
   * The proofs are guaranteed and generated by [[UniqueComprehension]].
   *
   * @param x set
   * @param y set
   */
  val setDifference = DEF(x, y) --> The(z, ∀(t, in(t, z) <=> (in(t, x) /\ !in(t, y))))(setDifferenceUniqueness)

  /**
   * Theorem --- Intersection of a non-empty Class is a Set
   *
   * There exists a set that is the intersection of all sets satisfying a given
   * formula. With classes, this means that the unary intersection of a class
   * defined by a predicate is a set.
   *
   *    `∃ x. P(x) ⊢ ∃ z. t ∈ z ⇔ ∀ x. P(x) ⇒ t ∈ x`
   */
  val intersectionOfPredicateClassExists = Theorem(
    ∃(x, P(x)) |- ∃(z, ∀(t, in(t, z) <=> ∀(y, P(y) ==> in(t, y))))
  ) {
    have(∃(z, ∀(t, in(t, z) <=> (in(t, x) /\ sPhi(t, x))))) by InstFunSchema(Map(z -> x))(comprehensionSchema)

    val conjunction = thenHave(∃(z, ∀(t, in(t, z) <=> (in(t, x) /\ ∀(y, P(y) ==> in(t, y)))))) by InstPredSchema(Map(sPhi -> lambda(Seq(t, x), ∀(y, P(y) ==> in(t, y)))))

    have(∀(y, P(y) ==> in(t, y)) |- ∀(y, P(y) ==> in(t, y))) by Hypothesis
    thenHave(∀(y, P(y) ==> in(t, y)) /\ P(x) |- ∀(y, P(y) ==> in(t, y))) by Weakening
    thenHave(∀(y, P(y) ==> in(t, y)) /\ P(x) |- P(x) ==> in(t, x)) by InstantiateForall(x)
    thenHave(∀(y, P(y) ==> in(t, y)) /\ P(x) |- in(t, x) /\ ∀(y, P(y) ==> in(t, y))) by Tautology
    val fwd = thenHave(P(x) |- ∀(y, P(y) ==> in(t, y)) ==> (in(t, x) /\ ∀(y, P(y) ==> in(t, y)))) by Restate

    have((in(t, x) /\ ∀(y, P(y) ==> in(t, y))) |- (in(t, x) /\ ∀(y, P(y) ==> in(t, y)))) by Hypothesis
    val bwd = thenHave((in(t, x) /\ ∀(y, P(y) ==> in(t, y))) ==> (∀(y, P(y) ==> in(t, y)))) by Restate

    val lhs = have(P(x) |- ∀(y, P(y) ==> in(t, y)) <=> (in(t, x) /\ ∀(y, P(y) ==> in(t, y)))) by RightIff(fwd, bwd)

    val form = formulaVariable
    have((in(t, z) <=> (in(t, x) /\ ∀(y, P(y) ==> in(t, y)))) |- in(t, z) <=> (in(t, x) /\ ∀(y, P(y) ==> in(t, y)))) by Hypothesis
    val rhs = thenHave(
      Set((in(t, z) <=> (in(t, x) /\ ∀(y, P(y) ==> in(t, y)))), (∀(y, P(y) ==> in(t, y)) <=> (in(t, x) /\ ∀(y, P(y) ==> in(t, y))))) |- (in(t, z) <=> (∀(y, P(y) ==> in(t, y))))
    ) by RightSubstIff(List((∀(y, P(y) ==> in(t, y)), (in(t, x) /\ ∀(y, P(y) ==> in(t, y))))), lambda(form, in(t, z) <=> (form)))

    have((P(x), (in(t, z) <=> (in(t, x) /\ ∀(y, P(y) ==> in(t, y))))) |- in(t, z) <=> (∀(y, P(y) ==> in(t, y)))) by Cut(lhs, rhs)
    thenHave((P(x), ∀(t, (in(t, z) <=> (in(t, x) /\ ∀(y, P(y) ==> in(t, y)))))) |- in(t, z) <=> (∀(y, P(y) ==> in(t, y)))) by LeftForall
    thenHave((P(x), ∀(t, (in(t, z) <=> (in(t, x) /\ ∀(y, P(y) ==> in(t, y)))))) |- ∀(t, in(t, z) <=> (∀(y, P(y) ==> in(t, y))))) by RightForall
    thenHave((P(x), ∀(t, (in(t, z) <=> (in(t, x) /\ ∀(y, P(y) ==> in(t, y)))))) |- ∃(z, ∀(t, in(t, z) <=> (∀(y, P(y) ==> in(t, y)))))) by RightExists
    val cutRhs = thenHave((P(x), ∃(z, ∀(t, (in(t, z) <=> (in(t, x) /\ ∀(y, P(y) ==> in(t, y))))))) |- ∃(z, ∀(t, in(t, z) <=> (∀(y, P(y) ==> in(t, y)))))) by LeftExists

    have(P(x) |- ∃(z, ∀(t, in(t, z) <=> (∀(y, P(y) ==> in(t, y)))))) by Cut(conjunction, cutRhs)
    thenHave(∃(x, P(x)) |- ∃(z, ∀(t, in(t, z) <=> (∀(y, P(y) ==> in(t, y)))))) by LeftExists

  }

  /**
   * The first element of an ordered [[pair]] --- `first p = ∪ ∩ p`
   *
   * If `p = (a, b) = {{a}, {a, b}}`, `∩ p = {a}`, and `∪ ∩ p = a`.
   *
   * While the function is defined on all sets, the result on non-pairs may be
   * uninteresting or garbage. Generally expected to be used via
   * [[firstInPairReduction]].
   */
  val firstInPair = DEF(p) --> union(unaryIntersection(p))

  val secondInPairSingletonUniqueness = Theorem(
    ∃!(z, ∀(t, in(t, z) <=> (in(t, union(p)) /\ ((!(union(p) === unaryIntersection(p))) ==> (!in(t, unaryIntersection(p)))))))
  ) {
    have(thesis) by UniqueComprehension(union(p), lambda(Seq(t, x), ((!(union(p) === unaryIntersection(p))) ==> (!in(t, unaryIntersection(p))))))
  }

  /**
   * See [[secondInPair]].
   */
  val secondInPairSingleton =
    DEF(p) --> The(z, ∀(t, in(t, z) <=> (in(t, union(p)) /\ ((!(union(p) === unaryIntersection(p))) ==> (!in(t, unaryIntersection(p)))))))(secondInPairSingletonUniqueness)

  /**
   * The second element of an ordered [[pair]] ---
   *
   *    `second p = ∪ {x ∈ ∪ p | ∪ p != ∩ p ⟹ !x ∈ ∩ p} = ∪ (secondSingleton p)`
   *
   * There is a more naive definition: `second p = ∪ (∪ p - (first p))`.
   * If `p = (a, b) = {{a}, {a, b}}`, `∪ p = {a, b}`, and `∪ p - (first p)
   * = {a, b} - {a} = {b}`, the `∪` at the top level reduces this to `b`.
   * However, this fails when `a = b`, and returns the [[emptySet]].
   *
   * While the function is defined on all sets, the result on non-pairs may be
   * uninteresting or garbage. Generally expected to be used via
   * [[secondInPairReduction]].
   *
   * @see https://en.wikipedia.org/wiki/Ordered_pair#Kuratowski's_definition
   */
  val secondInPair = DEF(p) --> union(secondInPairSingleton(p))

  /**
   * Theorem --- The union of an ordered pair is the corresponding unordered pair.
   *
   *    `∪ (x, y) = ∪ {{x}, {x, y}} = {x, y}`
   */
  val unionOfOrderedPair = Theorem(
    () |- (union(pair(x, y)) === unorderedPair(x, y))
  ) {
    val upElem = have(in(z, unorderedPair(x, y)) <=> ((z === x) \/ (z === y))) by Restate.from(pairAxiom)

    val unionElem = have(in(z, union(pair(x, y))) <=> ((z === x) \/ (z === y))) subproof {
      // expand being in \cup (x, y)
      val unionax = have(in(z, union(pair(x, y))) <=> exists(b, in(b, pair(x, y)) /\ in(z, b))) by Restate.from(unionAxiom of x -> pair(x, y))

      // what does it mean for b to be in (x, y)?
      // b \in (x, y) /\ z \in b <=> z = x \/ z = y
      val fwd = have(exists(b, in(b, pair(x, y)) /\ in(z, b)) |- ((z === x) \/ (z === y))) subproof {
        val bxy =
          have(in(b, pair(x, y)) /\ in(z, b) |- ((b === unorderedPair(x, y)) \/ (b === unorderedPair(x, x)))) by Weakening(pairAxiom of (x -> unorderedPair(x, y), y -> unorderedPair(x, x), z -> b))
        val zxy = have((b === unorderedPair(x, y)) |- in(z, b) <=> ((z === x) \/ (z === y))) by Substitution.apply2(true, b === unorderedPair(x, y))(pairAxiom)
        val zxx = have((b === unorderedPair(x, x)) |- in(z, b) <=> ((z === x) \/ (z === x))) by Substitution.apply2(true, b === unorderedPair(x, x))(pairAxiom of y -> x)

        have(in(b, pair(x, y)) /\ in(z, b) |- ((z === x) \/ (z === y))) by Tautology.from(bxy, zxy, zxx)
        thenHave(thesis) by LeftExists
      }

      val bwd = have(((z === x) \/ (z === y)) |- exists(b, in(b, pair(x, y)) /\ in(z, b))) subproof {
        val xyp = have(in(unorderedPair(x, y), pair(x, y))) by Restate.from(firstElemInPair of (x -> unorderedPair(x, y), y -> unorderedPair(x, x)))
        val zx = have((z === x) |- in(z, unorderedPair(x, y))) by Substitution.apply2(true, z === x)(firstElemInPair)
        val zy = have((z === y) |- in(z, unorderedPair(x, y))) by Substitution.apply2(true, z === y)(secondElemInPair)

        have(((z === x) \/ (z === y)) |- in(unorderedPair(x, y), pair(x, y)) /\ in(z, unorderedPair(x, y))) by Tautology.from(xyp, zx, zy)
        thenHave(thesis) by RightExists
      }

      have(thesis) by Tautology.from(fwd, bwd, unionax)
    }

    have(in(z, union(pair(x, y))) <=> in(z, unorderedPair(x, y))) by Tautology.from(upElem, unionElem)
    thenHave(forall(z, in(z, union(pair(x, y))) <=> in(z, unorderedPair(x, y)))) by RightForall
    have(thesis) by Tautology.from(lastStep, extensionalityAxiom of (x -> union(pair(x, y)), y -> unorderedPair(x, y)))
  }

  /**
   * Theorem --- The unary intersection of an ordered pair is the singleton
   * containing the first element.
   *
   *    `∩ (x, y) = ∩ {{x}, {x, y}} = {x}`
   */
  val pairUnaryIntersection = Theorem(
    () |- in(z, unaryIntersection(pair(x, y))) <=> (z === x)
  ) {
    have(forall(t, in(t, unaryIntersection(pair(x, y))) <=> (exists(b, in(b, pair(x, y))) /\ ∀(b, in(b, pair(x, y)) ==> in(t, b))))) by InstantiateForall(unaryIntersection(pair(x, y)))(
      unaryIntersection.definition of (x -> pair(x, y))
    )
    val defexp = thenHave(in(z, unaryIntersection(pair(x, y))) <=> (exists(b, in(b, pair(x, y))) /\ ∀(b, in(b, pair(x, y)) ==> in(z, b)))) by InstantiateForall(z)

    val lhs = have(in(z, unaryIntersection(pair(x, y))) |- (z === x)) subproof {
      have(in(z, unaryIntersection(pair(x, y))) |- forall(b, in(b, pair(x, y)) ==> in(z, b))) by Weakening(defexp)
      thenHave(in(z, unaryIntersection(pair(x, y))) |- in(unorderedPair(x, x), pair(x, y)) ==> in(z, unorderedPair(x, x))) by InstantiateForall(unorderedPair(x, x))
      have(thesis) by Tautology.from(lastStep, secondElemInPair of (x -> unorderedPair(x, y), y -> unorderedPair(x, x)), singletonHasNoExtraElements of (y -> z))
    }

    val rhs = have((z === x) |- in(z, unaryIntersection(pair(x, y)))) subproof {
      val xinxy = have(in(x, unaryIntersection(pair(x, y)))) subproof {
        have(in(unorderedPair(x, x), pair(x, y))) by Restate.from(secondElemInPair of (x -> unorderedPair(x, y), y -> unorderedPair(x, x)))
        val exClause = thenHave(exists(b, in(b, pair(x, y)))) by RightExists

        have(in(b, pair(x, y)) |- in(b, pair(x, y))) by Hypothesis
        val bp = thenHave(in(b, pair(x, y)) |- (b === singleton(x)) \/ (b === unorderedPair(x, y))) by Substitution.apply2(false, pairAxiom of (z -> b, y -> singleton(x), x -> unorderedPair(x, y)))

        have(in(x, singleton(x))) by Restate.from(singletonHasNoExtraElements of (y -> x))
        val bxx = thenHave((b === singleton(x)) |- in(x, b)) by Substitution.apply2(true, (b === singleton(x)))

        have(in(x, unorderedPair(x, y))) by Restate.from(firstElemInPair)
        val bxy = thenHave((b === unorderedPair(x, y)) |- in(x, b)) by Substitution.apply2(true, (b === unorderedPair(x, y)))

        have(in(b, pair(x, y)) ==> in(x, b)) by Tautology.from(bp, bxx, bxy)
        val frClause = thenHave(forall(b, in(b, pair(x, y)) ==> in(x, b))) by RightForall

        have(thesis) by Tautology.from(defexp of (z -> x), exClause, frClause)
      }
      thenHave(thesis) by Substitution.apply2(true, (z === x))
    }

    have(thesis) by Tautology.from(lhs, rhs)
  }

  /**
   * Theorem --- The unary intersection and union of an ordered pair are equal
   * iff the two elements are equal.
   *
   *    `∪ (x, y) = {x} = {x, y} = ∩ (x, y) <=> x = y`
   *
   * See [[pairUnaryIntersection]] and [[unionOfOrderedPair]].
   */
  val pairUnionIntersectionEqual = Theorem(
    () |- (union(pair(x, y)) === unaryIntersection(pair(x, y))) <=> (x === y)
  ) {
    have(in(z, unorderedPair(x, y)) <=> ((z === x) \/ (z === y))) by Restate.from(pairAxiom)
    val unionPair = thenHave(in(z, union(pair(x, y))) <=> ((z === x) \/ (z === y))) by Substitution.apply2(true, unionOfOrderedPair)

    val fwd = have((union(pair(x, y)) === unaryIntersection(pair(x, y))) |- (x === y)) subproof {
      have((union(pair(x, y)) === unaryIntersection(pair(x, y))) |- forall(z, in(z, union(pair(x, y))) <=> in(z, unaryIntersection(pair(x, y))))) by Weakening(
        extensionalityAxiom of (x -> union(pair(x, y)), y -> unaryIntersection(pair(x, y)))
      )
      thenHave((union(pair(x, y)) === unaryIntersection(pair(x, y))) |- in(z, union(pair(x, y))) <=> in(z, unaryIntersection(pair(x, y)))) by InstantiateForall(z)

      have((union(pair(x, y)) === unaryIntersection(pair(x, y))) |- (((z === x) \/ (z === y)) <=> (z === x))) by Tautology.from(lastStep, unionPair, pairUnaryIntersection)
      thenHave((union(pair(x, y)) === unaryIntersection(pair(x, y))) |- (((y === x) \/ (y === y)) <=> (y === x))) by InstFunSchema(Map(z -> y))
      thenHave(thesis) by Restate
    }

    val bwd = have((x === y) |- (union(pair(x, y)) === unaryIntersection(pair(x, y)))) subproof {
      have((x === y) |- in(z, union(pair(x, y))) <=> ((z === x) \/ (z === x))) by Substitution.apply2(true, x === y)(unionPair)
      have((x === y) |- in(z, union(pair(x, y))) <=> in(z, unaryIntersection(pair(x, y)))) by Tautology.from(lastStep, pairUnaryIntersection)
      thenHave((x === y) |- forall(z, in(z, union(pair(x, y))) <=> in(z, unaryIntersection(pair(x, y))))) by RightForall

      have(thesis) by Tautology.from(lastStep, extensionalityAxiom of (x -> union(pair(x, y)), y -> unaryIntersection(pair(x, y))))
    }

    have(thesis) by Tautology.from(fwd, bwd)
  }

  /**
   * Theorem --- The [[firstInPair]] operation when applied to an ordered pair
   * produces the first element of the pair.
   *
   *    `first((x, y)) = x`
   */
  val firstInPairReduction = Theorem(
    () |- (firstInPair(pair(x, y)) === x)
  ) {
    // z \in \cap (x, y) <=> z = x
    val elemInter = have(in(z, unaryIntersection(pair(x, y))) <=> (z === x)) by Restate.from(pairUnaryIntersection)

    // z in \cup \cap p <=> z \in x
    val elemUnion = have(in(z, union(unaryIntersection(pair(x, y)))) <=> in(z, x)) subproof {
      val unionax =
        have(in(z, union(unaryIntersection(pair(x, y)))) <=> exists(t, in(t, unaryIntersection(pair(x, y))) /\ in(z, t))) by Restate.from(unionAxiom of (x -> unaryIntersection(pair(x, y))))

      val lhs = have(exists(t, in(t, unaryIntersection(pair(x, y))) /\ in(z, t)) |- in(z, x)) subproof {
        have(in(z, t) |- in(z, t)) by Hypothesis
        thenHave((in(z, t), (t === x)) |- in(z, x)) by Substitution.apply2(false, t === x)
        have(in(t, unaryIntersection(pair(x, y))) /\ in(z, t) |- in(z, x)) by Tautology.from(lastStep, elemInter of (z -> t))
        thenHave(thesis) by LeftExists
      }

      val rhs = have(in(z, x) |- exists(t, in(t, unaryIntersection(pair(x, y))) /\ in(z, t))) subproof {
        have(in(x, unaryIntersection(pair(x, y)))) by Restate.from(elemInter of (z -> x))
        thenHave(in(z, x) |- in(x, unaryIntersection(pair(x, y))) /\ in(z, x)) by Tautology
        thenHave(thesis) by RightExists
      }

      have(thesis) by Tautology.from(lhs, rhs, unionax)
    }

    thenHave(forall(z, in(z, union(unaryIntersection(pair(x, y)))) <=> in(z, x))) by RightForall

    // \cup \cap (x, y) = x
    val unioneq = have(union(unaryIntersection(pair(x, y))) === x) by Tautology.from(lastStep, extensionalityAxiom of (x -> union(unaryIntersection(pair(x, y))), y -> x))
    have((firstInPair(pair(x, y)) === union(unaryIntersection(pair(x, y))))) by InstantiateForall(firstInPair(pair(x, y)))(firstInPair.definition of (p -> pair(x, y)))
    have(thesis) by Substitution.apply2(true, lastStep)(unioneq)
  }

  /**
   * Theorem --- The [[secondInPairSingletone]] operation when applied to an
   * ordered pair produces the singleton containing the second element of the pair.
   *
   *    `secondSingleton((x, y)) = {y}`
   *
   * Used for [[secondInPair]] reduction.
   */
  val secondInPairSingletonReduction = Theorem(
    () |- in(z, secondInPairSingleton(pair(x, y))) <=> (z === y)
  ) {
    have(
      forall(
        t,
        in(t, secondInPairSingleton(pair(x, y))) <=> (in(t, union(pair(x, y))) /\ ((!(union(pair(x, y)) === unaryIntersection(pair(x, y)))) ==> (!in(t, unaryIntersection(pair(x, y))))))
      )
    ) by InstantiateForall(secondInPairSingleton(pair(x, y)))(secondInPairSingleton.definition of p -> pair(x, y))
    val sipsDef = thenHave(
      in(z, secondInPairSingleton(pair(x, y))) <=> (in(z, union(pair(x, y))) /\ ((!(union(pair(x, y)) === unaryIntersection(pair(x, y)))) ==> (!in(z, unaryIntersection(pair(x, y))))))
    ) by InstantiateForall(z)

    val predElem = have((in(z, union(pair(x, y))) /\ ((!(union(pair(x, y)) === unaryIntersection(pair(x, y)))) ==> (!in(z, unaryIntersection(pair(x, y)))))) <=> (z === y)) subproof {

      // breakdown for each of the clauses in the statement
      have(forall(z, in(z, union(pair(x, y))) <=> in(z, unorderedPair(x, y)))) by Tautology.from(unionOfOrderedPair, extensionalityAxiom of (x -> union(pair(x, y)), y -> unorderedPair(x, y)))
      thenHave(in(z, union(pair(x, y))) <=> in(z, unorderedPair(x, y))) by InstantiateForall(z)
      val zUnion = have(in(z, union(pair(x, y))) <=> ((z === x) \/ (z === y))) by Tautology.from(lastStep, pairAxiom)
      val unEqInt = have((union(pair(x, y)) === unaryIntersection(pair(x, y))) <=> (x === y)) by Restate.from(pairUnionIntersectionEqual)
      val zInter = have(in(z, unaryIntersection(pair(x, y))) <=> (z === x)) by Restate.from(pairUnaryIntersection)

      have(
        (in(z, union(pair(x, y))) /\ ((!(union(pair(x, y)) === unaryIntersection(pair(x, y)))) ==> (!in(z, unaryIntersection(pair(x, y)))))) <=> (in(z, union(pair(x, y))) /\ ((!(union(
          pair(x, y)
        ) === unaryIntersection(pair(x, y)))) ==> (!in(z, unaryIntersection(pair(x, y))))))
      ) by Restate
      val propDest = thenHave(
        (in(z, union(pair(x, y))) /\ ((!(union(pair(x, y)) === unaryIntersection(pair(x, y)))) ==> (!in(
          z,
          unaryIntersection(pair(x, y))
        )))) <=> (((z === x) \/ (z === y)) /\ ((!(x === y)) ==> (!(z === x))))
      ) by Substitution.apply2(false, zUnion, zInter, unEqInt)

      have((((z === x) \/ (z === y)) /\ ((!(x === y)) ==> (!(z === x)))) <=> (z === y)) subproof {
        val hypo = have((((z === x) \/ (z === y)) /\ ((!(x === y)) ==> (!(z === x)))) |- (((z === x) \/ (z === y)) /\ ((!(x === y)) ==> (!(z === x))))) by Hypothesis
        thenHave((((z === x) \/ (z === y)) /\ ((!(x === y)) ==> (!(z === x))), (x === y)) |- (((z === y) \/ (z === y)) /\ ((!(y === y)) ==> (!(z === x))))) by Substitution.apply2(false, x === y)
        val xeqy = thenHave((((z === x) \/ (z === y)) /\ ((!(x === y)) ==> (!(z === x))), (x === y)) |- (z === y)) by Tautology

        have((((z === x) \/ (z === y)) /\ ((!(x === y)) ==> (!(z === x))), !(x === y)) |- (((z === x) \/ (z === y)) /\ ((!(x === y)) ==> (!(z === x))))) by Weakening(hypo)
        val xneqy = thenHave((((z === x) \/ (z === y)) /\ ((!(x === y)) ==> (!(z === x))), !(x === y)) |- (z === y)) by Tautology

        have(thesis) by Tautology.from(xeqy, xneqy, equalityTransitivity of (z -> y, y -> z))
      }

      have(thesis) by Tautology.from(lastStep, propDest)
    }

    have(thesis) by Tautology.from(sipsDef, predElem)
  }

  /**
   * Theorem --- The [[secondInPair]] operation when applied to an ordered pair
   * produces the second element of the pair.
   *
   *    `second((x, y)) = y`
   */
  val secondInPairReduction = Theorem(
    () |- secondInPair(pair(x, y)) === y
  ) {
    have(secondInPair(pair(x, y)) === union(secondInPairSingleton(pair(x, y)))) by InstantiateForall(secondInPair(pair(x, y)))(secondInPair.definition of p -> pair(x, y))
    have(forall(z, in(z, secondInPair(pair(x, y))) <=> in(z, union(secondInPairSingleton(pair(x, y)))))) by Tautology.from(
      lastStep,
      extensionalityAxiom of (x -> secondInPair(pair(x, y)), y -> union(secondInPairSingleton(pair(x, y))))
    )
    thenHave(in(z, secondInPair(pair(x, y))) <=> in(z, union(secondInPairSingleton(pair(x, y))))) by InstantiateForall(z)
    val secondElem =
      have(in(z, secondInPair(pair(x, y))) <=> (exists(b, in(b, secondInPairSingleton(pair(x, y))) /\ in(z, b)))) by Tautology.from(lastStep, unionAxiom of (x -> secondInPairSingleton(pair(x, y))))

    val elemIsY = have((exists(b, in(b, secondInPairSingleton(pair(x, y))) /\ in(z, b))) <=> in(z, y)) subproof {
      val lhs = have((exists(b, in(b, secondInPairSingleton(pair(x, y))) /\ in(z, b))) |- in(z, y)) subproof {
        have(in(b, secondInPairSingleton(pair(x, y))) /\ in(z, b) |- in(z, b)) by Restate
        thenHave((in(b, secondInPairSingleton(pair(x, y))) /\ in(z, b), (b === y)) |- in(z, y)) by Substitution.apply2(false, b === y)
        have((in(b, secondInPairSingleton(pair(x, y))) /\ in(z, b)) |- in(z, y)) by Tautology.from(lastStep, secondInPairSingletonReduction of z -> b)

        thenHave(thesis) by LeftExists
      }

      val rhs = have(in(z, y) |- exists(b, in(b, secondInPairSingleton(pair(x, y))) /\ in(z, b))) subproof {
        have(in(z, y) |- in(z, y)) by Hypothesis
        have(in(z, y) |- in(y, secondInPairSingleton(pair(x, y))) /\ in(z, y)) by Tautology.from(lastStep, secondInPairSingletonReduction of z -> y)
        thenHave(thesis) by RightExists
      }

      have(thesis) by Tautology.from(lhs, rhs)
    }

    have(in(z, secondInPair(pair(x, y))) <=> in(z, y)) by Tautology.from(secondElem, elemIsY)
    thenHave(forall(z, in(z, secondInPair(pair(x, y))) <=> in(z, y))) by RightForall
    have(thesis) by Tautology.from(lastStep, extensionalityAxiom of x -> secondInPair(pair(x, y)))
  }

  /**
   * Cartesian Products and Relations
   */

  val cartesianProductUniqueness = Theorem(
    ∃!(z, ∀(t, in(t, z) <=> (in(t, powerSet(powerSet(setUnion(x, y)))) /\ ∃(a, ∃(b, (t === pair(a, b)) /\ in(a, x) /\ in(b, y))))))
  ) {
    have(∃!(z, ∀(t, in(t, z) <=> (in(t, powerSet(powerSet(setUnion(x, y)))) /\ ∃(a, ∃(b, (t === pair(a, b)) /\ in(a, x) /\ in(b, y))))))) by UniqueComprehension(
      powerSet(powerSet(setUnion(x, y))),
      lambda(Seq(t, z), ∃(a, ∃(b, (t === pair(a, b)) /\ in(a, x) /\ in(b, y))))
    )
  }

  /**
   * Cartesian Product --- Given two sets `x` and `y`, their cartesian product
   * is the set containing pairs with the first element in `x` and the second
   * in `y`. The cartesian product can be seen as a comprehension on the set
   * `PP(x ∪ y)`.
   *
   *     `x * y = {z ∈ PP(x ∪ y) | ∃ a ∈ x, b ∈ y. z = (a, b)}`
   *
   * The proofs are guaranteed and generated by [[UniqueComprehension]].
   *
   * @param x set
   * @param y set
   */
  val cartesianProduct =
    DEF(x, y) --> The(z, ∀(t, in(t, z) <=> (in(t, powerSet(powerSet(setUnion(x, y)))) /\ ∃(a, ∃(b, (t === pair(a, b)) /\ in(a, x) /\ in(b, y))))))(cartesianProductUniqueness)

  /**
   * Theorem --- cartesian Product ([[cartesianProd]]) of any set with the
   * [[emptySet]] is empty.
   */
  val productWithEmptySetEmpty = Theorem(
    () |- (cartesianProduct(x, emptySet()) === emptySet()) /\ (cartesianProduct(emptySet(), x) === emptySet())
  ) {
    val xFirst = have(() |- (cartesianProduct(x, emptySet()) === emptySet())) subproof {
      have(
        forall(t, in(t, cartesianProduct(x, emptySet())) <=> (in(t, powerSet(powerSet(setUnion(x, emptySet())))) /\ ∃(a, ∃(b, (t === pair(a, b)) /\ in(a, x) /\ in(b, emptySet())))))
      ) by InstantiateForall(cartesianProduct(x, emptySet()))(cartesianProduct.definition of (y -> emptySet()))
      val impl = thenHave(
        in(t, cartesianProduct(x, emptySet())) <=> (in(t, powerSet(powerSet(setUnion(x, emptySet())))) /\ ∃(a, ∃(b, (t === pair(a, b)) /\ in(a, x) /\ in(b, emptySet()))))
      ) by InstantiateForall(t)

      val elemEmpty = have(in(t, emptySet()) <=> (in(t, powerSet(powerSet(setUnion(x, emptySet())))) /\ ∃(a, ∃(b, (t === pair(a, b)) /\ in(a, x) /\ in(b, emptySet()))))) subproof {
        val lhs = have(in(t, emptySet()) |- (in(t, powerSet(powerSet(setUnion(x, emptySet())))) /\ ∃(a, ∃(b, (t === pair(a, b)) /\ in(a, x) /\ in(b, emptySet()))))) by Weakening(
          emptySet.definition of (x -> t)
        )

        have((t === pair(a, b)) /\ in(a, x) /\ in(b, emptySet()) |- in(t, emptySet())) by Weakening(emptySet.definition of (x -> b))
        thenHave(exists(b, (t === pair(a, b)) /\ in(a, x) /\ in(b, emptySet())) |- in(t, emptySet())) by LeftExists
        thenHave(exists(a, exists(b, (t === pair(a, b)) /\ in(a, x) /\ in(b, emptySet()))) |- in(t, emptySet())) by LeftExists
        val rhs = thenHave(in(t, powerSet(powerSet(setUnion(x, emptySet())))) /\ exists(a, exists(b, (t === pair(a, b)) /\ in(a, x) /\ in(b, emptySet()))) |- in(t, emptySet())) by Weakening

        have(thesis) by Tautology.from(lhs, rhs)
      }

      have(in(t, cartesianProduct(x, emptySet())) <=> in(t, emptySet())) by Tautology.from(impl, elemEmpty)
      val ext = thenHave(forall(t, in(t, cartesianProduct(x, emptySet())) <=> in(t, emptySet()))) by RightForall

      have(thesis) by Tautology.from(ext, extensionalityAxiom of (x -> cartesianProduct(x, emptySet()), y -> emptySet()))
    }

    val xSecond = have(() |- (cartesianProduct(emptySet(), x) === emptySet())) subproof {
      have(
        forall(t, in(t, cartesianProduct(emptySet(), y)) <=> (in(t, powerSet(powerSet(setUnion(emptySet(), y)))) /\ ∃(a, ∃(b, (t === pair(a, b)) /\ in(a, emptySet()) /\ in(b, y)))))
      ) by InstantiateForall(cartesianProduct(emptySet(), y))(cartesianProduct.definition of (x -> emptySet()))
      val impl = thenHave(
        in(t, cartesianProduct(emptySet(), y)) <=> (in(t, powerSet(powerSet(setUnion(emptySet(), y)))) /\ ∃(a, ∃(b, (t === pair(a, b)) /\ in(a, emptySet()) /\ in(b, y))))
      ) by InstantiateForall(t)

      val elemEmpty = have(in(t, emptySet()) <=> (in(t, powerSet(powerSet(setUnion(emptySet(), y)))) /\ ∃(a, ∃(b, (t === pair(a, b)) /\ in(a, emptySet()) /\ in(b, y))))) subproof {
        val lhs = have(in(t, emptySet()) |- (in(t, powerSet(powerSet(setUnion(emptySet(), y)))) /\ ∃(a, ∃(b, (t === pair(a, b)) /\ in(a, emptySet()) /\ in(b, y))))) by Weakening(
          emptySet.definition of (x -> t)
        )

        have((t === pair(a, b)) /\ in(a, emptySet()) /\ in(b, y) |- in(t, emptySet())) by Weakening(emptySet.definition of (x -> a))
        thenHave(exists(b, (t === pair(a, b)) /\ in(a, emptySet()) /\ in(b, y)) |- in(t, emptySet())) by LeftExists
        thenHave(exists(a, exists(b, (t === pair(a, b)) /\ in(a, emptySet()) /\ in(b, y))) |- in(t, emptySet())) by LeftExists
        val rhs = thenHave(in(t, powerSet(powerSet(setUnion(emptySet(), y)))) /\ exists(a, exists(b, (t === pair(a, b)) /\ in(a, emptySet()) /\ in(b, y))) |- in(t, emptySet())) by Weakening

        have(thesis) by Tautology.from(lhs, rhs)
      }

      have(in(t, cartesianProduct(emptySet(), y)) <=> in(t, emptySet())) by Tautology.from(impl, elemEmpty)
      val ext = thenHave(forall(t, in(t, cartesianProduct(emptySet(), y)) <=> in(t, emptySet()))) by RightForall

      have(thesis) by Tautology.from(ext of (y -> x), extensionalityAxiom of (x -> cartesianProduct(emptySet(), x), y -> emptySet()))
    }

    have(thesis) by RightAnd(xFirst, xSecond)
  }

  /**
   * Theorem --- a pair is in the product `x * y` iff its elements are in `x` and
   * `y` respectively.
   *
   *    `(a, b) ∈ x * y <=> a ∈ x ∧ b ∈ y`
   */
  val pairInCartesianProduct = Theorem(
    in(pair(a, b), cartesianProduct(x, y)) <=> (in(a, x) /\ in(b, y))
  ) {
    have(
      (cartesianProduct(x, y) === cartesianProduct(x, y)) <=> ∀(
        t,
        in(t, cartesianProduct(x, y)) <=> (in(t, powerSet(powerSet(setUnion(x, y)))) /\ ∃(c, ∃(d, (t === pair(c, d)) /\ in(c, x) /\ in(d, y))))
      )
    ) by InstantiateForall(cartesianProduct(x, y))(cartesianProduct.definition)
    thenHave(∀(t, in(t, cartesianProduct(x, y)) <=> (in(t, powerSet(powerSet(setUnion(x, y)))) /\ ∃(c, ∃(d, (t === pair(c, d)) /\ in(c, x) /\ in(d, y)))))) by Restate
    val cartProdDef = thenHave(
      in(pair(a, b), cartesianProduct(x, y)) <=> (in(pair(a, b), powerSet(powerSet(setUnion(x, y)))) /\ ∃(c, ∃(d, (pair(a, b) === pair(c, d)) /\ in(c, x) /\ in(d, y))))
    ) by InstantiateForall(pair(a, b))

    // forward
    // (a, b) \in x * y ⟹ a ∈ x ∧ b ∈ y
    val fwd = have(in(pair(a, b), cartesianProduct(x, y)) ==> (in(a, x) /\ in(b, y))) subproof {
      have((a === c, b === d, in(c, x) /\ in(d, y)) |- in(c, x) /\ in(d, y)) by Hypothesis
      thenHave((a === c, b === d, in(c, x) /\ in(d, y)) |- in(a, x) /\ in(b, y)) by RightSubstEq(List((a, c), (b, d)), lambda(Seq(a, b), in(a, x) /\ in(b, y)))
      thenHave(Set((a === c) /\ (b === d), in(c, x) /\ in(d, y)) |- in(a, x) /\ in(b, y)) by Restate
      andThen(applySubst(pairExtensionality))
      thenHave((pair(a, b) === pair(c, d)) /\ in(c, x) /\ in(d, y) |- in(a, x) /\ in(b, y)) by Restate
      thenHave(∃(d, (pair(a, b) === pair(c, d)) /\ in(c, x) /\ in(d, y)) |- in(a, x) /\ in(b, y)) by LeftExists
      thenHave(∃(c, ∃(d, (pair(a, b) === pair(c, d)) /\ in(c, x) /\ in(d, y))) |- in(a, x) /\ in(b, y)) by LeftExists
      val cdExists = thenHave((in(pair(a, b), powerSet(powerSet(setUnion(x, y)))) /\ ∃(c, ∃(d, (pair(a, b) === pair(c, d)) /\ in(c, x) /\ in(d, y))) |- in(a, x) /\ in(b, y))) by Weakening
      have(thesis) by Tautology.from(cdExists, cartProdDef)
    }
    // backward
    // a \in x /\ b \in y ==> (a, b) \in x * y
    val bwd = have(in(a, x) /\ in(b, y) ==> in(pair(a, b), cartesianProduct(x, y))) subproof {
      val membership = have(in(a, x) /\ in(b, y) |- in(pair(a, b), powerSet(powerSet(setUnion(x, y))))) subproof {
        val powerSubsetDef = have(in(pair(a, b), powerSet(powerSet(setUnion(x, y)))) <=> ∀(z, in(z, pair(a, b)) ==> in(z, powerSet(setUnion(x, y))))) by Tautology.from(
          powerAxiom of (x -> pair(a, b), y -> powerSet(setUnion(x, y))),
          subsetAxiom of (x -> pair(a, b), y -> powerSet(setUnion(x, y)))
        )

        val unionToPower = have((in(a, setUnion(x, y)) /\ in(b, setUnion(x, y)), in(z, pair(a, b))) |- in(z, powerSet(setUnion(x, y)))) subproof {
          val zabHypo = have(in(z, pair(a, b)) |- in(z, pair(a, b))) by Hypothesis
          val cutLhs = have(in(z, pair(a, b)) |- (z === unorderedPair(a, b)) \/ (z === singleton(a))) by Tautology.from(zabHypo, pairAxiom of (x -> unorderedPair(a, b), y -> singleton(a)))

          // need to show that {a, b} and {a} = {a, a} are in P(x \cup y)
          val prem = (in(a, setUnion(x, y)) /\ in(b, setUnion(x, y)))

          have(prem |- in(unorderedPair(a, b), powerSet(setUnion(x, y)))) by Weakening(unorderedPairInPowerSet of (x -> setUnion(x, y)))
          val zab = thenHave((prem, (z === unorderedPair(a, b))) |- in(z, powerSet(setUnion(x, y)))) by RightSubstEq(List((z, unorderedPair(a, b))), lambda(a, in(a, powerSet(setUnion(x, y)))))
          have(prem |- in(unorderedPair(a, a), powerSet(setUnion(x, y)))) by Weakening(unorderedPairInPowerSet of (x -> setUnion(x, y), b -> a))
          val zaa = thenHave((prem, (z === unorderedPair(a, a))) |- in(z, powerSet(setUnion(x, y)))) by RightSubstEq(List((z, unorderedPair(a, a))), lambda(a, in(a, powerSet(setUnion(x, y)))))

          val cutRhs = have((prem, (z === unorderedPair(a, b)) \/ (z === singleton(a))) |- in(z, powerSet(setUnion(x, y)))) by LeftOr(zab, zaa)

          have(thesis) by Cut(cutLhs, cutRhs)
        }

        val abToUnion = have(in(a, x) /\ in(b, y) |- in(a, setUnion(x, y)) /\ in(b, setUnion(x, y))) subproof {
          have(in(a, x) |- in(a, setUnion(x, y)) <=> (in(a, x) \/ in(a, y))) by Weakening(setUnionMembership of (z -> a))
          val aUn = thenHave(in(a, x) |- in(a, setUnion(x, y))) by Tautology
          have(in(b, y) |- in(b, setUnion(x, y)) <=> (in(b, x) \/ in(b, y))) by Weakening(setUnionMembership of (z -> b))
          val bUn = thenHave(in(b, y) |- in(b, setUnion(x, y))) by Tautology

          have((in(a, x), in(b, y)) |- in(a, setUnion(x, y)) /\ in(b, setUnion(x, y))) by RightAnd(aUn, bUn)
          thenHave(thesis) by Restate
        }

        have((in(a, x) /\ in(b, y), in(z, pair(a, b))) |- in(z, powerSet(setUnion(x, y)))) by Cut(abToUnion, unionToPower)
        thenHave((in(a, x) /\ in(b, y)) |- in(z, pair(a, b)) ==> in(z, powerSet(setUnion(x, y)))) by Restate
        val abToPower = thenHave((in(a, x) /\ in(b, y)) |- ∀(z, in(z, pair(a, b)) ==> in(z, powerSet(setUnion(x, y))))) by RightForall

        have(thesis) by Tautology.from(abToPower, powerSubsetDef)
      }

      val filtering = have(in(a, x) /\ in(b, y) |- ∃(c, ∃(d, (pair(a, b) === pair(c, d)) /\ in(c, x) /\ in(d, y)))) subproof {
        have(in(a, x) /\ in(b, y) |- (pair(a, b) === pair(a, b)) /\ in(a, x) /\ in(b, y)) by Restate
        thenHave(in(a, x) /\ in(b, y) |- ∃(d, (pair(a, d) === pair(a, b)) /\ in(a, x) /\ in(d, y))) by RightExists
        thenHave(in(a, x) /\ in(b, y) |- ∃(c, ∃(d, (pair(c, d) === pair(a, b)) /\ in(c, x) /\ in(d, y)))) by RightExists
      }

      val compCriterion =
        have(in(a, x) /\ in(b, y) |- in(pair(a, b), powerSet(powerSet(setUnion(x, y)))) /\ ∃(c, ∃(d, (pair(a, b) === pair(c, d)) /\ in(c, x) /\ in(d, y)))) by RightAnd(membership, filtering)

      have(thesis) by Tautology.from(compCriterion, cartProdDef)
    }

    have(thesis) by RightIff(fwd, bwd)
  }

  /**
   * Theorem --- If `t` is a pair containing elements from `x` and `y`, then
   * it is in `PP(x ∪ y)`.
   *
   *    `∃ c, d. t = (c, d) ∧ c ∈ x ∧ d ∈ y ⊢ t ∈ PP(x ∪ y)`
   *
   * Asserts that the first part of the [[cartesianProduct]] definition is redundant.
   */
  val elemOfPowerPowerUnion = Theorem(
    ∃(c, ∃(d, (t === pair(c, d)) /\ in(c, x) /\ in(d, y))) |- in(t, powerSet(powerSet(setUnion(x, y))))
  ) {
    val upCD = have((in(c, x), in(d, y)) |- in(unorderedPair(c, d), powerSet(setUnion(x, y)))) subproof {

      have((in(c, x), in(d, y)) |- subset(unorderedPair(c, d), setUnion(x, y))) subproof {
        val zcd = have(in(z, unorderedPair(c, d)) <=> ((z === c) \/ (z === d))) by Restate.from(pairAxiom of (x -> c, y -> d))
        val zunion = have(in(z, setUnion(x, y)) <=> (in(z, x) \/ in(z, y))) by Restate.from(setUnionMembership)

        val zc = have((z === c) |- in(z, setUnion(x, y)) <=> (in(c, x) \/ in(c, y))) by Substitution.apply2(false, z === c)(zunion)
        val zd = have((z === d) |- in(z, setUnion(x, y)) <=> (in(d, x) \/ in(d, y))) by Substitution.apply2(false, z === d)(zunion)

        have((in(c, x), in(d, y)) |- in(z, unorderedPair(c, d)) ==> in(z, setUnion(x, y))) by Tautology.from(zcd, zc, zd)
        thenHave((in(c, x), in(d, y)) |- forall(z, in(z, unorderedPair(c, d)) ==> in(z, setUnion(x, y)))) by RightForall

        have(thesis) by Tautology.from(lastStep, subsetAxiom of (x -> unorderedPair(c, d), y -> setUnion(x, y)))
      }

      have(thesis) by Tautology.from(lastStep, powerAxiom of (y -> setUnion(x, y), x -> unorderedPair(c, d)))
    }

    val upCC = have((in(c, x)) |- in(unorderedPair(c, c), powerSet(setUnion(x, y)))) subproof {

      have((in(c, x)) |- subset(unorderedPair(c, c), setUnion(x, y))) subproof {
        val zcd = have(in(z, unorderedPair(c, c)) <=> (z === c)) by Restate.from(pairAxiom of (x -> c, y -> c))
        val zunion = have(in(z, setUnion(x, y)) <=> (in(z, x) \/ in(z, y))) by Restate.from(setUnionMembership)

        val zc = have((z === c) |- in(z, setUnion(x, y)) <=> (in(c, x) \/ in(c, y))) by Substitution.apply2(false, z === c)(zunion)

        have(in(c, x) |- in(z, unorderedPair(c, c)) ==> in(z, setUnion(x, y))) by Tautology.from(zcd, zc)
        thenHave(in(c, x) |- forall(z, in(z, unorderedPair(c, c)) ==> in(z, setUnion(x, y)))) by RightForall

        have(thesis) by Tautology.from(lastStep, subsetAxiom of (x -> unorderedPair(c, c), y -> setUnion(x, y)))
      }

      have(thesis) by Tautology.from(lastStep, powerAxiom of (y -> setUnion(x, y), x -> unorderedPair(c, c)))

    }

    have((in(c, x), in(d, y)) |- in(pair(c, d), powerSet(powerSet(setUnion(x, y))))) subproof {

      have((in(c, x), in(d, y)) |- subset(pair(c, d), powerSet(setUnion(x, y)))) subproof {
        val zp = have(in(z, pair(c, d)) <=> ((z === unorderedPair(c, d)) \/ (z === unorderedPair(c, c)))) by Restate.from(pairAxiom of (x -> unorderedPair(c, d), y -> unorderedPair(c, c)))

        val zcc = have((z === unorderedPair(c, c), in(c, x)) |- in(z, powerSet(setUnion(x, y)))) by Substitution.apply2(true, z === unorderedPair(c, c))(upCC)
        val zcd = have((z === unorderedPair(c, d), in(c, x), in(d, y)) |- in(z, powerSet(setUnion(x, y)))) by Substitution.apply2(true, z === unorderedPair(c, d))(upCD)

        have((in(c, x), in(d, y)) |- in(z, pair(c, d)) ==> in(z, powerSet(setUnion(x, y)))) by Tautology.from(zp, zcc, zcd)
        thenHave((in(c, x), in(d, y)) |- forall(z, in(z, pair(c, d)) ==> in(z, powerSet(setUnion(x, y))))) by RightForall

        have(thesis) by Tautology.from(lastStep, subsetAxiom of (x -> pair(c, d), y -> powerSet(setUnion(x, y))))
      }

      have(thesis) by Tautology.from(lastStep, powerAxiom of (y -> powerSet(setUnion(x, y)), x -> pair(c, d)))

    }

    thenHave((t === pair(c, d), in(c, x), in(d, y)) |- in(t, powerSet(powerSet(setUnion(x, y))))) by Substitution.apply2(true, t === pair(c, d))
    thenHave(((t === pair(c, d)) /\ in(c, x) /\ in(d, y)) |- in(t, powerSet(powerSet(setUnion(x, y))))) by Restate
    thenHave(exists(d, ((t === pair(c, d)) /\ in(c, x) /\ in(d, y))) |- in(t, powerSet(powerSet(setUnion(x, y))))) by LeftExists
    thenHave(thesis) by LeftExists
  }

  /**
   * Theorem --- the binary set union operation is commutative.
   *
   *    `a ∪ b = b ∪ a`
   */
  val unionCommutativity = Theorem(
    setUnion(a, b) === setUnion(b, a)
  ) {
    have(in(z, setUnion(a, b)) <=> in(z, setUnion(b, a))) by Tautology.from(setUnionMembership of (x -> a, y -> b), setUnionMembership of (x -> b, y -> a))
    thenHave(forall(z, in(z, setUnion(a, b)) <=> in(z, setUnion(b, a)))) by RightForall

    have(thesis) by Tautology.from(lastStep, extensionalityAxiom of (x -> setUnion(a, b), y -> setUnion(b, a)))
  }

  /**
   * Theorem --- the first element of a union is a subset of it.
   *
   *    `a ⊆ a ∪ b`
   */
  val unionSubsetFirst = Theorem(
    subset(a, setUnion(a, b))
  ) {
    have(in(z, a) ==> in(z, setUnion(a, b))) by Weakening(setUnionMembership of (x -> a, y -> b))
    thenHave(forall(z, in(z, a) ==> in(z, setUnion(a, b)))) by RightForall

    have(thesis) by Tautology.from(lastStep, subsetAxiom of (x -> a, y -> setUnion(a, b)))
  }

  /**
   * Theorem --- the second element of a union is a subset of it.
   *
   *    `a ⊆ a ∪ b`
   */
  val unionSubsetSecond = Theorem(
    subset(b, setUnion(a, b))
  ) {
    have(thesis) by Substitution.apply2(true, unionCommutativity)(unionSubsetFirst of (a -> b, b -> a))
  }

  /**
   * Theorem --- the union of two subsets of a set is still a subset of it.
   *
   *    `a ⊆ c ∧ b ⊆ c ⊢ a ∪ b ⊆ c`
   */
  val unionOfTwoSubsets = Theorem(
    subset(a, c) /\ subset(b, c) |- subset(setUnion(a, b), c)
  ) {
    val unionDef = have(in(z, setUnion(a, b)) <=> (in(z, a) \/ in(z, b))) by Restate.from(setUnionMembership of (x -> a, y -> b))

    have(subset(a, c) |- forall(z, in(z, a) ==> in(z, c))) by Weakening(subsetAxiom of (x -> a, y -> c))
    val ac = thenHave(subset(a, c) |- in(z, a) ==> in(z, c)) by InstantiateForall(z)
    val bc = ac of a -> b

    have(subset(a, c) /\ subset(b, c) |- in(z, setUnion(a, b)) ==> in(z, c)) by Tautology.from(unionDef, ac, bc)
    thenHave(subset(a, c) /\ subset(b, c) |- forall(z, in(z, setUnion(a, b)) ==> in(z, c))) by RightForall

    have(thesis) by Tautology.from(lastStep, subsetAxiom of (x -> setUnion(a, b), y -> c))
  }

  /**
   * Theorem --- the union of subsets of two sets is a subset of their union.
   *
   *    `a ⊆ c ∧ b ⊆ d ⊢ a ∪ b ⊆ c ∪ d`
   */
  val unionOfSubsetsOfDifferentSets = Theorem(
    subset(a, c) /\ subset(b, d) |- subset(setUnion(a, b), setUnion(c, d))
  ) {
    val unionDefab = have(in(z, setUnion(a, b)) <=> (in(z, a) \/ in(z, b))) by Restate.from(setUnionMembership of (x -> a, y -> b))
    val unionDefcd = unionDefab of (a -> c, b -> d)

    have(subset(a, c) |- forall(z, in(z, a) ==> in(z, c))) by Weakening(subsetAxiom of (x -> a, y -> c))
    val ac = thenHave(subset(a, c) |- in(z, a) ==> in(z, c)) by InstantiateForall(z)
    val bc = ac of (a -> b, c -> d)

    have(subset(a, c) /\ subset(b, d) |- in(z, setUnion(a, b)) ==> (in(z, c) \/ in(z, d))) by Tautology.from(unionDefab, ac, bc)
    thenHave(subset(a, c) /\ subset(b, d) |- in(z, setUnion(a, b)) ==> in(z, setUnion(c, d))) by Substitution.apply2(true, unionDefcd)
    thenHave(subset(a, c) /\ subset(b, d) |- forall(z, in(z, setUnion(a, b)) ==> in(z, setUnion(c, d)))) by RightForall

    have(thesis) by Tautology.from(lastStep, subsetAxiom of (x -> setUnion(a, b), y -> setUnion(c, d)))
  }

  /**
   * Theorem --- the subset predicate is transitive.
   *
   *    `a ⊆ b ∧ b ⊆ c ⊢ a ⊆ c`
   */
  val subsetTransitivity = Theorem(
    subset(a, b) /\ subset(b, c) |- subset(a, c)
  ) {
    have(subset(a, b) |- forall(z, in(z, a) ==> in(z, b))) by Weakening(subsetAxiom of (x -> a, y -> b))
    val sab = thenHave(subset(a, b) |- in(z, a) ==> in(z, b)) by InstantiateForall(z)
    val sbc = sab of (a -> b, b -> c)

    have(subset(a, b) /\ subset(b, c) |- in(z, a) ==> in(z, c)) by Tautology.from(sab, sbc)
    thenHave(subset(a, b) /\ subset(b, c) |- forall(z, in(z, a) ==> in(z, c))) by RightForall

    have(thesis) by Tautology.from(lastStep, subsetAxiom of (x -> a, y -> c))
  }

  /**
   * Theorem --- a set is an element of a Cartesian product iff it is a pair containing
   * elements from the constituents of the product.
   *
   *    `t ∈ x * y <=> ∃ a, b. t = (a, b) ∧ a ∈ x ∧ b ∈ y`
   *
   * Asserts a stronger definition of the [[cartesianProduct]]. See
   * [[elemOfPowerPowerUnion]] for the redundancy proof.
   */
  val elemOfCartesianProduct = Theorem(
    in(t, cartesianProduct(x, y)) <=> ∃(a, ∃(b, (t === pair(a, b)) /\ in(a, x) /\ in(b, y)))
  ) {
    have(forall(t, in(t, cartesianProduct(x, y)) <=> (in(t, powerSet(powerSet(setUnion(x, y)))) /\ ∃(a, ∃(b, (t === pair(a, b)) /\ in(a, x) /\ in(b, y)))))) by InstantiateForall(
      cartesianProduct(x, y)
    )(cartesianProduct.definition)
    val defUnfold = thenHave(in(t, cartesianProduct(x, y)) <=> (in(t, powerSet(powerSet(setUnion(x, y)))) /\ ∃(a, ∃(b, (t === pair(a, b)) /\ in(a, x) /\ in(b, y))))) by InstantiateForall(t)

    have(∃(c, ∃(d, (t === pair(c, d)) /\ in(c, x) /\ in(d, y))) <=> (in(t, powerSet(powerSet(setUnion(x, y)))) /\ ∃(c, ∃(d, (t === pair(c, d)) /\ in(c, x) /\ in(d, y))))) by Tautology.from(
      elemOfPowerPowerUnion
    )

    have(thesis) by Tautology.from(lastStep, defUnfold)
  }

  /**
   * Theorem --- the union of two Cartesian products is a subset of the product of unions.
   *
   *    `a * b ∪ c * d ⊆ (a ∪ c) * (b ∪ d)`
   */
  val unionOfCartesianProducts = Theorem(
    subset(setUnion(cartesianProduct(a, b), cartesianProduct(c, d)), cartesianProduct(setUnion(a, c), setUnion(b, d)))
  ) {
    val axb = cartesianProduct(a, b)
    val cxd = cartesianProduct(c, d)

    val unionDef = have(in(z, setUnion(axb, cxd)) |- in(z, axb) \/ in(z, cxd)) by Weakening(setUnionMembership of (x -> axb, y -> cxd))

    /*
      z in a x b
      <=>
      exist x, y. z = (x, y); x in a; y in b
      ==> x in a U c, y in b U d
      ==> z in (a U c) x (b U d)
     */
    val zab = have(in(z, axb) |- in(z, cartesianProduct(setUnion(a, c), setUnion(b, d)))) subproof {
      have(forall(z, in(z, a) ==> in(z, setUnion(a, c)))) by Tautology.from(unionSubsetFirst of (b -> c), subsetAxiom of (x -> a, y -> setUnion(a, c)))
      val xa = thenHave((in(x, a) ==> in(x, setUnion(a, c)))) by InstantiateForall(x)

      have(forall(z, in(z, b) ==> in(z, setUnion(b, d)))) by Tautology.from(unionSubsetFirst of (a -> b, b -> d), subsetAxiom of (x -> b, y -> setUnion(b, d)))
      val yb = thenHave((in(y, b) ==> in(y, setUnion(b, d)))) by InstantiateForall(y)

      have(in(x, a) /\ in(y, b) |- in(x, setUnion(a, c)) /\ in(y, setUnion(b, d))) by Tautology.from(xa, yb)
      thenHave((z === pair(x, y)) /\ in(x, a) /\ in(y, b) |- (z === pair(x, y)) /\ in(x, setUnion(a, c)) /\ in(y, setUnion(b, d))) by Tautology
      thenHave((z === pair(x, y)) /\ in(x, a) /\ in(y, b) |- exists(y, (z === pair(x, y)) /\ in(x, setUnion(a, c)) /\ in(y, setUnion(b, d)))) by RightExists
      thenHave((z === pair(x, y)) /\ in(x, a) /\ in(y, b) |- exists(x, exists(y, (z === pair(x, y)) /\ in(x, setUnion(a, c)) /\ in(y, setUnion(b, d))))) by RightExists
      thenHave(exists(y, (z === pair(x, y)) /\ in(x, a) /\ in(y, b)) |- exists(x, exists(y, (z === pair(x, y)) /\ in(x, setUnion(a, c)) /\ in(y, setUnion(b, d))))) by LeftExists
      thenHave(exists(x, exists(y, (z === pair(x, y)) /\ in(x, a) /\ in(y, b))) |- exists(x, exists(y, (z === pair(x, y)) /\ in(x, setUnion(a, c)) /\ in(y, setUnion(b, d))))) by LeftExists

      have(thesis) by Tautology.from(lastStep, elemOfCartesianProduct of (x -> a, y -> b, t -> z), elemOfCartesianProduct of (x -> setUnion(a, c), y -> setUnion(b, d), t -> z))
    }

    val zcd = have(in(z, cxd) |- in(z, cartesianProduct(setUnion(a, c), setUnion(b, d)))) by Substitution.apply2(false, unionCommutativity of (a -> c, b -> a), unionCommutativity of (a -> d, b -> b))(
      lastStep of (a -> c, b -> d, c -> a, d -> b)
    )

    have(in(z, setUnion(axb, cxd)) ==> in(z, cartesianProduct(setUnion(a, c), setUnion(b, d)))) by Tautology.from(unionDef, zab, zcd)
    thenHave(forall(z, in(z, setUnion(axb, cxd)) ==> in(z, cartesianProduct(setUnion(a, c), setUnion(b, d))))) by RightForall

    have(thesis) by Tautology.from(lastStep, subsetAxiom of (x -> setUnion(axb, cxd), y -> cartesianProduct(setUnion(a, c), setUnion(b, d))))
  }

  /**
   * Theorem --- if a pair is in a set `r`, then elements of the pair are in `∪ ∪ r`.
   *
   *    `(a, b) ∈ r ⊢ a, b ∈ ∪ ∪ r`
   *
   * Used to prove stronger definitions for [[relationDomain]] and [[relationRange]]
   */
  val pairInSetImpliesPairInUnion = Theorem(
    in(pair(a, b), r) |- in(a, union(union(r))) /\ in(b, union(union(r)))
  ) {
    // a, b in {a, b} and union union r
    // {a, b} in union r
    // pair a b in r
    val unionUP = have(in(pair(a, b), r) |- in(unorderedPair(a, b), union(r))) subproof {
      val hypo = have(in(pair(a, b), r) |- in(pair(a, b), r)) by Hypothesis
      have(in(pair(a, b), r) |- in(unorderedPair(a, b), pair(a, b)) /\ in(pair(a, b), r)) by RightAnd(hypo, firstElemInPair of (x -> unorderedPair(a, b), y -> singleton(a)))
      thenHave(in(pair(a, b), r) |- ∃(y, in(unorderedPair(a, b), y) /\ in(y, r))) by RightExists
      andThen(applySubst(unionAxiom of (z -> unorderedPair(a, b), x -> r)))
    }
    val unionA = have(in(unorderedPair(a, b), union(r)) |- in(a, union(union(r)))) subproof {
      val hypo = have(in(unorderedPair(a, b), union(r)) |- in(unorderedPair(a, b), union(r))) by Hypothesis
      have(in(unorderedPair(a, b), union(r)) |- in(a, unorderedPair(a, b)) /\ in(unorderedPair(a, b), union(r))) by RightAnd(hypo, firstElemInPair of (x -> a, y -> b))
      thenHave(in(unorderedPair(a, b), union(r)) |- ∃(y, in(a, y) /\ in(y, union(r)))) by RightExists
      andThen(applySubst(unionAxiom of (z -> a, x -> union(r))))
    }
    val unionB = have(in(unorderedPair(a, b), union(r)) |- in(b, union(union(r)))) subproof {
      val hypo = have(in(unorderedPair(a, b), union(r)) |- in(unorderedPair(a, b), union(r))) by Hypothesis
      have(in(unorderedPair(a, b), union(r)) |- in(b, unorderedPair(a, b)) /\ in(unorderedPair(a, b), union(r))) by RightAnd(hypo, secondElemInPair of (x -> a, y -> b))
      thenHave(in(unorderedPair(a, b), union(r)) |- ∃(y, in(b, y) /\ in(y, union(r)))) by RightExists
      andThen(applySubst(unionAxiom of (z -> b, x -> union(r))))
    }

    have(thesis) by Tautology.from(unionUP, unionA, unionB)
  }

  /**
   * Binary Relation --- A binary relation `r` from `a` to `b` is a subset of
   * the [[cartesianProduct]] of `a` and `b`, `a * b`. We say `x r y`, `r(x,
   * y)`, or `r relates x to y` for `(x, y) ∈ r`.
   */
  val relationBetween = DEF(r, a, b) --> subset(r, cartesianProduct(a, b))

  /**
   * `r` is a relation *from* `a` if there exists a set `b` such that `r` is a
   * relation from `a` to `b`.
   */
  val relationFrom = DEF(r, a) --> ∃(b, relationBetween(r, a, b))

  /**
   * `r` is a relation if there exist sets `a` and `b` such that `r` is a
   * relation from `a` to `b`.
   */
  val relation = DEF(r) --> ∃(a, ∃(b, relationBetween(r, a, b)))

  val relationDomainUniqueness = Theorem(
    ∃!(z, ∀(t, in(t, z) <=> ∃(a, in(pair(t, a), r))))
  ) {
    val uniq = have(∃!(z, ∀(t, in(t, z) <=> (in(t, union(union(r))) /\ ∃(a, in(pair(t, a), r)))))) by UniqueComprehension(
      union(union(r)),
      lambda(Seq(t, b), ∃(a, in(pair(t, a), r)))
    )

    // eliminating t \in UU r
    // since it is implied by the second condition
    val transform = have(∃(z, ∀(t, in(t, z) <=> (in(t, union(union(r))) /\ ∃(a, in(pair(t, a), r))))) |- ∃(z, ∀(t, in(t, z) <=> (∃(a, in(pair(t, a), r)))))) subproof {
      val hypo = have(in(pair(t, a), r) |- in(pair(t, a), r)) by Hypothesis
      have(in(pair(t, a), r) |- in(t, union(union(r))) /\ in(a, union(union(r)))) by Cut(hypo, pairInSetImpliesPairInUnion of (a -> t, b -> a))
      thenHave(in(pair(t, a), r) |- in(t, union(union(r)))) by Weakening
      thenHave(∃(a, in(pair(t, a), r)) |- in(t, union(union(r)))) by LeftExists
      val lhs = thenHave(∃(a, in(pair(t, a), r)) ==> (in(t, union(union(r))) /\ ∃(a, in(pair(t, a), r)))) by Tautology
      val rhs = have((∃(a, in(pair(t, a), r)) /\ in(t, union(union(r)))) ==> ∃(a, in(pair(t, a), r))) by Restate

      val subst = have(∃(a, in(pair(t, a), r)) <=> (in(t, union(union(r))) /\ ∃(a, in(pair(t, a), r)))) by RightIff(lhs, rhs)

      have((in(t, z) <=> (in(t, union(union(r))) /\ ∃(a, in(pair(t, a), r)))) |- in(t, z) <=> (in(t, union(union(r))) /\ ∃(a, in(pair(t, a), r)))) by Hypothesis
      val cutRhs = thenHave(
        (in(t, z) <=> (in(t, union(union(r))) /\ ∃(a, in(pair(t, a), r))), ∃(a, in(pair(t, a), r)) <=> (in(t, union(union(r))) /\ ∃(a, in(pair(t, a), r)))) |- in(t, z) <=> (∃(
          a,
          in(pair(t, a), r)
        ))
      ) by RightSubstIff(List((∃(a, in(pair(t, a), r)), in(t, union(union(r))) /\ ∃(a, in(pair(t, a), r)))), lambda(h, in(t, z) <=> h))
      have((in(t, z) <=> (in(t, union(union(r))) /\ ∃(a, in(pair(t, a), r)))) |- in(t, z) <=> (∃(a, in(pair(t, a), r)))) by Cut(subst, cutRhs)
      thenHave(∀(t, in(t, z) <=> (in(t, union(union(r))) /\ ∃(a, in(pair(t, a), r)))) |- in(t, z) <=> (∃(a, in(pair(t, a), r)))) by LeftForall
      thenHave(∀(t, in(t, z) <=> (in(t, union(union(r))) /\ ∃(a, in(pair(t, a), r)))) |- ∀(t, in(t, z) <=> (∃(a, in(pair(t, a), r))))) by RightForall
      thenHave(∀(t, in(t, z) <=> (in(t, union(union(r))) /\ ∃(a, in(pair(t, a), r)))) |- ∃(z, ∀(t, in(t, z) <=> (∃(a, in(pair(t, a), r)))))) by RightExists
      thenHave(thesis) by LeftExists
    }

    // converting the exists to existsOne
    val cutL = have(
      ∃!(z, ∀(t, in(t, z) <=> (in(t, union(union(r))) /\ ∃(a, in(pair(t, a), r))))) |- ∃(z, ∀(t, in(t, z) <=> (in(t, union(union(r))) /\ ∃(a, in(pair(t, a), r)))))
    ) by Restate.from(existsOneImpliesExists of (P -> lambda(z, ∀(t, in(t, z) <=> (in(t, union(union(r))) /\ ∃(a, in(pair(t, a), r)))))))
    val cutR = have(∃(z, ∀(t, in(t, z) <=> (∃(a, in(pair(t, a), r))))) |- ∃!(z, ∀(t, in(t, z) <=> (∃(a, in(pair(t, a), r)))))) by Restate.from(
      uniqueByExtension of (schemPred -> lambda(t, (∃(a, in(pair(t, a), r)))))
    )

    val trL =
      have(∃!(z, ∀(t, in(t, z) <=> (in(t, union(union(r))) /\ ∃(a, in(pair(t, a), r))))) |- ∃(z, ∀(t, in(t, z) <=> (∃(a, in(pair(t, a), r)))))) by Cut(cutL, transform)
    val trR =
      have(∃!(z, ∀(t, in(t, z) <=> (in(t, union(union(r))) /\ ∃(a, in(pair(t, a), r))))) |- ∃!(z, ∀(t, in(t, z) <=> (∃(a, in(pair(t, a), r)))))) by Cut(trL, cutR)

    have(thesis) by Cut.withParameters(∃!(z, ∀(t, in(t, z) <=> (in(t, union(union(r))) /\ ∃(a, in(pair(t, a), r))))))(uniq, trR)
  }

  /**
   * (Binary) Relation Domain --- The set containing the first elements of every
   * pair in a relation `r`. Alternatively, the set of elements which are
   * related to another element by `r`.
   *
   *      `dom(r) = {z ∈ ∪ ∪ r | ∃ t. (z, t) ∈ r}`
   *
   * The proofs are guaranteed and generated by [[UniqueComprehension]].
   *
   * The first part is proved redundant by [[pairInSetImpliesPairInUnion]].
   * We have,
   *
   *      `dom(r) = {z | ∃ t. (z, t) ∈ r}`
   *
   * @param r relation (set)
   */
  val relationDomain = DEF(r) --> The(z, ∀(t, in(t, z) <=> ∃(a, in(pair(t, a), r))))(relationDomainUniqueness)

  val relationRangeUniqueness = Theorem(
    ∃!(z, ∀(t, in(t, z) <=> ∃(a, in(pair(a, t), r))))
  ) {
    val uniq = have(∃!(z, ∀(t, in(t, z) <=> (in(t, union(union(r))) /\ ∃(a, in(pair(a, t), r)))))) by UniqueComprehension(
      union(union(r)),
      lambda(Seq(t, b), ∃(a, in(pair(a, t), r)))
    )

    // eliminating t \in UU r
    // since it is implied by the second condition
    val transform = have(∃(z, ∀(t, in(t, z) <=> (in(t, union(union(r))) /\ ∃(a, in(pair(a, t), r))))) |- ∃(z, ∀(t, in(t, z) <=> (∃(a, in(pair(a, t), r)))))) subproof {
      val hypo = have(in(pair(a, t), r) |- in(pair(a, t), r)) by Hypothesis
      have(in(pair(a, t), r) |- in(t, union(union(r))) /\ in(a, union(union(r)))) by Cut(hypo, pairInSetImpliesPairInUnion of (a -> a, b -> t))
      thenHave(in(pair(a, t), r) |- in(t, union(union(r)))) by Weakening
      thenHave(∃(a, in(pair(a, t), r)) |- in(t, union(union(r)))) by LeftExists
      val lhs = thenHave(∃(a, in(pair(a, t), r)) ==> (in(t, union(union(r))) /\ ∃(a, in(pair(a, t), r)))) by Tautology
      val rhs = have((∃(a, in(pair(a, t), r)) /\ in(t, union(union(r)))) ==> ∃(a, in(pair(a, t), r))) by Restate

      val subst = have(∃(a, in(pair(a, t), r)) <=> (in(t, union(union(r))) /\ ∃(a, in(pair(a, t), r)))) by RightIff(lhs, rhs)

      have((in(t, z) <=> (in(t, union(union(r))) /\ ∃(a, in(pair(a, t), r)))) |- in(t, z) <=> (in(t, union(union(r))) /\ ∃(a, in(pair(a, t), r)))) by Hypothesis
      val cutRhs = thenHave(
        (in(t, z) <=> (in(t, union(union(r))) /\ ∃(a, in(pair(a, t), r))), ∃(a, in(pair(a, t), r)) <=> (in(t, union(union(r))) /\ ∃(a, in(pair(a, t), r)))) |- in(t, z) <=> (∃(
          a,
          in(pair(a, t), r)
        ))
      ) by RightSubstIff(List((∃(a, in(pair(a, t), r)), in(t, union(union(r))) /\ ∃(a, in(pair(a, t), r)))), lambda(h, in(t, z) <=> h))
      have((in(t, z) <=> (in(t, union(union(r))) /\ ∃(a, in(pair(a, t), r)))) |- in(t, z) <=> (∃(a, in(pair(a, t), r)))) by Cut(subst, cutRhs)
      thenHave(∀(t, in(t, z) <=> (in(t, union(union(r))) /\ ∃(a, in(pair(a, t), r)))) |- in(t, z) <=> (∃(a, in(pair(a, t), r)))) by LeftForall
      thenHave(∀(t, in(t, z) <=> (in(t, union(union(r))) /\ ∃(a, in(pair(a, t), r)))) |- ∀(t, in(t, z) <=> (∃(a, in(pair(a, t), r))))) by RightForall
      thenHave(∀(t, in(t, z) <=> (in(t, union(union(r))) /\ ∃(a, in(pair(a, t), r)))) |- ∃(z, ∀(t, in(t, z) <=> (∃(a, in(pair(a, t), r)))))) by RightExists
      thenHave(thesis) by LeftExists
    }

    // converting the exists to existsOne
    val cutL = have(
      ∃!(z, ∀(t, in(t, z) <=> (in(t, union(union(r))) /\ ∃(a, in(pair(a, t), r))))) |- ∃(z, ∀(t, in(t, z) <=> (in(t, union(union(r))) /\ ∃(a, in(pair(a, t), r)))))
    ) by Restate.from(existsOneImpliesExists of (P -> lambda(z, ∀(t, in(t, z) <=> (in(t, union(union(r))) /\ ∃(a, in(pair(a, t), r)))))))
    val cutR = have(∃(z, ∀(t, in(t, z) <=> (∃(a, in(pair(a, t), r))))) |- ∃!(z, ∀(t, in(t, z) <=> (∃(a, in(pair(a, t), r)))))) by Restate.from(
      uniqueByExtension of (schemPred -> lambda(t, (∃(a, in(pair(a, t), r)))))
    )

    val trL =
      have(∃!(z, ∀(t, in(t, z) <=> (in(t, union(union(r))) /\ ∃(a, in(pair(a, t), r))))) |- ∃(z, ∀(t, in(t, z) <=> (∃(a, in(pair(a, t), r)))))) by Cut(cutL, transform)
    val trR =
      have(∃!(z, ∀(t, in(t, z) <=> (in(t, union(union(r))) /\ ∃(a, in(pair(a, t), r))))) |- ∃!(z, ∀(t, in(t, z) <=> (∃(a, in(pair(a, t), r)))))) by Cut(trL, cutR)

    have(thesis) by Cut.withParameters(∃!(z, ∀(t, in(t, z) <=> (in(t, union(union(r))) /\ ∃(a, in(pair(a, t), r))))))(uniq, trR)
  }

  /**
   * (Binary) Relation Range --- The set containing the second elements of every
   * pair in a relation `r`. Alternatively, the set of elements which another
   * element relates to by `r`.
   *
   *      `range(r) = {z ∈ ∪ ∪ r | ∃ t. (t, z) ∈ r}
   *
   * The proofs are guaranteed and generated by [[UniqueComprehension]].
   *
   * The first part is proved redundant by [[pairInSetImpliesPairInUnion]].
   * We have,
   *
   *      `range(r) = {z | ∃ t. (t, z) ∈ r}`
   *
   * @param r relation (set)
   */
  val relationRange = DEF(r) --> The(z, ∀(t, in(t, z) <=> ∃(a, in(pair(a, t), r))))(relationRangeUniqueness)

  /**
   * Theorem --- If `r` is a relation, then `r` is a relation between its domain and its range.
   */
  val relationImpliesRelationBetweenDomainAndRange = Theorem(
    relation(r) |- relationBetween(r, relationDomain(r), relationRange(r))
  ) {
    // Lay out the definitions to apply them later
    have(∀(t, in(t, relationDomain(r)) <=> ∃(b, in(pair(t, b), r)))) by Definition(relationDomain, relationDomainUniqueness)(r)
    val relationDomainDef = thenHave(in(t, relationDomain(r)) <=> ∃(b, in(pair(t, b), r))) by InstantiateForall(t)

    have(∀(t, in(t, relationRange(r)) <=> ∃(a, in(pair(a, t), r)))) by Definition(relationRange, relationRangeUniqueness)(r)
    val relationRangeDef = thenHave(in(t, relationRange(r)) <=> ∃(a, in(pair(a, t), r))) by InstantiateForall(t)

    // Start the proof
    have(relation(r) |- ∃(x, ∃(y, relationBetween(r, x, y)))) by Tautology.from(relation.definition)

    have(relationBetween(r, x, y) |- subset(r, cartesianProduct(x, y))) by Tautology.from(relationBetween.definition of (a -> x, b -> y))
    have(relationBetween(r, x, y) |- ∀(t, in(t, r) ==> in(t, cartesianProduct(x, y)))) by Tautology.from(
      lastStep,
      subset.definition of (x -> r, y -> cartesianProduct(x, y))
    )
    thenHave(relationBetween(r, x, y) |- in(t, r) ==> in(t, cartesianProduct(x, y))) by InstantiateForall(t)
    thenHave((relationBetween(r, x, y), in(t, r)) |- in(t, cartesianProduct(x, y))) by Restate

    // Apply the definition of the cartesian product
    val relationDef = have((relationBetween(r, x, y), in(t, r)) |- ∃(a, ∃(b, (t === pair(a, b)) /\ in(a, x) /\ in(b, y)))) by Tautology.from(
      lastStep,
      elemOfCartesianProduct
    )

    // Show that x ⊇ relationDomain(r) and y ⊇ relationRange(r)
    val memberships = have((in(t, r), (t === pair(a, b))) |- in(a, relationDomain(r)) /\ in(b, relationRange(r))) subproof {
      have(in(t, r) |- in(t, r)) by Hypothesis
      val membership = thenHave((in(t, r), (t === pair(a, b))) |- in(pair(a, b), r)) by Substitution

      assume(in(t, r))
      assume(t === pair(a, b))
      have(∃(b, in(pair(a, b), r))) by RightExists(membership)
      val left = have(in(a, relationDomain(r))) by Tautology.from(lastStep, relationDomainDef of (t -> a))

      have(∃(a, in(pair(a, b), r))) by RightExists(membership)
      val right = have(in(b, relationRange(r))) by Tautology.from(lastStep, relationRangeDef of (t -> b))

      have(thesis) by RightAnd(left, right)
    }

    // We can now reconstruct the definition of relationBetween(r, relationDomain(r), relationRange(r))
    have((t === pair(a, b)) |- (t === pair(a, b))) by Hypothesis
    val toCut = have((in(t, r), (t === pair(a, b))) |- (t === pair(a, b)) /\ in(a, relationDomain(r)) /\ in(b, relationRange(r))) by RightAnd(lastStep, memberships)

    have((t === pair(a, b)) /\ in(a, x) /\ in(b, y) |- (t === pair(a, b))) by Tautology
    have((in(t, r), (t === pair(a, b)) /\ in(a, x) /\ in(b, y)) |- (t === pair(a, b)) /\ in(a, relationDomain(r)) /\ in(b, relationRange(r))) by Cut(lastStep, toCut)

    // Re-add the existential quantifiers
    thenHave((in(t, r), (t === pair(a, b)) /\ in(a, x) /\ in(b, y)) |- ∃(b, (t === pair(a, b)) /\ in(a, relationDomain(r)) /\ in(b, relationRange(r)))) by RightExists
    thenHave((in(t, r), (t === pair(a, b)) /\ in(a, x) /\ in(b, y)) |- ∃(a, ∃(b, (t === pair(a, b)) /\ in(a, relationDomain(r)) /\ in(b, relationRange(r))))) by RightExists
    thenHave((in(t, r), ∃(b, (t === pair(a, b)) /\ in(a, x) /\ in(b, y))) |- ∃(a, ∃(b, (t === pair(a, b)) /\ in(a, relationDomain(r)) /\ in(b, relationRange(r))))) by LeftExists
    thenHave((in(t, r), ∃(a, ∃(b, (t === pair(a, b)) /\ in(a, x) /\ in(b, y)))) |- ∃(a, ∃(b, (t === pair(a, b)) /\ in(a, relationDomain(r)) /\ in(b, relationRange(r))))) by LeftExists

    // Cut and rewrap the definition
    have((in(t, r), relationBetween(r, x, y)) |- ∃(a, ∃(b, (t === pair(a, b)) /\ in(a, relationDomain(r)) /\ in(b, relationRange(r))))) by Cut(
      relationDef,
      lastStep
    )
    have((in(t, r), relationBetween(r, x, y)) |- in(t, cartesianProduct(relationDomain(r), relationRange(r)))) by Tautology.from(
      lastStep,
      elemOfCartesianProduct of (x -> relationDomain(r), y -> relationRange(r))
    )
    thenHave(relationBetween(r, x, y) |- in(t, r) ==> in(t, cartesianProduct(relationDomain(r), relationRange(r)))) by Restate
    thenHave(relationBetween(r, x, y) |- ∀(t, in(t, r) ==> in(t, cartesianProduct(relationDomain(r), relationRange(r))))) by RightForall
    have(relationBetween(r, x, y) |- subset(r, cartesianProduct(relationDomain(r), relationRange(r)))) by Tautology.from(
      lastStep,
      subset.definition of (x -> r, y -> cartesianProduct(relationDomain(r), relationRange(r)))
    )
    have(relationBetween(r, x, y) |- relationBetween(r, relationDomain(r), relationRange(r))) by Tautology.from(
      lastStep,
      relationBetween.definition of (a -> relationDomain(r), b -> relationRange(r))
    )

    // Add the existential quantifier to finish the proofs
    thenHave(∃(y, relationBetween(r, x, y)) |- relationBetween(r, relationDomain(r), relationRange(r))) by LeftExists
    thenHave(∃(x, ∃(y, relationBetween(r, x, y))) |- relationBetween(r, relationDomain(r), relationRange(r))) by LeftExists

    have(thesis) by Tautology.from(lastStep, relation.definition)
  }

  /**
   * (Binary) Relation Field --- The union of the domain and range of a
   * relation, or the set of all elements related by `r`.
   *
   * @param r relation (set)
   */
  val relationField = DEF(r) --> (setUnion(relationDomain(r), relationRange(r)))

  /**
   * Theorem --- the union of two relations is a relation, with domains and codomains
   * unions of the constituents.
   *
   * Effectively,
   *
   *    `f ⊆ a * b; g ⊆ c * d ⊢ (f ∪ g) ⊆ (a ∪ c) * (b ∪ d)`
   */
  val unionOfTwoRelationsWithField = Theorem(
    relationBetween(f, a, b) /\ relationBetween(g, c, d) |- relationBetween(setUnion(f, g), setUnion(a, c), setUnion(b, d))
  ) {
    val fab = have(relationBetween(f, a, b) <=> subset(f, cartesianProduct(a, b))) by Restate.from(relationBetween.definition of r -> f)
    val gcd = fab of (f -> g, a -> c, b -> d)
    val fug = fab of (f -> setUnion(f, g), a -> setUnion(a, c), b -> setUnion(b, d))

    have(subset(f, cartesianProduct(a, b)) /\ subset(g, cartesianProduct(c, d)) |- subset(setUnion(f, g), cartesianProduct(setUnion(a, c), setUnion(b, d)))) by Tautology.from(
      unionOfCartesianProducts,
      unionOfSubsetsOfDifferentSets of (a -> f, b -> g, c -> cartesianProduct(a, b), d -> cartesianProduct(c, d)),
      subsetTransitivity of (a -> setUnion(f, g), b -> setUnion(cartesianProduct(a, b), cartesianProduct(c, d)), c -> cartesianProduct(setUnion(a, c), setUnion(b, d)))
    )

    have(thesis) by Tautology.from(lastStep, fab, gcd, fug)
  }

  /**
   * Theorem --- the union of two relations is a relation. (weaker form)
   *
   * Weakening of [[unionOfTwoRelationsWithField]] to unknown fields.
   */
  val unionOfTwoRelations = Theorem(
    relation(f) /\ relation(g) |- relation(setUnion(f, g))
  ) {
    val relf = have(relation(f) <=> exists(x, exists(y, relationBetween(f, x, y)))) by Restate.from(relation.definition of r -> f)
    val relg = relf of f -> g
    val relfug = relf of f -> setUnion(f, g)

    have((relationBetween(f, a, b), relationBetween(g, c, d)) |- relationBetween(setUnion(f, g), setUnion(a, c), setUnion(b, d))) by Restate.from(unionOfTwoRelationsWithField)
    thenHave((relationBetween(f, a, b), relationBetween(g, c, d)) |- exists(y, relationBetween(setUnion(f, g), setUnion(a, c), y))) by RightExists
    thenHave((relationBetween(f, a, b), relationBetween(g, c, d)) |- exists(x, exists(y, relationBetween(setUnion(f, g), x, y)))) by RightExists
    thenHave((relationBetween(f, a, b), exists(d, relationBetween(g, c, d))) |- exists(x, exists(y, relationBetween(setUnion(f, g), x, y)))) by LeftExists
    thenHave((relationBetween(f, a, b), exists(c, exists(d, relationBetween(g, c, d)))) |- exists(x, exists(y, relationBetween(setUnion(f, g), x, y)))) by LeftExists
    thenHave((exists(b, relationBetween(f, a, b)), exists(c, exists(d, relationBetween(g, c, d)))) |- exists(x, exists(y, relationBetween(setUnion(f, g), x, y)))) by LeftExists
    thenHave((exists(a, exists(b, relationBetween(f, a, b))), exists(c, exists(d, relationBetween(g, c, d)))) |- exists(x, exists(y, relationBetween(setUnion(f, g), x, y)))) by LeftExists

    thenHave((relation(f), relation(g)) |- relation(setUnion(f, g))) by Substitution.apply2(true, relf, relg, relfug)
  }

  /**
   * Functional --- A binary [[relation]] is functional if it maps every element in its domain
   * to a unique element (in its range).
   *
   *     `functional(f) ⇔ relation(f) ∧ ∀ x. (∃ y. (x, y) ∈ f) ⟹ (∃! y. (x, y) ∈ f)`
   *
   * We may alternatively denote `(z, y) ∈ f` as `y = f(z)`.
   *
   * @param f relation (set)
   */
  val functional = DEF(f) --> relation(f) /\ ∀(x, ∃(y, in(pair(x, y), f)) ==> ∃!(y, in(pair(x, y), f)))

  /**
   * Functional Over a Set --- A binary [[relation]] is functional over a set `x` if it is
   * [[functional]] and has`x` as its domain ([[relationDomain]]).
   *
   * @param f relation (set)
   * @param x set
   */
  val functionalOver = DEF(f, x) --> functional(f) /\ (relationDomain(f) === x)

  /**
<<<<<<< HEAD
   * Theorem --- a function cannot have two pairs representing different values
   * for a given element.
   *
   *    `functional(f) /\ (x, y) \in f /\ (x, z) \in f /\ !(y = z) |- \bot`
   */
  val violatingPairInFunction = Theorem(
    functional(f) /\ in(pair(x, y), f) /\ in(pair(x, z), f) /\ !(y === z) |- ()
  ) {
    assume(Seq(functional(f), in(pair(x, y), f), in(pair(x, z), f), !(y === z)))

    have(forall(x, exists(y, in(pair(x, y), f)) ==> existsOne(y, in(pair(x, y), f)))) by Tautology.from(functional.definition)
    val exExOne = thenHave(exists(y, in(pair(x, y), f)) ==> existsOne(y, in(pair(x, y), f))) by InstantiateForall(x)

    have(in(pair(x, y), f) /\ in(pair(x, z), f) /\ !(y === z)) by Restate
    thenHave(exists(z, in(pair(x, y), f) /\ in(pair(x, z), f) /\ !(y === z))) by RightExists
    thenHave(exists(y, exists(z, in(pair(x, y), f) /\ in(pair(x, z), f) /\ !(y === z)))) by RightExists

    have(thesis) by Tautology.from(lastStep, exExOne, atleastTwoExist of (P -> lambda(y, in(pair(x, y), f))))
  }

  /**
   * Theorem --- a set containing a single pair is a function.
   *
   * Given `s = {(x, y)}`,
   *
   *    `functional(s) /\ dom(s) = {x} /\ ran(s) = {y}`
   */
  val pairSingletonIsFunctional = Theorem(
    {
      val s = singleton(pair(x, y))
      functional(s) /\ (relationDomain(s) === singleton(x)) /\ (relationRange(s) === singleton(y))
    }
  ) {
    val s = singleton(pair(x, y))

    val elemOfS = have(in(z, s) <=> (z === pair(x, y))) by Restate.from(singletonHasNoExtraElements of (y -> z, x -> pair(x, y)))

    // (x, y) in {x} * {y}
    val xyInCart = have(in(pair(x, y), cartesianProduct(singleton(x), singleton(y)))) subproof {
      have((pair(x, y) === pair(x, y)) /\ in(x, singleton(x)) /\ in(y, singleton(y))) by Tautology.from(singletonHasNoExtraElements of (y -> x), singletonHasNoExtraElements of (x -> y))
      thenHave(exists(b, (pair(x, y) === pair(x, b)) /\ in(x, singleton(x)) /\ in(b, singleton(y)))) by RightExists
      thenHave(exists(a, exists(b, (pair(x, y) === pair(a, b)) /\ in(a, singleton(x)) /\ in(b, singleton(y))))) by RightExists
      have(thesis) by Tautology.from(lastStep, elemOfCartesianProduct of (t -> pair(x, y), x -> singleton(x), y -> singleton(y)))
    }

    val relS = have(relation(s)) subproof {
      have((z === pair(x, y)) |- in(z, cartesianProduct(singleton(x), singleton(y)))) by Substitution.apply2(true, z === pair(x, y))(xyInCart)
      have(in(z, s) ==> in(z, cartesianProduct(singleton(x), singleton(y)))) by Tautology.from(lastStep, elemOfS)
      thenHave(forall(z, in(z, s) ==> in(z, cartesianProduct(singleton(x), singleton(y))))) by RightForall
      have(relationBetween(s, singleton(x), singleton(y))) by Tautology.from(
        lastStep,
        subsetAxiom of (x -> s, y -> cartesianProduct(singleton(x), singleton(y))),
        relationBetween.definition of (r -> s, a -> singleton(x), b -> singleton(y))
      )
      thenHave(exists(b, relationBetween(s, singleton(x), b))) by RightExists
      thenHave(exists(a, exists(b, relationBetween(s, a, b)))) by RightExists
      have(thesis) by Tautology.from(lastStep, relation.definition of r -> s)
    }

    val uniq = have(forall(a, exists(b, in(pair(a, b), s)) ==> existsOne(b, in(pair(a, b), s)))) subproof {
      have((pair(a, z) === pair(x, y)) <=> in(pair(a, z), s)) by Restate.from(elemOfS of z -> pair(a, z))
      val eq = thenHave(((a === x) /\ (z === y)) <=> in(pair(a, z), s)) by Substitution.apply2(false, pairExtensionality of (a -> a, b -> z, c -> x, d -> y))
      thenHave((a === x) |- (z === y) <=> in(pair(a, z), s)) by Tautology
      thenHave((a === x) |- forall(z, (z === y) <=> in(pair(a, z), s))) by RightForall
      thenHave((a === x) |- exists(b, forall(z, (z === b) <=> in(pair(a, z), s)))) by RightExists
      thenHave((a === x) |- existsOne(b, in(pair(a, b), s))) by RightExistsOne
      val pos = thenHave((a === x) |- exists(b, in(pair(a, b), s)) ==> existsOne(b, in(pair(a, b), s))) by Weakening

      val ax = have(in(pair(a, z), s) |- (a === x)) by Weakening(eq)
      thenHave(!(a === x) |- !in(pair(a, z), s)) by Restate
      thenHave(!(a === x) |- forall(z, !in(pair(a, z), s))) by RightForall
      thenHave(!(a === x) |- !exists(z, in(pair(a, z), s))) by Restate
      val neg = thenHave(!(a === x) |- exists(b, in(pair(a, b), s)) ==> existsOne(b, in(pair(a, b), s))) by Weakening

      have(exists(b, in(pair(a, b), s)) ==> existsOne(b, in(pair(a, b), s))) by Tautology.from(pos, neg)
      thenHave(thesis) by RightForall
    }

    val dom = have(relationDomain(s) === singleton(x)) subproof {
      have(forall(t, in(t, relationDomain(s)) <=> exists(a, in(pair(t, a), s)))) by InstantiateForall(relationDomain(s))(relationDomain.definition of r -> s)
      val inDom = thenHave(in(t, relationDomain(s)) <=> exists(a, in(pair(t, a), s))) by InstantiateForall(t)

      have(in(pair(t, a), s) <=> ((t === x) /\ (a === y))) by Substitution.apply2(false, pairExtensionality of (a -> t, b -> a, c -> x, d -> y))(elemOfS of z -> pair(t, a))
      thenHave(forall(a, in(pair(t, a), s) <=> ((t === x) /\ (a === y)))) by RightForall
      val exToEq = have(exists(a, in(pair(t, a), s)) <=> exists(a, ((t === x) /\ (a === y)))) by Cut(
        lastStep,
        existentialEquivalenceDistribution of (P -> lambda(a, in(pair(t, a), s)), Q -> lambda(a, ((t === x) /\ (a === y))))
      )

      val exRedundant = have(exists(a, ((t === x) /\ (a === y))) <=> (t === x)) subproof {
        have((t === x) /\ (a === y) |- (t === x)) by Restate
        val fwd = thenHave(exists(a, (t === x) /\ (a === y)) |- (t === x)) by LeftExists

        have((t === x) |- (t === x) /\ (y === y)) by Restate
        val bwd = thenHave((t === x) |- exists(a, (t === x) /\ (a === y))) by RightExists

        have(thesis) by Tautology.from(fwd, bwd)
      }

      have((t === x) <=> in(t, singleton(x))) by Restate.from(singletonHasNoExtraElements of y -> t)
      have(in(t, relationDomain(s)) <=> in(t, singleton(x))) by Tautology.from(lastStep, exRedundant, exToEq, inDom)
      thenHave(forall(t, in(t, relationDomain(s)) <=> in(t, singleton(x)))) by RightForall
      have(thesis) by Tautology.from(lastStep, extensionalityAxiom of (x -> relationDomain(s), y -> singleton(x)))
    }

    val ran = have(relationRange(s) === singleton(y)) subproof {
      have(forall(t, in(t, relationRange(s)) <=> exists(a, in(pair(a, t), s)))) by InstantiateForall(relationRange(s))(relationRange.definition of r -> s)
      val inDom = thenHave(in(t, relationRange(s)) <=> exists(a, in(pair(a, t), s))) by InstantiateForall(t)

      have(in(pair(a, t), s) <=> ((a === x) /\ (t === y))) by Substitution.apply2(false, pairExtensionality of (a -> a, b -> t, c -> x, d -> y))(elemOfS of z -> pair(a, t))
      thenHave(forall(a, in(pair(a, t), s) <=> ((a === x) /\ (t === y)))) by RightForall
      val exToEq = have(exists(a, in(pair(a, t), s)) <=> exists(a, ((a === x) /\ (t === y)))) by Cut(
        lastStep,
        existentialEquivalenceDistribution of (P -> lambda(a, in(pair(a, t), s)), Q -> lambda(a, ((a === x) /\ (t === y))))
      )

      val exRedundant = have(exists(a, ((a === x) /\ (t === y))) <=> (t === y)) subproof {
        have((a === x) /\ (t === y) |- (t === y)) by Restate
        val fwd = thenHave(exists(a, (a === x) /\ (t === y)) |- (t === y)) by LeftExists

        have((t === y) |- (x === x) /\ (t === y)) by Restate
        val bwd = thenHave((t === y) |- exists(a, (a === x) /\ (t === y))) by RightExists

        have(thesis) by Tautology.from(fwd, bwd)
      }

      have((t === y) <=> in(t, singleton(y))) by Restate.from(singletonHasNoExtraElements of (y -> t, x -> y))
      have(in(t, relationRange(s)) <=> in(t, singleton(y))) by Tautology.from(lastStep, exRedundant, exToEq, inDom)
      thenHave(forall(t, in(t, relationRange(s)) <=> in(t, singleton(y)))) by RightForall
      have(thesis) by Tautology.from(lastStep, extensionalityAxiom of (x -> relationRange(s), y -> singleton(y)))
    }

    have(functional(s)) by Tautology.from(relS, uniq, functional.definition of f -> s)

    have(thesis) by Tautology.from(ran, dom, lastStep)

=======
   * Lemma --- If `f` is a function, then `t ∈ f` implies `t = (x, y)` such that `x ∈ relationDomain(f)`.
   */
  val functionalMembership = Lemma(
    functional(f) |- ∀(t, in(t, f) ==> ∃(x, ∃(y, in(x, relationDomain(f)) /\ (t === pair(x, y)))))
  ) {
    assume(functional(f))

    have((functional(f), in(t, f)) |- ∃(x, ∃(y, in(x, relationDomain(f)) /\ (t === pair(x, y))))) subproof {
      val isRelation = have(relation(f)) by Tautology.from(functional.definition)

      // Use the definitions
      have(relationBetween(f, relationDomain(f), relationRange(f)) |- ∀(x, in(x, f) ==> in(x, cartesianProduct(relationDomain(f), relationRange(f))))) by Tautology.from(
        relationBetween.definition of (r -> f, a -> relationDomain(f), b -> relationRange(f)),
        subset.definition of (x -> f, y -> cartesianProduct(relationDomain(f), relationRange(f)))
      )
      thenHave(relationBetween(f, relationDomain(f), relationRange(f)) |- in(t, f) ==> in(t, cartesianProduct(relationDomain(f), relationRange(f)))) by InstantiateForall(t)
      thenHave((relationBetween(f, relationDomain(f), relationRange(f)), in(t, f)) |- in(t, cartesianProduct(relationDomain(f), relationRange(f)))) by Restate

      val almostThere =
        have((relationBetween(f, relationDomain(f), relationRange(f)), in(t, f)) |- ∃(x, ∃(y, (t === pair(x, y)) /\ in(x, relationDomain(f)) /\ in(y, relationRange(f))))) by Tautology.from(
          lastStep,
          elemOfCartesianProduct of (x -> relationDomain(f), y -> relationRange(f))
        )

      // Remove the extraneous term in the conjunction
      have((t === pair(x, y)) /\ in(x, relationDomain(f)) /\ in(y, relationRange(f)) |- in(x, relationDomain(f)) /\ (t === pair(x, y))) by Tautology
      thenHave((t === pair(x, y)) /\ in(x, relationDomain(f)) /\ in(y, relationRange(f)) |- ∃(y, in(x, relationDomain(f)) /\ (t === pair(x, y)))) by RightExists
      thenHave((t === pair(x, y)) /\ in(x, relationDomain(f)) /\ in(y, relationRange(f)) |- ∃(x, ∃(y, in(x, relationDomain(f)) /\ (t === pair(x, y))))) by RightExists
      thenHave(∃(y, (t === pair(x, y)) /\ in(x, relationDomain(f)) /\ in(y, relationRange(f))) |- ∃(x, ∃(y, in(x, relationDomain(f)) /\ (t === pair(x, y))))) by LeftExists
      thenHave(∃(x, ∃(y, (t === pair(x, y)) /\ in(x, relationDomain(f)) /\ in(y, relationRange(f)))) |- ∃(x, ∃(y, in(x, relationDomain(f)) /\ (t === pair(x, y))))) by LeftExists

      have((relationBetween(f, relationDomain(f), relationRange(f)), in(t, f)) |- ∃(x, ∃(y, in(x, relationDomain(f)) /\ (t === pair(x, y))))) by Cut(almostThere, lastStep)
      have((relation(f), in(t, f)) |- ∃(x, ∃(y, in(x, relationDomain(f)) /\ (t === pair(x, y))))) by Cut(relationImpliesRelationBetweenDomainAndRange of (r -> f), lastStep)
      have(in(t, f) |- ∃(x, ∃(y, in(x, relationDomain(f)) /\ (t === pair(x, y))))) by Cut(isRelation, lastStep)
    }
    thenHave(in(t, f) ==> ∃(x, ∃(y, in(x, relationDomain(f)) /\ (t === pair(x, y))))) by Restate
    thenHave(thesis) by RightForall
>>>>>>> 1ee61758
  }

  val setOfFunctionsUniqueness = Theorem(
    ∃!(z, ∀(t, in(t, z) <=> (in(t, powerSet(cartesianProduct(x, y))) /\ functionalOver(t, x))))
  ) {
    have(thesis) by UniqueComprehension(powerSet(cartesianProduct(x, y)), lambda(Seq(t, z), functionalOver(t, x)))
  }

  /**
   * Set of functions --- All functions from `x` to `y`, denoted `x → y` or
   * `→(x, y)`.
   *
   * Since functions from `x` to `y` contain pairs of the form `(a, b) | a ∈
   * x, b ∈ y`, it is a filtering on the power set of their product, i.e. `x
   * → y ⊆ PP(x * y)`.
   */
  val setOfFunctions = DEF(x, y) --> The(z, ∀(t, in(t, z) <=> (in(t, powerSet(cartesianProduct(x, y))) /\ functionalOver(t, x))))(setOfFunctionsUniqueness)

  /**
   * Function From (x to y) --- denoted  `f ∈ x → y` or `f: x → y`.
   */
  val functionFrom = DEF(f, x, y) --> in(f, setOfFunctions(x, y))

  /**
   * Theorem --- A function between two sets is [[functional]]
   */
  val functionFromImpliesFunctional = Theorem(
    functionFrom(f, x, y) |- functional(f)
  ) {
    have(∀(t, in(t, setOfFunctions(x, y)) <=> (in(t, powerSet(cartesianProduct(x, y))) /\ functionalOver(t, x)))) by InstantiateForall(setOfFunctions(x, y))(setOfFunctions.definition)
    val funSetDef = thenHave(in(f, setOfFunctions(x, y)) <=> (in(f, powerSet(cartesianProduct(x, y))) /\ functionalOver(f, x))) by InstantiateForall(f)

    val funOver = have(functionFrom(f, x, y) |- functional(f)) by Tautology.from(funSetDef, functionFrom.definition, functionalOver.definition)
  }

  val functionApplicationUniqueness = Theorem(
    ∃!(z, ((functional(f) /\ in(x, relationDomain(f))) ==> in(pair(x, z), f)) /\ ((!functional(f) \/ !in(x, relationDomain(f))) ==> (z === ∅)))
  ) {
    val prem = functional(f) /\ in(x, relationDomain(f))

    // we prove thesis by two cases, first by assuming prem, and then by assuming !prem

    // positive direction
    have(functional(f) |- ∀(x, ∃(y, in(pair(x, y), f)) ==> ∃!(y, in(pair(x, y), f)))) by Tautology.from(functional.definition)
    val funcDef = thenHave(functional(f) |- ∃(y, in(pair(x, y), f)) ==> ∃!(y, in(pair(x, y), f))) by InstantiateForall(x)

    have((relationDomain(f) === relationDomain(f)) <=> ∀(t, in(t, relationDomain(f)) <=> (∃(y, in(pair(t, y), f))))) by InstantiateForall(relationDomain(f))(
      relationDomain.definition of (r -> f)
    )
    thenHave(∀(t, in(t, relationDomain(f)) <=> (∃(y, in(pair(t, y), f))))) by Restate
    thenHave(in(x, relationDomain(f)) <=> (∃(y, in(pair(x, y), f)))) by InstantiateForall(x)
    val domDef = thenHave(in(x, relationDomain(f)) |- ∃(y, in(pair(x, y), f))) by Weakening

    val uniqPrem = have(functional(f) /\ in(x, relationDomain(f)) |- ∃!(z, in(pair(x, z), f))) by Tautology.from(funcDef, domDef)

    val positive = have(prem |- ∃!(z, ((prem ==> in(pair(x, z), f)) /\ (!prem ==> (z === ∅))))) subproof {
      val lhs = have(prem /\ ((z === y) <=> in(pair(x, y), f)) |- ((z === y) <=> ((prem ==> in(pair(x, y), f)) /\ ⊤))) subproof {
        val iff = have(prem |- (in(pair(x, y), f)) <=> (prem ==> in(pair(x, y), f))) by Restate
        have(prem /\ ((z === y) <=> in(pair(x, y), f)) |- ((z === y) <=> in(pair(x, y), f))) by Restate
        val subst = thenHave((prem /\ ((z === y) <=> in(pair(x, y), f)), (in(pair(x, y), f)) <=> (prem ==> in(pair(x, y), f))) |- ((z === y) <=> (prem ==> in(pair(x, y), f)))) by RightSubstIff(
          List(((in(pair(x, y), f)), (prem ==> in(pair(x, y), f)))),
          lambda(h, ((z === y) <=> h))
        )

        have((prem /\ ((z === y) <=> in(pair(x, y), f)), prem) |- ((z === y) <=> (prem ==> in(pair(x, y), f)))) by Cut(iff, subst)
        thenHave(thesis) by Restate
      }

      val topIntro = have((prem, ((z === y) <=> in(pair(x, y), f))) |- ((z === y) <=> ((prem ==> in(pair(x, y), f)) /\ (!prem ==> (y === ∅))))) subproof {
        val topIff = have(prem |- (!prem ==> (y === ∅)) <=> ⊤) by Restate
        val topSubst = have(
          (prem /\ ((z === y) <=> in(pair(x, y), f)), ((!prem ==> (y === ∅)) <=> ⊤)) |- ((z === y) <=> ((prem ==> in(pair(x, y), f)) /\ (!prem ==> (y === ∅))))
        ) by RightSubstIff(List(((!prem ==> (y === ∅)), ⊤)), lambda(h, ((z === y) <=> ((prem ==> in(pair(x, y), f)) /\ h))))(lhs)

        have((prem /\ ((z === y) <=> in(pair(x, y), f)), prem) |- ((z === y) <=> ((prem ==> in(pair(x, y), f)) /\ (!prem ==> (y === ∅))))) by Cut(topIff, topSubst)
        thenHave((prem, ((z === y) <=> in(pair(x, y), f))) |- ((z === y) <=> ((prem ==> in(pair(x, y), f)) /\ (!prem ==> (y === ∅))))) by Restate
      }

      val quantification = have((prem, ∃!(z, in(pair(x, z), f))) |- ∃!(z, ((prem ==> in(pair(x, z), f)) /\ (!prem ==> (z === ∅))))) subproof {
        have((prem, ∀(y, ((z === y) <=> in(pair(x, y), f)))) |- ((z === y) <=> ((prem ==> in(pair(x, y), f)) /\ (!prem ==> (y === ∅))))) by LeftForall(topIntro)
        thenHave((prem, ∀(y, ((z === y) <=> in(pair(x, y), f)))) |- ∀(y, ((z === y) <=> ((prem ==> in(pair(x, y), f)) /\ (!prem ==> (y === ∅)))))) by RightForall
        thenHave((prem, ∀(y, ((z === y) <=> in(pair(x, y), f)))) |- ∃(z, ∀(y, ((z === y) <=> ((prem ==> in(pair(x, y), f)) /\ (!prem ==> (y === ∅))))))) by RightExists
        thenHave(
          (prem, ∃(z, ∀(y, ((z === y) <=> in(pair(x, y), f))))) |- ∃(z, ∀(y, ((z === y) <=> ((prem ==> in(pair(x, y), f)) /\ (!prem ==> (y === ∅))))))
        ) by LeftExists
        thenHave(thesis) by Restate
      }

      have(thesis) by Cut(uniqPrem, quantification)
    }

    // negative
    have((∅ === y) <=> (∅ === y)) by Restate
    thenHave(∀(y, (∅ === y) <=> (∅ === y))) by RightForall
    thenHave(∃(z, ∀(y, (z === y) <=> (∅ === y)))) by RightExists
    val emptyPrem = thenHave(∃!(z, (z === ∅))) by Restate

    val negative = have(!prem |- ∃!(z, ((prem ==> in(pair(x, z), f)) /\ (!prem ==> (z === ∅))))) subproof {
      val lhs = have(!prem /\ ((z === y) <=> (y === ∅)) |- ((z === y) <=> ((!prem ==> (y === ∅)) /\ ⊤))) subproof {
        val iff = have(!prem |- ((y === ∅)) <=> (!prem ==> (y === ∅))) by Restate
        have(!prem /\ ((z === y) <=> (y === ∅)) |- ((z === y) <=> (y === ∅))) by Restate
        val subst = thenHave(
          (!prem /\ ((z === y) <=> (y === ∅)), ((y === ∅)) <=> (!prem ==> (y === ∅))) |- ((z === y) <=> (!prem ==> (y === ∅)))
        ) by RightSubstIff(List((((y === ∅)), (!prem ==> (y === ∅)))), lambda(h, ((z === y) <=> h)))

        have((!prem /\ ((z === y) <=> (y === ∅)), !prem) |- ((z === y) <=> (!prem ==> (y === ∅)))) by Cut(iff, subst)
        thenHave(thesis) by Restate
      }

      val topIntro = have((!prem, ((z === y) <=> (y === ∅))) |- ((z === y) <=> ((prem ==> in(pair(x, y), f)) /\ (!prem ==> (y === ∅))))) subproof {
        val topIff = have(!prem |- (prem ==> in(pair(x, y), f)) <=> ⊤) by Restate
        val topSubst = have(
          (!prem /\ ((z === y) <=> (y === ∅)), ((prem ==> in(pair(x, y), f)) <=> ⊤)) |- ((z === y) <=> ((prem ==> in(pair(x, y), f)) /\ (!prem ==> (y === ∅))))
        ) by RightSubstIff(List(((prem ==> in(pair(x, y), f)), ⊤)), lambda(h, ((z === y) <=> ((!prem ==> (y === ∅)) /\ h))))(lhs)

        have((!prem /\ ((z === y) <=> (y === ∅)), !prem) |- ((z === y) <=> ((prem ==> in(pair(x, y), f)) /\ (!prem ==> (y === ∅))))) by Cut(topIff, topSubst)
        thenHave((!prem, ((z === y) <=> (y === ∅))) |- ((z === y) <=> ((prem ==> in(pair(x, y), f)) /\ (!prem ==> (y === ∅))))) by Restate
      }

      val quantification =
        have((!prem, ∃!(z, (z === ∅))) |- ∃!(z, ((prem ==> in(pair(x, z), f)) /\ (!prem ==> (z === ∅))))) subproof {
          have((!prem, ∀(y, ((z === y) <=> (y === ∅)))) |- ((z === y) <=> ((prem ==> in(pair(x, y), f)) /\ (!prem ==> (y === ∅))))) by LeftForall(topIntro)
          thenHave((!prem, ∀(y, ((z === y) <=> (y === ∅)))) |- ∀(y, (z === y) <=> ((prem ==> in(pair(x, y), f)) /\ (!prem ==> (y === ∅))))) by RightForall
          thenHave((!prem, ∀(y, ((z === y) <=> (y === ∅)))) |- ∃(z, ∀(y, ((z === y) <=> ((prem ==> in(pair(x, y), f)) /\ (!prem ==> (y === ∅))))))) by RightExists
          thenHave(
            (!prem, ∃(z, ∀(y, ((z === y) <=> (y === ∅))))) |- ∃(z, ∀(y, ((z === y) <=> ((prem ==> in(pair(x, y), f)) /\ (!prem ==> (y === ∅))))))
          ) by LeftExists
          thenHave(thesis) by Restate
        }

      have(thesis) by Cut(emptyPrem, quantification)
    }

    val negRhs = thenHave(() |- (prem, ∃!(z, ((prem ==> in(pair(x, z), f)) /\ (!prem ==> (z === ∅)))))) by Restate

    have(thesis) by Cut.withParameters(prem)(negRhs, positive)
  }

  /**
   * Function application --- denoted `f(x)`. The unique element `z` such that
   * `(x, z) ∈ f` if it exists and `f` is functional, [[emptySet]] otherwise.
   */
  val app =
    DEF(f, x) --> The(z, ((functional(f) /\ in(x, relationDomain(f))) ==> in(pair(x, z), f)) /\ ((!functional(f) \/ !in(x, relationDomain(f))) ==> (z === ∅)))(functionApplicationUniqueness)

  val pairInFunctionIsApp = Theorem(
    functional(f) /\ in(a, relationDomain(f)) |- in(pair(a, b), f) <=> (app(f, a) === b)
  ) {
    val appDef = have((app(f, a) === b) <=> (((functional(f) /\ in(a, relationDomain(f))) ==> in(pair(a, b), f)) /\ ((!functional(f) \/ !in(a, relationDomain(f))) ==> (b === ∅)))) by InstantiateForall(b)(app.definition of x -> a)

    assume(functional(f) /\ in(a, relationDomain(f)))

    val fwd = have(in(pair(a, b), f) |- app(f, a) === b) by Tautology.from(appDef)
    val bwd = have(app(f, a) === b |- in(pair(a, b), f)) by Tautology.from(appDef)
    have(thesis) by Tautology.from(fwd, bwd)
  }

  val elemOfFunctional = Theorem(
    functional(f) |- in(t, f) <=> exists(c, exists(d, in(c, relationDomain(f)) /\ in(d, relationRange(f)) /\ (t === pair(c, d)) /\ (app(f, c) === d)))
  ) {
    // since f is a relation
    // t \in f <=> \exists c \in dom f, d \in ran f. t = (c, d)
    // we need to show that the app part of the conclusion is redundant by definition of app
    have(functional(f) |- in(t, f) <=> exists(c, exists(d, in(c, relationDomain(f)) /\ in(d, relationRange(f)) /\ (t === pair(c, d))))) by Tautology.from(functional.definition, ???)
    sorry
  }

  val elemOfFunctionalOver = Theorem(
    functionalOver(f, a) |- in(t, f) <=> exists(c, exists(d, in(c, a) /\ in(d, relationRange(f)) /\ (t === pair(c, d)) /\ (app(f, c) === d)))
  ) {
    sorry
  }

  val elemOfFunctionFrom = Theorem(
    functionFrom(f, a, b) |- in(t, f) <=> exists(c, exists(d, in(c, a) /\ in(d, b) /\ (t === pair(c, d)) /\ (app(f, c) === d)))
  ) {
    sorry
  }

  val functionsEqualIfEqualOnDomain = Theorem(
    functionalOver(f, a) /\ functionalOver(g, a) /\ forall(z, in(z, a) ==> (app(f, z) === app(g, z))) |- (f === g)
  ) {
    assume(functionalOver(f, a))
    assume(functionalOver(g, a))
    assume(forall(z, in(z, a) ==> (app(f, z) === app(g, z))))

    sorry
  }

  /**
   * Surjective (function) --- a function `f: x → y` is surjective iff it
   * maps to every `b ∈ y` from atleast one `a ∈ x`.
   *
   * `surjective(f, x, y) = f ∈ x → y ∧ ∀ b ∈ y. (∃ a ∈ x. f(a) = b)`
   */
  val surjective = DEF(f, x, y) --> functionFrom(f, x, y) /\ ∀(b, in(b, y) ==> ∃(a, in(pair(a, b), f)))

  /**
   * Alias for [[surjective]]
   */
  val onto = surjective

  /**
   * Injective (function) --- a function `f: x → y` is injective iff it maps
   * to every `b ∈ y` from atmost one `a ∈ x`.
   *
   * `injective(f, x, y) = f ∈ x → y ∧ ∀ b ∈ y. (∃ a ∈ x. f(a) = b) ⟹ (∃! a ∈ x. f(a) = b)`
   */
  val injective = DEF(f, x, y) --> functionFrom(f, x, y) /\ ∀(b, in(b, y) ==> (∃(a, in(a, x) /\ in(pair(a, b), f)) ==> ∃!(a, in(a, x) /\ in(pair(a, b), f))))

  /**
   * Alias for [[injective]]
   */
  val oneone = injective

  /**
   * Bijective function --- a function `f: x → y` is bijective iff it is
   * [[injective]] and [[surjective]].
   */
  val bijective = DEF(f, x, y) --> injective(f, x, y) /\ surjective(f, x, y)

  /**
   * Invertible Function --- a function from `x` to `y` is invertible iff it is
   * [[bijective]]. See also, [[inverseFunction]]
   */
  val invertibleFunction = DEF(f, x, y) --> bijective(f, x, y)

  /**
   * Inverse Function --- the inverse of a function `f: x → y`, denoted
   * `f^-1`, is a function from `y` to `x` such that `∀ a ∈ x, b ∈ y.
   * f(f^-1(b)) = b ∧ f^-1(f(b)) = b`.
   */
  val inverseFunctionOf = DEF(g, f, x, y) --> functionFrom(g, y, x) /\ functionFrom(f, x, y) /\ ∀(a, (in(a, y) ==> (a === app(f, app(g, a)))) /\ (in(a, x) ==> (a === app(g, app(f, a)))))

  // val inverseFunctionExistsIfInvertible = makeTHM(
  //    invertibleFunction(f, x, y) <=> ∃(g, inverseFunctionOf(g, f, x, y))
  // ) {
  //   ???
  // }

  // val inverseFunctionIsUniqueIfItExists = makeTHM(
  //   ∃(g, inverseFunctionOf(g, f, x, y)) |- ∃!(g, inverseFunctionOf(g, f, x, y))
  // ) {
  //   ???
  // }

  // val inverseFunctionUniqueness = makeTHM(
  //    ∃!(g, invertibleFunction(f) ==> inverseFunctionOf(g, f, x, y))
  // ) {
  //   ???
  // }

  // val inverseFunction = DEF (f, x, y) --> The(g, invertibleFunction(f) ==> inverseFunctionOf(g, f, x, y))(inverseFunctionUniqueness)

  val restrictedFunctionUniqueness = Theorem(
    ∃!(g, ∀(t, in(t, g) <=> (in(t, f) /\ ∃(y, ∃(z, in(y, x) /\ (t === pair(y, z)))))))
  ) {
    have(∃!(g, ∀(t, in(t, g) <=> (in(t, f) /\ ∃(y, ∃(z, in(y, x) /\ (t === pair(y, z)))))))) by UniqueComprehension(
      f,
      lambda(Seq(t, b), ∃(y, ∃(z, in(y, x) /\ (t === pair(y, z)))))
    )
  }

  /**
   * Function Restriction ---  The restriction of a function f to a domain x,
   * also written as f_x.
   *
   *    `restrictedFunction(f, x) = {(y, f(y)) | y ∈ x}`
   *
   * @param f function (set)
   * @param x set to restrict to
   */
  val restrictedFunction = DEF(f, x) --> The(g, ∀(t, in(t, g) <=> (in(t, f) /\ ∃(y, ∃(z, in(y, x) /\ (t === pair(y, z)))))))(restrictedFunctionUniqueness)

  /**
   * Pair membership in a restricted function -- A pair `(t, a)` is in `f_x` iff `(t, a) ∈ f` and `t ∈ x`.
   *
   * This is a direct but painful corollary of the definition.
   */
  val restrictedFunctionPairMembership = Lemma(
    in(pair(t, a), restrictedFunction(f, x)) <=> (in(pair(t, a), f) /\ in(t, x))
  ) {
    val g = restrictedFunction(f, x)

    have(∀(t, in(t, g) <=> (in(t, f) /\ ∃(y, ∃(z, in(y, x) /\ (t === pair(y, z))))))) by Definition(
      restrictedFunction,
      restrictedFunctionUniqueness
    )(f, x)
    val pairMembership = thenHave(
      in(pair(t, a), g) <=> (in(pair(t, a), f) /\ ∃(y, ∃(z, in(y, x) /\ (pair(t, a) === pair(y, z)))))
    ) by InstantiateForall(pair(t, a))

    have((pair(t, a) === pair(y, z)) <=> ((t === y) /\ (a === z))) by Restate.from(pairExtensionality of (a -> t, b -> a, c -> y, d -> z))
    thenHave((in(y, x) /\ (pair(t, a) === pair(y, z))) <=> (in(y, x) /\ (t === y) /\ (a === z))) by Tautology
    thenHave(∀(z, (in(y, x) /\ (pair(t, a) === pair(y, z))) <=> (in(y, x) /\ (t === y) /\ (a === z)))) by RightForall

    val existentialEquiv1 = have(∃(z, in(y, x) /\ (pair(t, a) === pair(y, z))) <=> ∃(z, in(y, x) /\ (t === y) /\ (a === z))) by Cut(
      lastStep,
      existentialEquivalenceDistribution of (
        P -> lambda(z, in(y, x) /\ (pair(t, a) === pair(y, z))),
        Q -> lambda(z, in(y, x) /\ (t === y) /\ (a === z))
      )
    )

    have(∃(z, in(y, x) /\ (t === y) /\ (a === z)) <=> (in(y, x) /\ (t === y))) by Restate.from(
      equalityInExistentialQuantifier of (
        P -> lambda(z, in(y, x) /\ (t === y)),
        y -> a
      )
    )

    have(∃(z, in(y, x) /\ (pair(t, a) === pair(y, z))) <=> (in(y, x) /\ (t === y))) by Tautology.from(existentialEquiv1, lastStep)
    thenHave(∀(y, ∃(z, in(y, x) /\ (pair(t, a) === pair(y, z))) <=> (in(y, x) /\ (t === y)))) by RightForall

    val existentialEquiv2 = have(∃(y, ∃(z, in(y, x) /\ (pair(t, a) === pair(y, z)))) <=> ∃(y, in(y, x) /\ (t === y))) by Cut(
      lastStep,
      existentialEquivalenceDistribution of (
        P -> lambda(y, ∃(z, in(y, x) /\ (pair(t, a) === pair(y, z)))),
        Q -> lambda(y, in(y, x) /\ (t === y))
      )
    )

    have(∃(y, in(y, x) /\ (t === y)) <=> in(t, x)) by Restate.from(
      equalityInExistentialQuantifier of (
        P -> lambda(y, in(y, x)),
        y -> t
      )
    )

    have(∃(y, ∃(z, in(y, x) /\ (pair(t, a) === pair(y, z)))) <=> in(t, x)) by Tautology.from(existentialEquiv2, lastStep)
    thenHave((in(pair(t, a), f) /\ ∃(y, ∃(z, in(y, x) /\ (pair(t, a) === pair(y, z))))) <=> (in(pair(t, a), f) /\ in(t, x))) by Tautology

    have(thesis) by Tautology.from(lastStep, pairMembership)
  }

  /**
   * Restricted function domain -- For a function `f`, the domain of `f_x` is `x ∩ relationDomain(f)`.
   */
  val restrictedFunctionDomain = Theorem(
    relationDomain(restrictedFunction(f, x)) === (x ∩ relationDomain(f))
  ) {
    val D = variable
    val dom = x ∩ relationDomain(f)
    val g = restrictedFunction(f, x)

    // Characterize x ∩ relationDomain(f)
    val domCharacterization = have(∀(t, in(t, dom) <=> (∃(a, in(pair(t, a), f)) /\ in(t, x)))) subproof {
      // Use the definition of the intersection
      have(∀(t, in(t, dom) <=> (in(t, x) /\ in(t, relationDomain(f))))) by Definition(
        setIntersection,
        setIntersectionUniqueness
      )(x, relationDomain(f))
      val intersectionDef = thenHave(in(t, dom) <=> (in(t, x) /\ in(t, relationDomain(f)))) by InstantiateForall(t)

      // Use the definition of the relation domain
      have(∀(t, in(t, relationDomain(f)) <=> ∃(a, in(pair(t, a), f)))) by Definition(
        relationDomain,
        relationDomainUniqueness
      )(f)
      thenHave(in(t, relationDomain(f)) <=> ∃(a, in(pair(t, a), f))) by InstantiateForall(t)

      // Conclude
      have(in(t, dom) <=> (∃(a, in(pair(t, a), f)) /\ in(t, x))) by Tautology.from(intersectionDef, lastStep)
      thenHave(thesis) by RightForall
    }

    // Characterize the domain of g
    have(∀(D, (relationDomain(g) === D) <=> ∀(t, in(t, D) <=> ∃(a, in(pair(t, a), g))))) by Tautology.from(
      relationDomain.definition of (r -> g),
      relationDomainUniqueness
    )
    val characterization = thenHave((relationDomain(g) === dom) <=> ∀(t, in(t, dom) <=> ∃(a, in(pair(t, a), g)))) by InstantiateForall(dom)

    // Use the membership of a pair in the restricted function to derive a simpler characterization
    have(∀(a, in(pair(t, a), g) <=> (in(pair(t, a), f) /\ in(t, x)))) by RightForall(restrictedFunctionPairMembership)
    have(∃(a, in(pair(t, a), g)) <=> ∃(a, in(pair(t, a), f) /\ in(t, x))) by Tautology.from(
      lastStep,
      existentialEquivalenceDistribution of (
        P -> lambda(a, in(pair(t, a), g)),
        Q -> lambda(a, in(pair(t, a), f) /\ in(t, x))
      )
    )

    // Extract in(t, x) from the existential quantifier
    val p = formulaVariable // local shadowing to correctly use the theorem
    have(∃(a, in(pair(t, a), g)) <=> ∃(a, in(pair(t, a), f)) /\ in(t, x)) by Tautology.from(
      lastStep,
      existentialConjunctionWithClosedFormula of (
        P -> lambda(a, in(pair(t, a), f)),
        p -> lambda(Seq(), in(t, x))
      )
    )

    thenHave((in(t, dom) <=> ∃(a, in(pair(t, a), g))) <=> (in(t, dom) <=> ∃(a, in(pair(t, a), f)) /\ in(t, x))) by Tautology
    thenHave(∀(t, (in(t, dom) <=> ∃(a, in(pair(t, a), g))) <=> (in(t, dom) <=> ∃(a, in(pair(t, a), f)) /\ in(t, x)))) by RightForall

    have(∀(t, in(t, dom) <=> ∃(a, in(pair(t, a), g))) <=> ∀(t, in(t, dom) <=> ∃(a, in(pair(t, a), f)) /\ in(t, x))) by Cut(
      lastStep,
      universalEquivalenceDistribution of (
        P -> lambda(t, in(t, dom) <=> ∃(a, in(pair(t, a), g))),
        Q -> lambda(t, in(t, dom) <=> ∃(a, in(pair(t, a), f)) /\ in(t, x))
      )
    )

    val simplerCharacterization = have((relationDomain(g) === dom) <=> ∀(t, in(t, dom) <=> ∃(a, in(pair(t, a), f)) /\ in(t, x))) by Tautology.from(characterization, lastStep)

    have(thesis) by Tautology.from(domCharacterization, simplerCharacterization)
  }

  /**
   * Restricted function cancellation --- Restricting a function to its relation domain does nothing.
   */
  val restrictedFunctionCancellation = Theorem(
    functional(f) |- restrictedFunction(f, relationDomain(f)) === f
  ) {
    val g = restrictedFunction(f, relationDomain(f))

    assume(functional(f))

    have(∀(t, in(t, relationDomain(f)) <=> ∃(a, in(pair(t, a), f)))) by Definition(relationDomain, relationDomainUniqueness)(f)
    thenHave(in(y, relationDomain(f)) <=> ∃(a, in(pair(y, a), f))) by InstantiateForall(y)

    have(∀(t, in(t, g) <=> (in(t, f) /\ ∃(y, ∃(z, in(y, relationDomain(f)) /\ (t === pair(y, z))))))) by Definition(
      restrictedFunction,
      restrictedFunctionUniqueness
    )(f, relationDomain(f))
    val equiv = thenHave(in(t, g) <=> (in(t, f) /\ ∃(y, ∃(z, in(y, relationDomain(f)) /\ (t === pair(y, z)))))) by InstantiateForall(t)

    // Prove that the second part of the conjunction is extraneous
    val hypo = have(in(t, f) |- in(t, f)) by Hypothesis
    have(in(t, f) |- ∃(y, ∃(z, in(y, relationDomain(f)) /\ (t === pair(y, z))))) by InstantiateForall(t)(functionalMembership)
    have(in(t, f) |- in(t, f) /\ ∃(y, ∃(z, in(y, relationDomain(f)) /\ (t === pair(y, z))))) by RightAnd(hypo, lastStep)
    val forward = thenHave(in(t, f) ==> (in(t, f) /\ ∃(y, ∃(z, in(y, relationDomain(f)) /\ (t === pair(y, z)))))) by Restate

    val backward = have(in(t, f) /\ ∃(y, ∃(z, in(y, relationDomain(f)) /\ (t === pair(y, z)))) ==> in(t, f)) by Tautology

    have(in(t, f) <=> (in(t, f) /\ ∃(y, ∃(z, in(y, relationDomain(f)) /\ (t === pair(y, z)))))) by RightIff(forward, backward)

    // Conclude by extensionnality
    have(in(t, g) <=> in(t, f)) by Tautology.from(equiv, lastStep)
    thenHave(∀(t, in(t, g) <=> in(t, f))) by RightForall

    have(g === f) by Tautology.from(extensionalityAxiom of (x -> g, y -> f), lastStep)
  }

  // TODO: any subset of a functional is functional
  // TODO: a functional over something restricted to x is still functional

  /**
   * Sigma Pi Lambda
   */

  /**
   * Dependent Sum (Sigma)
   *
   * TODO: explain
   */
  val Sigma = DEF(x, f) --> union(restrictedFunction(f, x))

  val piUniqueness = Theorem(
    ∃!(z, ∀(g, in(g, z) <=> (in(g, powerSet(Sigma(x, f))) /\ (subset(x, relationDomain(g)) /\ functional(g)))))
  ) {
    have(∃!(z, ∀(g, in(g, z) <=> (in(g, powerSet(Sigma(x, f))) /\ (subset(x, relationDomain(g)) /\ functional(g)))))) by UniqueComprehension(
      powerSet(Sigma(x, f)),
      lambda(Seq(z, y), (subset(x, relationDomain(z)) /\ functional(z)))
    )
  }

  /**
   * Dependent Product (Pi)
   *
   * TODO: explain
   */
  val Pi = DEF(x, f) --> The(z, ∀(g, in(g, z) <=> (in(g, powerSet(Sigma(x, f))) /\ (subset(x, relationDomain(g)) /\ functional(g)))))(piUniqueness)

  /**
   * Properties of relations
   */

  /**
   * Reflexive Relation --- `∀ x. x R x`
   */
  val reflexive = DEF(r, x) --> relationBetween(r, x, x) /\ ∀(y, in(y, x) ==> in(pair(y, y), r))

  /**
   * Symmetric Relation --- `∀ x y. x R y ⇔ y R x`
   */
  val symmetric = DEF(r, x) --> relationBetween(r, x, x) /\ ∀(y, ∀(z, in(pair(y, z), r) <=> in(pair(z, y), r)))

  /**
   * Transitive Relation --- `∀ x y z. x R y ∧ y R z ⇒ x R z`
   */
  val transitive = DEF(r, x) --> relationBetween(r, x, x) /\ ∀(w, ∀(y, ∀(z, (in(pair(w, y), r) /\ in(pair(y, z), r)) ==> in(pair(w, z), r))))

  /**
   * Equivalence Relation --- A relation is an equivalence relation if it is
   * [[reflexive]], [[symmetric]], and [[transitive]].
   */
  val equivalence = DEF(r, x) --> reflexive(r, x) /\ symmetric(r, x) /\ transitive(r, x)

  /**
   * Anti-reflexive Relation --- `∀ x. ! x R x`
   */
  val antiReflexive = DEF(r, x) --> relationBetween(r, x, x) /\ ∀(y, in(y, x) ==> !in(pair(y, y), r))

  /**
   * Irreflexive Relation --- Alias for [[antiReflexive]].
   */
  val irreflexive = antiReflexive

  /**
   * Anti-symmetric Relation --- `∀ x y. x R y ∧ y R x ⇒ y = x`
   */
  val antiSymmetric = DEF(r, x) --> relationBetween(r, x, x) /\ ∀(y, ∀(z, (in(pair(y, z), r) /\ in(pair(z, y), r)) ==> (y === z)))

  /**
   * Asymmetric Relation --- `∀ x y. x R y ⇔ ! y R x`
   */
  val asymmetric = DEF(r, x) --> relationBetween(r, x, x) /\ ∀(y, ∀(z, in(pair(y, z), r) ==> !in(pair(z, y), r)))

  /**
   * Connected Relation --- `∀ x y. (x R y) ∨ (y R x) ∨ (y = x)`
   */
  val connected = DEF(r, x) --> relationBetween(r, x, x) /\ ∀(y, ∀(z, (in(y, x) /\ in(z, x)) ==> (in(pair(y, z), r) \/ in(pair(z, y), r) \/ (y === z))))

  /**
   * Total Relation --- Alias for [[connected]].
   */
  val total = connected

  /**
   * Strongly Connected Relation ---
   *     `∀ x y z. y R x ∧ z R x ⇒ y R z ∨ z R y`
   */
  val stronglyConnected = DEF(r, x) --> relationBetween(r, x, x) /\ ∀(y, ∀(z, (in(y, x) /\ in(z, x)) ==> (in(pair(y, z), r) \/ in(pair(z, y), r))))

  /**
   * Theorem --- the empty set is a relation, the empty relation, between any two sets.
   */
  val emptySetRelation = Theorem(
    () |- relationBetween(emptySet(), a, b)
  ) {
    have(thesis) by Tautology.from(emptySetIsASubset of (x -> cartesianProduct(a, b)), relationBetween.definition of (r -> emptySet()))
  }

  /**
   * Theorem --- the empty relation is a relation on the empty set.
   */
  val emptySetRelationOnItself = Theorem(
    () |- relationBetween(emptySet(), emptySet(), emptySet())
  ) {
    have(thesis) by Restate.from(emptySetRelation of (a -> emptySet(), b -> emptySet()))
  }

  /**
   * Theorem --- empty relation on the empty set is reflexive.
   */
  val emptyRelationReflexiveOnItself = Theorem(
    () |- reflexive(emptySet(), emptySet())
  ) {
    have(() |- in(y, emptySet()) ==> in(pair(y, y), emptySet())) by Tautology.from(emptySetAxiom of (x -> y))
    val refCond = thenHave(() |- forall(y, in(y, emptySet()) ==> in(pair(y, y), emptySet()))) by RightForall

    have(thesis) by Tautology.from(reflexive.definition of (r -> emptySet(), x -> emptySet()), emptySetRelationOnItself, refCond)
  }

  /**
   * Theorem --- the empty relation is symmetric.
   */
  val emptyRelationSymmetric = Theorem(
    () |- symmetric(emptySet(), a)
  ) {
    have(() |- in(pair(y, z), emptySet()) <=> in(pair(z, y), emptySet())) by Tautology.from(emptySetAxiom of (x -> pair(y, z)), emptySetAxiom of (x -> pair(z, y)))
    thenHave(() |- forall(z, in(pair(y, z), emptySet()) <=> in(pair(z, y), emptySet()))) by RightForall
    val symCond = thenHave(() |- forall(y, forall(z, in(pair(y, z), emptySet()) <=> in(pair(z, y), emptySet())))) by RightForall

    have(thesis) by Tautology.from(symmetric.definition of (r -> emptySet(), x -> a), emptySetRelation of (b -> a), symCond)
  }

  /**
   * Theorem --- the empty relation is irreflexive.
   */
  val emptyRelationIrreflexive = Theorem(
    () |- irreflexive(emptySet(), a)
  ) {
    have(() |- in(y, a) ==> !in(pair(y, y), emptySet())) by Tautology.from(emptySetAxiom of (x -> pair(y, y)))
    val irrefCond = thenHave(() |- forall(y, in(y, a) ==> !in(pair(y, y), emptySet()))) by RightForall

    have(thesis) by Tautology.from(irreflexive.definition of (r -> emptySet(), x -> a), emptySetRelation of (b -> a), irrefCond)
  }

  /**
   * Theorem --- the empty relation is transitive.
   */
  val emptyRelationTransitive = Theorem(
    () |- transitive(emptySet(), a)
  ) {
    have(() |- (in(pair(w, y), emptySet()) /\ in(pair(y, z), emptySet())) ==> in(pair(w, z), emptySet())) by Tautology.from(emptySetAxiom of (x -> pair(w, y)))
    thenHave(() |- forall(z, (in(pair(w, y), emptySet()) /\ in(pair(y, z), emptySet())) ==> in(pair(w, z), emptySet()))) by RightForall
    thenHave(() |- forall(y, forall(z, (in(pair(w, y), emptySet()) /\ in(pair(y, z), emptySet())) ==> in(pair(w, z), emptySet())))) by RightForall
    val trsCond = thenHave(() |- forall(w, forall(y, forall(z, (in(pair(w, y), emptySet()) /\ in(pair(y, z), emptySet())) ==> in(pair(w, z), emptySet()))))) by RightForall

    have(thesis) by Tautology.from(transitive.definition of (r -> emptySet(), x -> a), emptySetRelation of (b -> a), trsCond)
  }

  /**
   * Theorem --- the empty relation is an equivalence relation on the empty set.
   */
  val emptyRelationEquivalence = Theorem(
    () |- equivalence(emptySet(), emptySet())
  ) {
    have(thesis) by Tautology.from(
      equivalence.definition of (r -> emptySet(), x -> emptySet()),
      emptyRelationReflexiveOnItself,
      emptyRelationSymmetric of (a -> emptySet()),
      emptyRelationTransitive of (a -> emptySet())
    )
  }

  /**
   * Theorem --- the empty relation is anti-symmetric.
   */
  val emptyRelationAntiSymmetric = Theorem(
    () |- antiSymmetric(emptySet(), a)
  ) {
    have(() |- (in(pair(y, z), emptySet()) /\ in(pair(z, y), emptySet())) ==> (y === z)) by Tautology.from(emptySetAxiom of (x -> pair(y, z)))
    thenHave(() |- forall(z, (in(pair(y, z), emptySet()) /\ in(pair(z, y), emptySet())) ==> (y === z))) by RightForall
    val ansymCond = thenHave(() |- forall(y, forall(z, (in(pair(y, z), emptySet()) /\ in(pair(z, y), emptySet())) ==> (y === z)))) by RightForall

    have(thesis) by Tautology.from(antiSymmetric.definition of (r -> emptySet(), x -> a), emptySetRelation of (b -> a), ansymCond)
  }

  /**
   * Theorem --- the empty relation is asymmetric.
   */
  val emptyRelationAsymmetric = Theorem(
    () |- asymmetric(emptySet(), a)
  ) {
    have(() |- in(pair(y, z), emptySet()) ==> !in(pair(z, y), emptySet())) by Tautology.from(emptySetAxiom of (x -> pair(y, z)))
    thenHave(() |- forall(z, in(pair(y, z), emptySet()) ==> !in(pair(z, y), emptySet()))) by RightForall
    val asymCond = thenHave(() |- forall(y, forall(z, in(pair(y, z), emptySet()) ==> !in(pair(z, y), emptySet())))) by RightForall

    have(thesis) by Tautology.from(asymmetric.definition of (r -> emptySet(), x -> a), emptySetRelation of (b -> a), asymCond)
  }

  /**
   * Theorem --- the empty relation is total on the empty set.
   */
  val emptyRelationTotalOnItself = Theorem(
    () |- total(emptySet(), emptySet())
  ) {
    have((in(y, emptySet()) /\ in(z, emptySet())) ==> (in(pair(y, z), emptySet()) \/ in(pair(z, y), emptySet()) \/ (y === z))) by Tautology.from(emptySetAxiom of x -> y)
    thenHave(forall(z, (in(y, emptySet()) /\ in(z, emptySet())) ==> (in(pair(y, z), emptySet()) \/ in(pair(z, y), emptySet()) \/ (y === z)))) by RightForall
    thenHave(forall(y, forall(z, (in(y, emptySet()) /\ in(z, emptySet())) ==> (in(pair(y, z), emptySet()) \/ in(pair(z, y), emptySet()) \/ (y === z))))) by RightForall

    have(thesis) by Tautology.from(lastStep, total.definition of (r -> emptySet(), x -> emptySet()), emptySetRelationOnItself)
  }

  /**
   * Cantor theorem
   */

  // smaller needed lemmas
  // f from x to y => range f <= y
  // f from x to y => dom f = x
  // x <= y, y <= x |- x = y

  /**
   * Theorem ---  Subset reflexivity
   *
   * Every set is a [[subset]] of itself. In other words, the [[subset]]
   * predicate induces a [[reflexive]] [[relation]] on sets.
   */
  val subsetReflexivity = Theorem(
    subset(x, x)
  ) {
    val subdef = have(subset(x, x) <=> ∀(z, ⊤)) by Restate.from(subsetAxiom of (y -> x))
    andThen(applySubst(closedFormulaUniversal of (VariableFormulaLabel("p") -> ⊤)))

    thenHave(thesis) by Restate
  }

  /**
   * Theorem --- Symmetry of Equality and Subset
   *
   * [[equality]] implies a [[subset]] ordering, and [[subset]] ordering in both
   * directions implies [[equality]].
   */
  val subsetEqualitySymmetry = Theorem(
    (x === y) <=> (subset(x, y) /\ subset(y, x))
  ) {
    have(subset(x, y) /\ subset(y, x) <=> subset(x, y) /\ subset(y, x)) by Restate
    thenHave(subset(x, y) /\ subset(y, x) <=> forall(t, in(t, x) ==> in(t, y)) /\ subset(y, x)) by Substitution.apply2(false, subsetAxiom)
    thenHave(subset(x, y) /\ subset(y, x) <=> forall(t, in(t, x) ==> in(t, y)) /\ forall(t, in(t, y) ==> in(t, x))) by Substitution.apply2(false, subsetAxiom of (x -> y, y -> x))
    andThen(applySubst(universalConjunctionCommutation of (P -> lambda(t, in(t, x) ==> in(t, y)), Q -> lambda(t, in(t, y) ==> in(t, x)))))
    andThen(applySubst(extensionalityAxiom))
    thenHave(thesis) by Restate
  }

  /**
   * Theorem --- if `f` is [[functional]] over `x`, then `x` is precisely its
   * domain as a relation.
   */
  val functionalOverImpliesDomain = Theorem(
    functionalOver(f, x) |- (relationDomain(f) === x)
  ) {
    have(thesis) by Tautology.from(functionalOver.definition)
  }

  /**
   * Theorem --- if `f` is a [[functionFrom]] `x` to `y`, i.e. `f ∈ x → y`,
   * then `x` is precisely its domain as a relation.
   */
  val functionFromImpliesDomainEq = Theorem(
    functionFrom(f, x, y) |- (relationDomain(f) === x)
  ) {
    have(∀(t, in(t, setOfFunctions(x, y)) <=> (in(t, powerSet(cartesianProduct(x, y))) /\ functionalOver(t, x)))) by InstantiateForall(setOfFunctions(x, y))(setOfFunctions.definition)
    val funSetDef = thenHave(in(f, setOfFunctions(x, y)) <=> (in(f, powerSet(cartesianProduct(x, y))) /\ functionalOver(f, x))) by InstantiateForall(f)

    have(thesis) by Tautology.from(functionFrom.definition, funSetDef, functionalOver.definition)
  }

  /**
   * Theorem --- the range of a function is a subset of its codomain.
   */
  val functionImpliesRangeSubsetOfCodomain = Theorem(
    functionFrom(f, x, y) |- subset(relationRange(f), y)
  ) {
    have(∀(t, in(t, setOfFunctions(x, y)) <=> (in(t, powerSet(cartesianProduct(x, y))) /\ functionalOver(t, x)))) by InstantiateForall(setOfFunctions(x, y))(setOfFunctions.definition)
    val funSetDef = thenHave(in(f, setOfFunctions(x, y)) <=> (in(f, powerSet(cartesianProduct(x, y))) /\ functionalOver(f, x))) by InstantiateForall(f)

    have(functionFrom(f, x, y) |- ∀(z, in(z, f) ==> in(z, cartesianProduct(x, y)))) by Tautology.from(
      functionFrom.definition,
      funSetDef,
      powerAxiom of (x -> f, y -> cartesianProduct(x, y)),
      subsetAxiom of (x -> f, y -> cartesianProduct(x, y))
    )
    thenHave(functionFrom(f, x, y) |- in(pair(a, t), f) ==> in(pair(a, t), cartesianProduct(x, y))) by InstantiateForall(pair(a, t))
    thenHave((functionFrom(f, x, y), in(pair(a, t), f)) |- in(pair(a, t), cartesianProduct(x, y))) by Restate
    andThen(applySubst(pairInCartesianProduct of (b -> t)))
    thenHave((functionFrom(f, x, y), in(pair(a, t), f)) |- in(t, y)) by Weakening
    val funFromty = thenHave((functionFrom(f, x, y), ∃(a, in(pair(a, t), f))) |- in(t, y)) by LeftExists

    have(∀(t, in(t, relationRange(f)) <=> (∃(a, in(pair(a, t), f))))) by InstantiateForall(relationRange(f))(relationRange.definition of (r -> f))
    thenHave(in(t, relationRange(f)) <=> (∃(a, in(pair(a, t), f)))) by InstantiateForall(t)
    val ranat = thenHave(in(t, relationRange(f)) |- ∃(a, in(pair(a, t), f))) by Weakening

    have((functionFrom(f, x, y), in(t, relationRange(f))) |- in(t, y)) by Cut(ranat, funFromty)
    thenHave((functionFrom(f, x, y)) |- in(t, relationRange(f)) ==> in(t, y)) by Restate
    thenHave((functionFrom(f, x, y)) |- ∀(t, in(t, relationRange(f)) ==> in(t, y))) by RightForall
    andThen(applySubst(subsetAxiom of (x -> relationRange(f))))
  }

  /**
   * Theorem --- if a set is in the range of a function, then there exists atleast
   * one element in the domain mapping to it.
   */
  val inRangeImpliesPullbackExists = Theorem(
    functional(f) /\ in(z, relationRange(f)) |- ∃(t, in(t, relationDomain(f)) /\ (app(f, t) === z))
  ) {
    val appIff = have(
      (z === app(f, t)) <=> ((functional(f) /\ in(t, relationDomain(f))) ==> in(pair(t, z), f)) /\ ((!functional(f) \/ !in(t, relationDomain(f))) ==> (z === ∅))
    ) by InstantiateForall(z)(app.definition of (x -> t))

    have(∀(t, in(t, relationRange(f)) <=> ∃(a, in(pair(a, t), f)))) by InstantiateForall(relationRange(f))(relationRange.definition of (r -> f))
    thenHave(in(z, relationRange(f)) <=> ∃(a, in(pair(a, z), f))) by InstantiateForall(z)
    val elementInDomainExists = thenHave(in(z, relationRange(f)) |- ∃(t, in(pair(t, z), f))) by Weakening

    val toApp = have(
      (functional(f), in(t, relationDomain(f)), in(pair(t, z), f)) |- ((functional(f) /\ in(t, relationDomain(f))) ==> in(pair(t, z), f)) /\ ((!functional(f) \/ !in(
        t,
        relationDomain(f)
      )) ==> (z === ∅))
    ) by Restate
    val zAppdom = have((functional(f), in(t, relationDomain(f)), in(pair(t, z), f)) |- (z === app(f, t))) by Tautology.from(toApp, appIff)

    val pairInDomain = have(in(pair(t, z), f) |- in(t, relationDomain(f))) subproof {
      have(∀(t, in(t, relationDomain(f)) <=> ∃(a, in(pair(t, a), f)))) by InstantiateForall(relationDomain(f))(relationDomain.definition of (r -> f))
      val domDef = thenHave(in(t, relationDomain(f)) <=> ∃(a, in(pair(t, a), f))) by InstantiateForall(t)

      have(in(pair(t, z), f) |- in(pair(t, z), f)) by Hypothesis
      val pairEx = thenHave(in(pair(t, z), f) |- ∃(a, in(pair(t, a), f))) by RightExists

      have(thesis) by Tautology.from(domDef, pairEx)
    }

    val zApp2 = have((functional(f), in(pair(t, z), f)) |- (z === app(f, t))) by Cut(pairInDomain, zAppdom)
    have((functional(f), in(pair(t, z), f)) |- in(t, relationDomain(f)) /\ (z === app(f, t))) by RightAnd(pairInDomain, zApp2)
    thenHave((functional(f), in(pair(t, z), f)) |- ∃(t, in(t, relationDomain(f)) /\ (z === app(f, t)))) by RightExists
    val zAppIfExists = thenHave((functional(f), ∃(t, in(pair(t, z), f))) |- ∃(t, in(t, relationDomain(f)) /\ (z === app(f, t)))) by LeftExists

    have((functional(f), in(z, relationRange(f))) |- ∃(t, in(t, relationDomain(f)) /\ (z === app(f, t)))) by Cut(elementInDomainExists, zAppIfExists)
    thenHave(thesis) by Restate
  }

  /**
   * Theorem --- if a function is [[surjective]], its range is equal to its codomain.
   */
  val surjectiveImpliesRangeIsCodomain = Theorem(
    surjective(f, x, y) |- (y === relationRange(f))
  ) {
    have(surjective(f, x, y) |- ∀(b, in(b, y) ==> ∃(a, in(pair(a, b), f)))) by Tautology.from(surjective.definition)
    val surjDef = thenHave(surjective(f, x, y) |- in(b, y) ==> ∃(a, in(pair(a, b), f))) by InstantiateForall(b)
    have(∀(t, in(t, relationRange(f)) <=> (∃(a, in(pair(a, t), f))))) by InstantiateForall(relationRange(f))(relationRange.definition of (r -> f))
    val rangeDef = thenHave(in(b, relationRange(f)) <=> (∃(a, in(pair(a, b), f)))) by InstantiateForall(b)

    have(surjective(f, x, y) |- in(b, y) ==> in(b, relationRange(f))) by Tautology.from(surjDef, rangeDef)
    thenHave(surjective(f, x, y) |- ∀(b, in(b, y) ==> in(b, relationRange(f)))) by RightForall
    val surjsub = andThen(applySubst(subsetAxiom of (x -> y, y -> relationRange(f))))

    have((surjective(f, x, y), functionFrom(f, x, y)) |- subset(y, relationRange(f)) /\ subset(relationRange(f), y)) by RightAnd(surjsub, functionImpliesRangeSubsetOfCodomain)
    val funceq = andThen(applySubst(subsetEqualitySymmetry of (x -> y, y -> relationRange(f))))

    val surjfunc = have(surjective(f, x, y) |- functionFrom(f, x, y)) by Tautology.from(surjective.definition)

    have(thesis) by Cut(surjfunc, funceq)
  }

  /**
   * Theorem --- Cantor's Theorem
   *
   * There is no [[surjective]] mapping ([[functionFrom]]) a set to its [[powerSet]].
   *
   * In terms of cardinality, it asserts that a set is strictly smaller than
   * its power set.
   */
  val cantorTheorem = Theorem(
    surjective(f, x, powerSet(x)) |- ()
  ) {
    // define y = {z \in x | ! z \in f(z)}
    val ydef = ∀(t, in(t, y) <=> (in(t, x) /\ !in(t, app(f, t))))

    // y \subseteq x
    // y \in P(x)
    have(ydef |- ydef) by Hypothesis
    thenHave(ydef |- in(t, y) <=> (in(t, x) /\ !in(t, app(f, t)))) by InstantiateForall(t)
    thenHave(ydef |- in(t, y) ==> in(t, x)) by Weakening
    thenHave(ydef |- ∀(t, in(t, y) ==> in(t, x))) by RightForall
    andThen(applySubst(subsetAxiom of (x -> y, y -> x)))
    andThen(applySubst(powerAxiom of (x -> y, y -> x)))
    val yInPower = thenHave(ydef |- in(y, powerSet(x))) by Restate

    // y \in range(f)
    have(surjective(f, x, powerSet(x)) |- (powerSet(x) === relationRange(f))) by Restate.from(surjectiveImpliesRangeIsCodomain of (y -> powerSet(x)))
    andThen(applySubst(extensionalityAxiom of (x -> powerSet(x), y -> relationRange(f))))
    val surjRange = thenHave(surjective(f, x, powerSet(x)) |- in(y, powerSet(x)) <=> in(y, relationRange(f))) by InstantiateForall(y)
    val yInRange = have((ydef, surjective(f, x, powerSet(x))) |- in(y, relationRange(f))) by Tautology.from(yInPower, surjRange)

    // \exists z. z \in x /\ f(z) = y
    val surjToFunFrom = have(surjective(f, x, powerSet(x)) |- functionFrom(f, x, powerSet(x))) by Tautology.from(surjective.definition of (y -> powerSet(x)))
    val existsZdom = have((ydef, surjective(f, x, powerSet(x))) |- ∃(z, in(z, relationDomain(f)) /\ (app(f, z) === y))) by Tautology.from(
      yInRange,
      surjective.definition of (y -> powerSet(x)),
      inRangeImpliesPullbackExists of (z -> y),
      functionFromImpliesFunctional of (y -> powerSet(x))
    )
    val xeqdom = thenHave((ydef, surjective(f, x, powerSet(x)), (relationDomain(f) === x)) |- ∃(z, in(z, x) /\ (app(f, z) === y))) by RightSubstEq(
      List((x, relationDomain(f))),
      lambda(x, ∃(z, in(z, x) /\ (app(f, z) === y)))
    )
    val existsZ = have((ydef, surjective(f, x, powerSet(x))) |- ∃(z, in(z, x) /\ (app(f, z) === y))) by Tautology.from(
      surjective.definition of (y -> powerSet(x)),
      functionFromImpliesDomainEq of (y -> powerSet(x)),
      xeqdom
    )

    // z \in Y <=> z \in x /\ ! z \in f(z)
    // y = f(z) so z \in f(z) <=> ! z \in f(z)
    have(ydef |- ydef) by Hypothesis
    thenHave(ydef |- in(z, y) <=> (in(z, x) /\ !in(z, app(f, z)))) by InstantiateForall(z)
    thenHave((ydef, in(z, x), (app(f, z) === y)) |- in(z, y) <=> (in(z, x) /\ !in(z, app(f, z)))) by Weakening
    thenHave((ydef, in(z, x), (app(f, z) === y)) |- in(z, app(f, z)) <=> (in(z, x) /\ !in(z, app(f, z)))) by RightSubstEq(
      List((y, app(f, z))),
      lambda(y, in(z, y) <=> (in(z, x) /\ !in(z, app(f, z))))
    )
    thenHave((ydef, in(z, x) /\ (app(f, z) === y)) |- ()) by Tautology
    val existsToContra = thenHave((ydef, ∃(z, in(z, x) /\ (app(f, z) === y))) |- ()) by LeftExists

    have((ydef, surjective(f, x, powerSet(x))) |- ()) by Cut(existsZ, existsToContra)
    val yToContra = thenHave((∃(y, ydef), surjective(f, x, powerSet(x))) |- ()) by LeftExists
    val yexists = have(∃(y, ydef)) by Restate.from(comprehensionSchema of (z -> x, sPhi -> lambda(Seq(t, z), !in(t, app(f, t)))))

    have(thesis) by Cut(yexists, yToContra)
  }

  /**
   * Theorem --- Union of two functions is a function if they agree on the
   * intersection of their domains.
   *
   *    `functional(f) ∧ functional(g) ∧ ∀ x, y. x ∈ dom(f) ∧ x ∈ dom(g) ⟹ (x, y) ∈ f <=> (x, y) ∈ g ⊢ functional(f ∪ g)`
   */
  val unionOfFunctionsIsAFunction = Theorem(
    functional(f) /\ functional(g) /\ forall(x, forall(y, (in(x, relationDomain(f)) /\ in(x, relationDomain(g))) ==> (in(pair(x, y), f) <=> in(pair(x, y), g)))) |- functional(setUnion(f, g))
  ) {
    // some renaming for convenience
    val domF = relationDomain(f)
    val domG = relationDomain(g)

    val h = setUnion(f, g)
    val domH = setUnion(domF, domG)

    // is a relation
    val isRelation = have(functional(f) /\ functional(g) |- relation(h)) by Tautology.from(functional.definition, functional.definition of f -> g, unionOfTwoRelations)

    // has the uniqueness property
    val isFunctional = have(
      functional(f) /\ functional(g) /\ forall(x, forall(y, (in(x, relationDomain(f)) /\ in(x, relationDomain(g))) ==> (in(pair(x, y), f) <=> in(pair(x, y), g)))) |- forall(
        x,
        exists(y, in(pair(x, y), h)) ==> existsOne(y, in(pair(x, y), h))
      )
    ) subproof {
      // x in domH <=> x in domF \/ x in domG
      val domHDef = have(in(x, domH) <=> (in(x, domF) \/ in(x, domG))) by Restate.from(setUnionMembership of (z -> x, x -> domF, y -> domG))

      // x in domF/G <=> exists y. xy in F/G
      have(forall(t, in(t, domF) <=> exists(y, in(pair(t, y), f)))) by InstantiateForall(domF)(relationDomain.definition of r -> f)
      val xInDomF = thenHave(in(x, domF) <=> exists(y, in(pair(x, y), f))) by InstantiateForall(x)
      val xInDomG = xInDomF of f -> g

      val xInDomFOne = have((functional(f), in(x, domF)) |- existsOne(y, in(pair(x, y), f))) subproof {
        have(functional(f) |- forall(x, exists(y, in(pair(x, y), f)) ==> existsOne(y, in(pair(x, y), f)))) by Weakening(functional.definition)
        thenHave(functional(f) |- exists(y, in(pair(x, y), f)) ==> existsOne(y, in(pair(x, y), f))) by InstantiateForall(x)

        have(thesis) by Tautology.from(lastStep, xInDomF)
      }

      // x in domH <=> exists y. xy in H OR domH = relationDomain(h)
      val domHIsDomain = have(in(x, domH) <=> exists(y, in(pair(x, y), h))) subproof {
        have(exists(y, in(pair(x, y), h)) <=> (exists(y, in(pair(x, y), f)) \/ exists(y, in(pair(x, y), g)))) subproof {
          have(in(pair(x, y), h) <=> (in(pair(x, y), f) \/ in(pair(x, y), g))) by Restate.from(setUnionMembership of (z -> pair(x, y), x -> f, y -> g))
          thenHave(forall(y, in(pair(x, y), h) <=> (in(pair(x, y), f) \/ in(pair(x, y), g)))) by RightForall
          have(exists(y, in(pair(x, y), h)) <=> exists(y, in(pair(x, y), f) \/ in(pair(x, y), g))) by Tautology.from(
            lastStep,
            existentialEquivalenceDistribution of (P -> lambda(y, in(pair(x, y), h)), Q -> lambda(y, in(pair(x, y), f) \/ in(pair(x, y), g)))
          )
          // have(exists(y, in(pair(x, y), h)) <=> (exists(y, in(pair(x, y), f)) \/ exists(y, in(pair(x, y), g)))) by Tautology.from(lastStep, existentialDisjunctionCommutation of (P -> lambda(y, in(pair(x, y), f)), Q -> lambda(y, in(pair(x, y), g)))) // TODO: Possible Tautology Bug
          thenHave(exists(y, in(pair(x, y), h)) <=> (exists(y, in(pair(x, y), f)) \/ exists(y, in(pair(x, y), g)))) by Substitution.apply2(
            false,
            existentialDisjunctionCommutation of (P -> lambda(y, in(pair(x, y), f)), Q -> lambda(y, in(pair(x, y), g)))
          )
        }

        have(thesis) by Tautology.from(lastStep, domHDef, xInDomF, xInDomG)
      }

      // x in domF and x not in domG
      have(functional(f) |- forall(x, exists(y, in(pair(x, y), f)) ==> existsOne(y, in(pair(x, y), f)))) by Weakening(functional.definition)
      val exToExOne = thenHave((functional(f), exists(y, in(pair(x, y), f))) |- existsOne(y, in(pair(x, y), f))) by InstantiateForall(x)

      have(forall(y, !in(pair(x, y), g)) |- existsOne(y, in(pair(x, y), f)) <=> existsOne(y, in(pair(x, y), h))) subproof {
        val fwd = have(in(pair(x, y), f) |- in(pair(x, y), h)) by Tautology.from(setUnionMembership of (z -> pair(x, y), x -> f, y -> g))
        val notzg = have(forall(y, !in(pair(x, y), g)) |- !in(pair(x, y), g)) by InstantiateForall
        have(in(pair(x, y), h) <=> (in(pair(x, y), f) \/ in(pair(x, y), g))) by Restate.from(setUnionMembership of (z -> pair(x, y), x -> f, y -> g))

        have(forall(y, !in(pair(x, y), g)) |- in(pair(x, y), h) <=> (in(pair(x, y), f))) by Tautology.from(lastStep, notzg, fwd)
        thenHave(forall(y, !in(pair(x, y), g)) |- forall(y, in(pair(x, y), h) <=> (in(pair(x, y), f)))) by RightForall

        have(forall(y, !in(pair(x, y), g)) |- existsOne(y, in(pair(x, y), h)) <=> existsOne(y, in(pair(x, y), f))) by Tautology.from(
          lastStep,
          uniqueExistentialEquivalenceDistribution of (P -> lambda(z, in(pair(x, z), h)), Q -> lambda(z, in(pair(x, z), f)))
        )
      }

      val notInG = have((functional(f), in(x, domF), !in(x, domG)) |- existsOne(y, in(pair(x, y), h))) by Tautology.from(lastStep, xInDomFOne, xInDomG)

      // x not in domF and x in domG
      val notInF = have((functional(g), !in(x, domF), in(x, domG)) |- existsOne(y, in(pair(x, y), h))) by Substitution.apply2(false, unionCommutativity of (a -> g, b -> f))(notInG of (f -> g, g -> f))

      // x in domF and in domG
      have(
        forall(x, forall(y, (in(x, domF) /\ in(x, domG)) ==> (in(pair(x, y), f) <=> in(pair(x, y), g)))) |- forall(
          x,
          forall(y, (in(x, domF) /\ in(x, domG)) ==> (in(pair(x, y), f) <=> in(pair(x, y), g)))
        )
      ) by Hypothesis
      thenHave(
        forall(x, forall(y, (in(x, domF) /\ in(x, domG)) ==> (in(pair(x, y), f) <=> in(pair(x, y), g)))) |- (in(x, domF) /\ in(x, domG)) ==> (in(pair(x, y), f) <=> in(pair(x, y), g))
      ) by InstantiateForall(x, y)
      thenHave((forall(x, forall(y, (in(x, domF) /\ in(x, domG)) ==> (in(pair(x, y), f) <=> in(pair(x, y), g)))), in(x, domF), in(x, domG)) |- (in(pair(x, y), f) <=> in(pair(x, y), g))) by Restate
      val FToFG = thenHave(
        (forall(x, forall(y, (in(x, domF) /\ in(x, domG)) ==> (in(pair(x, y), f) <=> in(pair(x, y), g)))), in(x, domF), in(x, domG)) |- (in(pair(x, y), f) <=> (in(pair(x, y), g) \/ in(pair(x, y), f)))
      ) by Tautology

      have(in(pair(x, y), h) <=> (in(pair(x, y), f) \/ in(pair(x, y), g))) by Restate.from(setUnionMembership of (z -> pair(x, y), x -> f, y -> g))

      have((forall(x, forall(y, (in(x, domF) /\ in(x, domG)) ==> (in(pair(x, y), f) <=> in(pair(x, y), g)))), in(x, domF), in(x, domG)) |- (in(pair(x, y), f) <=> in(pair(x, y), h))) by Tautology.from(
        lastStep,
        FToFG
      )
      thenHave(
        (forall(x, forall(y, (in(x, domF) /\ in(x, domG)) ==> (in(pair(x, y), f) <=> in(pair(x, y), g)))), in(x, domF), in(x, domG)) |- forall(y, in(pair(x, y), f) <=> in(pair(x, y), h))
      ) by RightForall
      have(
        (forall(x, forall(y, (in(x, domF) /\ in(x, domG)) ==> (in(pair(x, y), f) <=> in(pair(x, y), g)))), in(x, domF), in(x, domG)) |- (existsOne(y, in(pair(x, y), f)) <=> existsOne(
          y,
          in(pair(x, y), h)
        ))
      ) by Tautology.from(lastStep, uniqueExistentialEquivalenceDistribution of (P -> lambda(z, in(pair(x, z), h)), Q -> lambda(z, in(pair(x, z), f))))
      val inFAndG = have(
        (functional(f), forall(x, forall(y, (in(x, domF) /\ in(x, domG)) ==> (in(pair(x, y), f) <=> in(pair(x, y), g)))), in(x, domF), in(x, domG)) |- (existsOne(y, in(pair(x, y), h)))
      ) by Tautology.from(lastStep, xInDomFOne)

      have(
        (functional(f), functional(g), forall(x, forall(y, (in(x, domF) /\ in(x, domG)) ==> (in(pair(x, y), f) <=> in(pair(x, y), g))))) |- in(x, domH) ==> existsOne(y, in(pair(x, y), h))
      ) by Tautology.from(inFAndG, notInF, notInG, domHDef)
      thenHave(
        (functional(f), functional(g), forall(x, forall(y, (in(x, domF) /\ in(x, domG)) ==> (in(pair(x, y), f) <=> in(pair(x, y), g))))) |- exists(y, in(pair(x, y), h)) ==> existsOne(
          y,
          in(pair(x, y), h)
        )
      ) by Substitution.apply2(false, domHIsDomain)
      thenHave(
        (functional(f), functional(g), forall(x, forall(y, (in(x, domF) /\ in(x, domG)) ==> (in(pair(x, y), f) <=> in(pair(x, y), g))))) |- forall(
          x,
          exists(y, in(pair(x, y), h)) ==> existsOne(y, in(pair(x, y), h))
        )
      ) by RightForall
    }

    have(thesis) by Tautology.from(functional.definition of f -> h, isRelation, isFunctional)
  }

  /**
   * Theorem --- a set containing only pairs is a relation, and vice versa.
   *
   *    `(\forall t \in z. \exists a, b. t = (a, b)) <=> relation(z)`
   *
   * The domain and codomain of this relation can be obtained constructively by applying
   * the [[replacementSchema]] with the [[firstInPair]] and [[secondInPair]] projection
   * functions.
   *
   * Here, it is sufficient to deal with them abstractly through the definitions of
   * [[relationDomain]] and [[relationRange]].
   */
  val setOfPairsIsRelation = Theorem(
    forall(t, in(t, z) ==> exists(a, exists(b, (t === pair(a, b))))) <=> relation(z)
  ) {
    // if the set contains only pairs, it is a relation
    val fwd = have(forall(t, in(t, z) ==> exists(a, exists(b, (t === pair(a, b))))) ==> relation(z)) subproof {
      val dom = relationDomain(z)
      val ran = relationRange(z)

      val inst = have(forall(t, in(t, z) ==> exists(a, exists(b, (t === pair(a, b))))) |- (in(t, z) ==> exists(a, exists(b, (t === pair(a, b)))))) by InstantiateForall

      // unfold defs
      have(forall(t, in(t, dom) <=> exists(a, in(pair(t, a), z)))) by InstantiateForall(dom)(relationDomain.definition of r -> z)
      val inDom = thenHave((in(a, dom) <=> exists(b, in(pair(a, b), z)))) by InstantiateForall(a)
      have(forall(t, in(t, ran) <=> exists(a, in(pair(a, t), z)))) by InstantiateForall(ran)(relationRange.definition of r -> z)
      val inRan = thenHave((in(b, ran) <=> exists(a, in(pair(a, b), z)))) by InstantiateForall(b)

      have((in(t, z)) |- in(t, z)) by Restate
      val abz = thenHave((in(t, z), (t === pair(a, b))) |- in(pair(a, b), z)) by Substitution.apply2(false, t === pair(a, b))

      val exa = have((in(t, z), (t === pair(a, b))) |- exists(a, in(pair(a, b), z))) by RightExists(abz)
      val exb = have((in(t, z), (t === pair(a, b))) |- exists(b, in(pair(a, b), z))) by RightExists(abz)

      have((in(t, z), (t === pair(a, b))) |- (t === pair(a, b)) /\ in(a, dom) /\ in(b, ran)) by Tautology.from(exa, exb, inDom, inRan)
      thenHave((in(t, z), (t === pair(a, b))) |- exists(b, (t === pair(a, b)) /\ in(a, dom) /\ in(b, ran))) by RightExists
      thenHave((in(t, z), (t === pair(a, b))) |- exists(a, exists(b, (t === pair(a, b)) /\ in(a, dom) /\ in(b, ran)))) by RightExists

      have((in(t, z), (t === pair(a, b))) |- in(t, cartesianProduct(dom, ran))) by Tautology.from(lastStep, elemOfCartesianProduct of (x -> dom, y -> ran))
      thenHave((in(t, z), exists(b, t === pair(a, b))) |- in(t, cartesianProduct(dom, ran))) by LeftExists
      thenHave((in(t, z), exists(a, exists(b, t === pair(a, b)))) |- in(t, cartesianProduct(dom, ran))) by LeftExists

      have(forall(t, in(t, z) ==> exists(a, exists(b, (t === pair(a, b))))) |- in(t, z) ==> in(t, cartesianProduct(dom, ran))) by Tautology.from(lastStep, inst)
      thenHave(forall(t, in(t, z) ==> exists(a, exists(b, (t === pair(a, b))))) |- forall(t, in(t, z) ==> in(t, cartesianProduct(dom, ran)))) by RightForall

      have(forall(t, in(t, z) ==> exists(a, exists(b, (t === pair(a, b))))) |- relationBetween(z, dom, ran)) by Tautology.from(
        lastStep,
        subsetAxiom of (x -> z, y -> cartesianProduct(dom, ran)),
        relationBetween.definition of (r -> z, a -> dom, b -> ran)
      )
      thenHave(forall(t, in(t, z) ==> exists(a, exists(b, (t === pair(a, b))))) |- exists(b, relationBetween(z, dom, b))) by RightExists
      thenHave(forall(t, in(t, z) ==> exists(a, exists(b, (t === pair(a, b))))) |- exists(a, exists(b, relationBetween(z, a, b)))) by RightExists

      have(thesis) by Tautology.from(lastStep, relation.definition of r -> z)
    }

    // if the set is a relation, it contains only pairs
    val bwd = have(relation(z) ==> forall(t, in(t, z) ==> exists(a, exists(b, (t === pair(a, b)))))) subproof {
      have(subset(z, cartesianProduct(c, d)) |- forall(t, in(t, z) ==> in(t, cartesianProduct(c, d)))) by Weakening(subsetAxiom of (x -> z, y -> cartesianProduct(c, d)))
      val tz = thenHave(subset(z, cartesianProduct(c, d)) |- (in(t, z) ==> in(t, cartesianProduct(c, d)))) by InstantiateForall(t)

      have(in(t, cartesianProduct(c, d)) |- exists(a, exists(b, (t === pair(a, b))))) subproof {
        have(((t === pair(a, b)) /\ in(a, c) /\ in(a, b)) ==> (t === pair(a, b))) by Restate
        thenHave(forall(b, ((t === pair(a, b)) /\ in(a, c) /\ in(a, b)) ==> (t === pair(a, b)))) by RightForall
        have(exists(b, ((t === pair(a, b)) /\ in(a, c) /\ in(a, b))) ==> exists(b, (t === pair(a, b)))) by Cut(
          lastStep,
          existentialImplicationDistribution of (P -> lambda(b, ((t === pair(a, b)) /\ in(a, c) /\ in(a, b))), Q -> lambda(b, (t === pair(a, b))))
        )
        thenHave(forall(a, exists(b, ((t === pair(a, b)) /\ in(a, c) /\ in(a, b))) ==> exists(b, (t === pair(a, b))))) by RightForall
        val elemCart = have(exists(a, exists(b, ((t === pair(a, b)) /\ in(a, c) /\ in(a, b)))) ==> exists(a, exists(b, (t === pair(a, b))))) by Cut(
          lastStep,
          existentialImplicationDistribution of (P -> lambda(a, exists(b, (t === pair(a, b)) /\ in(a, c) /\ in(a, b))), Q -> lambda(a, exists(b, t === pair(a, b))))
        )

        // TODO: Tautology bug
        have(thesis) by Tautology.from(lastStep, elemOfCartesianProduct of (x -> c, y -> d, z -> t))
      }

      have(relationBetween(z, c, d) |- in(t, z) ==> exists(a, exists(b, (t === pair(a, b))))) by Tautology.from(lastStep, tz, relationBetween.definition of (r -> z, a -> c, b -> d))
      thenHave(exists(d, relationBetween(z, c, d)) |- in(t, z) ==> exists(a, exists(b, (t === pair(a, b))))) by LeftExists
      thenHave(exists(c, exists(d, relationBetween(z, c, d))) |- in(t, z) ==> exists(a, exists(b, (t === pair(a, b))))) by LeftExists

      have(relation(z) |- in(t, z) ==> exists(a, exists(b, (t === pair(a, b))))) by Tautology.from(lastStep, relation.definition of r -> z)
      thenHave(relation(z) |- forall(t, in(t, z) ==> exists(a, exists(b, (t === pair(a, b)))))) by RightForall
      thenHave(thesis) by Restate
    }

    have(thesis) by Tautology.from(fwd, bwd)
  }

  /**
   * Theorem --- the union of a set of relations is a relation itself.
   *
   *    `\forall t \in z. relation(t) |- relation(union(z))`
   *
   * This implication also holds in the other direction, but that is
   * not as useful.
   */
  val unionOfRelationSet = Theorem(
    forall(t, in(t, z) ==> relation(t)) |- relation(union(z))
  ) {
    // union of a set of relations contains only pairs
    have(forall(t, in(t, z) ==> relation(t)) |- forall(t, in(t, union(z)) ==> exists(a, exists(b, (t === pair(a, b)))))) subproof {
      assume(forall(t, in(t, z) ==> relation(t)))
      have(in(x, z) ==> relation(x)) by InstantiateForall
      have(in(x, z) |- forall(t, in(t, x) ==> exists(a, exists(b, (t === pair(a, b)))))) by Tautology.from(lastStep, setOfPairsIsRelation of z -> x)
      thenHave((in(x, z) /\ in(t, x)) |- exists(a, exists(b, (t === pair(a, b))))) by InstantiateForall(t)
      thenHave(exists(x, in(x, z) /\ in(t, x)) |- exists(a, exists(b, (t === pair(a, b))))) by LeftExists

      have(in(t, union(z)) ==> exists(a, exists(b, (t === pair(a, b))))) by Tautology.from(lastStep, unionAxiom of (x -> z, z -> t))
      thenHave(thesis) by RightForall
    }

    // a set of pairs is a relation
    have(thesis) by Tautology.from(lastStep, setOfPairsIsRelation of z -> union(z))
  }

  /**
   * Theorem --- Union of a Set of Functions is a Function
   *
   * Given a set `z` of functions (weakly or [[reflexive]]ly) totally ordered by the [[subset]] relation on the elements' domains ([[relationDomain]]), `∪ z` is [[functional]] (in particular, with domain as the union of the elements' domains).
   */
  val unionOfFunctionSet = Theorem(
    forall(t, in(t, z) ==> functional(t)) /\ forall(x, forall(y, (in(x, z) /\ in(y, z)) ==> (subset(x, y) \/ subset(y, x)))) |- functional(union(z))
  ) {
    // add assumptions
    assume(Seq(forall(t, in(t, z) ==> functional(t)), forall(x, forall(y, (in(x, z) /\ in(y, z)) ==> (subset(x, y) \/ subset(y, x))))))

    // assume, towards a contradiction
    assume(!functional(union(z)))

    val u = union(z)

    // begin proof ----------------

    // u is a relation
    have(in(t, z) ==> functional(t)) by InstantiateForall
    have(in(t, z) ==> relation(t)) by Tautology.from(lastStep, functional.definition of f -> t)
    thenHave(forall(t, in(t, z) ==> relation(t))) by RightForall
    val relU = have(relation(u)) by Tautology.from(lastStep, unionOfRelationSet)

    // if u is not functional, there exists a violating pair in it
    val notFun = have(exists(x, exists(y, in(pair(x, y), u)) /\ !existsOne(y, in(pair(x, y), u)))) by Tautology.from(relU, functional.definition of f -> u)

    // the violating pairs must each come from a function in z
    val exfg = have((in(pair(x, y), u), in(pair(x, w), u), !(y === w)) |- exists(f, in(f, z) /\ in(pair(x, y), f)) /\ exists(g, in(g, z) /\ in(pair(x, w), g))) by Tautology.from(
      unionAxiom of (x -> z, z -> pair(x, y)),
      unionAxiom of (x -> z, z -> pair(x, w))
    )

    have((exists(f, in(f, z) /\ in(pair(x, y), f)), exists(g, in(g, z) /\ in(pair(x, w), g)), !(y === w)) |- ()) subproof {
      have(forall(x, forall(y, (in(x, z) /\ in(y, z)) ==> (subset(x, y) \/ subset(y, x))))) by Restate
      val subfg = thenHave((in(f, z) /\ in(g, z)) ==> (subset(f, g) \/ subset(g, f))) by InstantiateForall(f, g)

      have(forall(t, in(t, z) ==> functional(t))) by Restate
      val funF = thenHave(in(f, z) ==> functional(f)) by InstantiateForall(f)
      val funG = funF of f -> g

      val fg = have((in(f, z) /\ in(pair(x, y), f), in(g, z) /\ in(pair(x, w), g), !(y === w), subset(f, g)) |- ()) subproof {
        have(subset(f, g) |- forall(t, in(t, f) ==> in(t, g))) by Weakening(subsetAxiom of (x -> f, y -> g))
        thenHave(subset(f, g) |- in(pair(x, y), f) ==> in(pair(x, y), g)) by InstantiateForall(pair(x, y))
        thenHave((in(f, z) /\ in(pair(x, y), f), in(g, z) /\ in(pair(x, w), g), !(y === w), subset(f, g)) |- in(pair(x, y), g) /\ in(pair(x, w), g) /\ !(y === w)) by Tautology
        have(thesis) by Tautology.from(lastStep, funG, violatingPairInFunction of (f -> g, z -> w))
      }

      val gf = have((in(f, z) /\ in(pair(x, y), f), in(g, z) /\ in(pair(x, w), g), !(y === w), subset(g, f)) |- ()) subproof {
        have(subset(g, f) |- forall(t, in(t, g) ==> in(t, f))) by Weakening(subsetAxiom of (x -> g, y -> f))
        thenHave(subset(g, f) |- in(pair(x, w), g) ==> in(pair(x, w), f)) by InstantiateForall(pair(x, w))
        thenHave((in(f, z) /\ in(pair(x, y), f), in(g, z) /\ in(pair(x, w), g), !(y === w), subset(g, f)) |- in(pair(x, w), f) /\ in(pair(x, y), f) /\ !(y === w)) by Tautology
        have(thesis) by Tautology.from(lastStep, funF, violatingPairInFunction of (f -> f, z -> w))
      }

      have((in(f, z) /\ in(pair(x, y), f), in(g, z) /\ in(pair(x, w), g), !(y === w)) |- ()) by Tautology.from(subfg, fg, gf)
      thenHave((exists(f, in(f, z) /\ in(pair(x, y), f)), (in(g, z) /\ in(pair(x, w), g)), !(y === w)) |- ()) by LeftExists
      thenHave(thesis) by LeftExists
    }

    have((in(pair(x, y), u) /\ in(pair(x, w), u) /\ !(y === w)) |- ()) by Tautology.from(lastStep, exfg)
    thenHave(exists(w, in(pair(x, y), u) /\ in(pair(x, w), u) /\ !(y === w)) |- ()) by LeftExists
    thenHave(exists(y, exists(w, in(pair(x, y), u) /\ in(pair(x, w), u) /\ !(y === w))) |- ()) by LeftExists

    have(exists(y, in(pair(x, y), u)) /\ !existsOne(y, in(pair(x, y), u)) |- ()) by Tautology.from(lastStep, atleastTwoExist of P -> lambda(y, in(pair(x, y), u)))
    thenHave(exists(x, exists(y, in(pair(x, y), u)) /\ !existsOne(y, in(pair(x, y), u))) |- ()) by LeftExists

    // contradiction
    have(thesis) by Tautology.from(lastStep, notFun)
  }

  /**
   * Theorem --- Domain of Relational Union
   *
   * If the unary union of a set is relational, then its domain is defined precisely by the union of the domains of its elements.
   *
   *    relation(\cup z) |- \forall t. t \in dom(U z) <=> \exists y \in z. t \in dom(y)
   *
   * This holds, particularly, as the elements of z must be relations themselves, which follows from the assumption.
   */
  val domainOfRelationalUnion = Theorem(
    relation(union(z)) |- forall(t, in(t, relationDomain(union(z))) <=> exists(y, in(y, z) /\ in(t, relationDomain(y))))
  ) {
    val uz = union(z)

    have(forall(t, in(t, relationDomain(uz)) <=> exists(a, in(pair(t, a), uz)))) by InstantiateForall(relationDomain(uz))(relationDomain.definition of r -> uz)
    val inDom = thenHave(in(t, relationDomain(uz)) <=> exists(a, in(pair(t, a), uz))) by InstantiateForall(t)

    assume(relation(uz)) // proof assumption

    have(exists(a, in(pair(t, a), uz)) <=> exists(y, in(y, z) /\ in(t, relationDomain(y)))) subproof {
      // we prove the directions separately
      val fwd = have(exists(a, in(pair(t, a), uz)) |- exists(y, in(y, z) /\ in(t, relationDomain(y)))) subproof {
        have(in(pair(t, a), uz) |- exists(y, in(y, z) /\ in(t, relationDomain(y)))) subproof {
          assume(in(pair(t, a), uz))
          // since \cup z is a union
          // \exists y such that (t, a) \in y
          // and so t \in dom y
          val exy = have(exists(y, in(pair(t, a), y) /\ in(y, z))) by Tautology.from(unionAxiom of (z -> pair(t, a), x -> z))

          have(exists(y, in(pair(t, a), y) /\ in(y, z)) |- exists(y, in(t, relationDomain(y)) /\ in(y, z))) subproof {
            have(forall(z, (z === relationDomain(y)) <=> forall(t, in(t, z) <=> exists(a, in(pair(t, a), y))))) by Weakening(relationDomain.definition of r -> y)
            thenHave(forall(t, in(t, relationDomain(y)) <=> exists(a, in(pair(t, a), y)))) by InstantiateForall(relationDomain(y))
            val inDomY = thenHave(in(t, relationDomain(y)) <=> exists(a, in(pair(t, a), y))) by InstantiateForall(t)
            have(in(pair(t, a), y) |- in(pair(t, a), y)) by Hypothesis
            thenHave(in(pair(t, a), y) |- exists(a, in(pair(t, a), y))) by RightExists
            have(in(pair(t, a), y) /\ in(y, z) |- in(t, relationDomain(y)) /\ in(y, z)) by Tautology.from(lastStep, inDomY)
            thenHave(in(pair(t, a), y) /\ in(y, z) |- exists(y, in(t, relationDomain(y)) /\ in(y, z))) by RightExists
            thenHave(thesis) by LeftExists
          }

          have(thesis) by Cut(exy, lastStep)
        }

        thenHave(thesis) by LeftExists
      }
      val bwd = have(exists(y, in(y, z) /\ in(t, relationDomain(y))) |- exists(a, in(pair(t, a), uz))) subproof {
        have(in(y, z) /\ in(t, relationDomain(y)) |- exists(a, in(pair(t, a), uz))) subproof {
          assume(in(y, z) /\ in(t, relationDomain(y)))
          have(forall(z, (z === relationDomain(y)) <=> forall(t, in(t, z) <=> exists(a, in(pair(t, a), y))))) by Weakening(relationDomain.definition of r -> y)
          thenHave(forall(t, in(t, relationDomain(y)) <=> exists(a, in(pair(t, a), y)))) by InstantiateForall(relationDomain(y))
          thenHave(in(t, relationDomain(y)) <=> exists(a, in(pair(t, a), y))) by InstantiateForall(t)
          val exA = thenHave(exists(a, in(pair(t, a), y))) by Tautology

          have(exists(a, in(pair(t, a), y)) |- exists(a, in(pair(t, a), uz))) subproof {
            have(in(pair(t, a), y) |- in(pair(t, a), y) /\ in(y, z)) by Restate
            thenHave(in(pair(t, a), y) |- exists(y, in(pair(t, a), y) /\ in(y, z))) by RightExists
            have(in(pair(t, a), y) |- in(pair(t, a), uz)) by Tautology.from(lastStep, unionAxiom of (z -> pair(t, a), x -> z))
            thenHave(in(pair(t, a), y) |- exists(a, in(pair(t, a), uz))) by RightExists
            thenHave(thesis) by LeftExists
          }

          have(exists(a, in(pair(t, a), uz))) by Cut(exA, lastStep)
        }
        thenHave(thesis) by LeftExists
      }

      have(thesis) by Tautology.from(fwd, bwd)
    }

    have(in(t, relationDomain(union(z))) <=> exists(y, in(y, z) /\ in(t, relationDomain(y)))) by Tautology.from(inDom, lastStep)
    thenHave(thesis) by RightForall
  }

  /**
   * Theorem --- Domain of Functional Union
   *
   * If the unary union of a set is functional, then its domain is defined precisely by the union of the domains of its elements.
   *
   *    functional(\cup z) |- \forall t. t \in dom(U z) <=> \exists y \in z. t \in dom(y)
   *
   * This holds, particularly, as the elements of z must be functions themselves, which follows from the assumption.
   */
  val domainOfFunctionalUnion = Theorem(
    functional(union(z)) |- forall(t, in(t, relationDomain(union(z))) <=> exists(y, in(y, z) /\ in(t, relationDomain(y))))
  ) {
    assume(functional(union(z)))
    have(relation(union(z))) by Tautology.from(functional.definition of f -> union(z))
    have(thesis) by Tautology.from(lastStep, domainOfRelationalUnion)
  }
}<|MERGE_RESOLUTION|>--- conflicted
+++ resolved
@@ -2108,7 +2108,46 @@
   val functionalOver = DEF(f, x) --> functional(f) /\ (relationDomain(f) === x)
 
   /**
-<<<<<<< HEAD
+   * Lemma --- If `f` is a function, then `t ∈ f` implies `t = (x, y)` such that `x ∈ relationDomain(f)`.
+   */
+  val functionalMembership = Lemma(
+    functional(f) |- ∀(t, in(t, f) ==> ∃(x, ∃(y, in(x, relationDomain(f)) /\ (t === pair(x, y)))))
+  ) {
+    assume(functional(f))
+
+    have((functional(f), in(t, f)) |- ∃(x, ∃(y, in(x, relationDomain(f)) /\ (t === pair(x, y))))) subproof {
+      val isRelation = have(relation(f)) by Tautology.from(functional.definition)
+
+      // Use the definitions
+      have(relationBetween(f, relationDomain(f), relationRange(f)) |- ∀(x, in(x, f) ==> in(x, cartesianProduct(relationDomain(f), relationRange(f))))) by Tautology.from(
+        relationBetween.definition of (r -> f, a -> relationDomain(f), b -> relationRange(f)),
+        subset.definition of (x -> f, y -> cartesianProduct(relationDomain(f), relationRange(f)))
+      )
+      thenHave(relationBetween(f, relationDomain(f), relationRange(f)) |- in(t, f) ==> in(t, cartesianProduct(relationDomain(f), relationRange(f)))) by InstantiateForall(t)
+      thenHave((relationBetween(f, relationDomain(f), relationRange(f)), in(t, f)) |- in(t, cartesianProduct(relationDomain(f), relationRange(f)))) by Restate
+
+      val almostThere =
+        have((relationBetween(f, relationDomain(f), relationRange(f)), in(t, f)) |- ∃(x, ∃(y, (t === pair(x, y)) /\ in(x, relationDomain(f)) /\ in(y, relationRange(f))))) by Tautology.from(
+          lastStep,
+          elemOfCartesianProduct of (x -> relationDomain(f), y -> relationRange(f))
+        )
+
+      // Remove the extraneous term in the conjunction
+      have((t === pair(x, y)) /\ in(x, relationDomain(f)) /\ in(y, relationRange(f)) |- in(x, relationDomain(f)) /\ (t === pair(x, y))) by Tautology
+      thenHave((t === pair(x, y)) /\ in(x, relationDomain(f)) /\ in(y, relationRange(f)) |- ∃(y, in(x, relationDomain(f)) /\ (t === pair(x, y)))) by RightExists
+      thenHave((t === pair(x, y)) /\ in(x, relationDomain(f)) /\ in(y, relationRange(f)) |- ∃(x, ∃(y, in(x, relationDomain(f)) /\ (t === pair(x, y))))) by RightExists
+      thenHave(∃(y, (t === pair(x, y)) /\ in(x, relationDomain(f)) /\ in(y, relationRange(f))) |- ∃(x, ∃(y, in(x, relationDomain(f)) /\ (t === pair(x, y))))) by LeftExists
+      thenHave(∃(x, ∃(y, (t === pair(x, y)) /\ in(x, relationDomain(f)) /\ in(y, relationRange(f)))) |- ∃(x, ∃(y, in(x, relationDomain(f)) /\ (t === pair(x, y))))) by LeftExists
+
+      have((relationBetween(f, relationDomain(f), relationRange(f)), in(t, f)) |- ∃(x, ∃(y, in(x, relationDomain(f)) /\ (t === pair(x, y))))) by Cut(almostThere, lastStep)
+      have((relation(f), in(t, f)) |- ∃(x, ∃(y, in(x, relationDomain(f)) /\ (t === pair(x, y))))) by Cut(relationImpliesRelationBetweenDomainAndRange of (r -> f), lastStep)
+      have(in(t, f) |- ∃(x, ∃(y, in(x, relationDomain(f)) /\ (t === pair(x, y))))) by Cut(isRelation, lastStep)
+    }
+    thenHave(in(t, f) ==> ∃(x, ∃(y, in(x, relationDomain(f)) /\ (t === pair(x, y))))) by Restate
+    thenHave(thesis) by RightForall
+  }
+
+  /**
    * Theorem --- a function cannot have two pairs representing different values
    * for a given element.
    *
@@ -2245,45 +2284,6 @@
 
     have(thesis) by Tautology.from(ran, dom, lastStep)
 
-=======
-   * Lemma --- If `f` is a function, then `t ∈ f` implies `t = (x, y)` such that `x ∈ relationDomain(f)`.
-   */
-  val functionalMembership = Lemma(
-    functional(f) |- ∀(t, in(t, f) ==> ∃(x, ∃(y, in(x, relationDomain(f)) /\ (t === pair(x, y)))))
-  ) {
-    assume(functional(f))
-
-    have((functional(f), in(t, f)) |- ∃(x, ∃(y, in(x, relationDomain(f)) /\ (t === pair(x, y))))) subproof {
-      val isRelation = have(relation(f)) by Tautology.from(functional.definition)
-
-      // Use the definitions
-      have(relationBetween(f, relationDomain(f), relationRange(f)) |- ∀(x, in(x, f) ==> in(x, cartesianProduct(relationDomain(f), relationRange(f))))) by Tautology.from(
-        relationBetween.definition of (r -> f, a -> relationDomain(f), b -> relationRange(f)),
-        subset.definition of (x -> f, y -> cartesianProduct(relationDomain(f), relationRange(f)))
-      )
-      thenHave(relationBetween(f, relationDomain(f), relationRange(f)) |- in(t, f) ==> in(t, cartesianProduct(relationDomain(f), relationRange(f)))) by InstantiateForall(t)
-      thenHave((relationBetween(f, relationDomain(f), relationRange(f)), in(t, f)) |- in(t, cartesianProduct(relationDomain(f), relationRange(f)))) by Restate
-
-      val almostThere =
-        have((relationBetween(f, relationDomain(f), relationRange(f)), in(t, f)) |- ∃(x, ∃(y, (t === pair(x, y)) /\ in(x, relationDomain(f)) /\ in(y, relationRange(f))))) by Tautology.from(
-          lastStep,
-          elemOfCartesianProduct of (x -> relationDomain(f), y -> relationRange(f))
-        )
-
-      // Remove the extraneous term in the conjunction
-      have((t === pair(x, y)) /\ in(x, relationDomain(f)) /\ in(y, relationRange(f)) |- in(x, relationDomain(f)) /\ (t === pair(x, y))) by Tautology
-      thenHave((t === pair(x, y)) /\ in(x, relationDomain(f)) /\ in(y, relationRange(f)) |- ∃(y, in(x, relationDomain(f)) /\ (t === pair(x, y)))) by RightExists
-      thenHave((t === pair(x, y)) /\ in(x, relationDomain(f)) /\ in(y, relationRange(f)) |- ∃(x, ∃(y, in(x, relationDomain(f)) /\ (t === pair(x, y))))) by RightExists
-      thenHave(∃(y, (t === pair(x, y)) /\ in(x, relationDomain(f)) /\ in(y, relationRange(f))) |- ∃(x, ∃(y, in(x, relationDomain(f)) /\ (t === pair(x, y))))) by LeftExists
-      thenHave(∃(x, ∃(y, (t === pair(x, y)) /\ in(x, relationDomain(f)) /\ in(y, relationRange(f)))) |- ∃(x, ∃(y, in(x, relationDomain(f)) /\ (t === pair(x, y))))) by LeftExists
-
-      have((relationBetween(f, relationDomain(f), relationRange(f)), in(t, f)) |- ∃(x, ∃(y, in(x, relationDomain(f)) /\ (t === pair(x, y))))) by Cut(almostThere, lastStep)
-      have((relation(f), in(t, f)) |- ∃(x, ∃(y, in(x, relationDomain(f)) /\ (t === pair(x, y))))) by Cut(relationImpliesRelationBetweenDomainAndRange of (r -> f), lastStep)
-      have(in(t, f) |- ∃(x, ∃(y, in(x, relationDomain(f)) /\ (t === pair(x, y))))) by Cut(isRelation, lastStep)
-    }
-    thenHave(in(t, f) ==> ∃(x, ∃(y, in(x, relationDomain(f)) /\ (t === pair(x, y))))) by Restate
-    thenHave(thesis) by RightForall
->>>>>>> 1ee61758
   }
 
   val setOfFunctionsUniqueness = Theorem(
