import lisa.automation.kernel.OLPropositionalSolver.*
import lisa.automation.kernel.SimpleSimplifier.*
import lisa.kernel.fol.FOL.*
import lisa.kernel.proof.RunningTheory
import lisa.kernel.proof.SCProofChecker.*
import lisa.kernel.proof.SequentCalculus.*
import lisa.mathematics.settheory.SetTheory.*
import lisa.prooflib.BasicStepTactic.*
import lisa.prooflib.ProofTacticLib.*
import lisa.prooflib.Substitution.ApplyRules
import lisa.utils.FOLPrinter.*
import lisa.utils.KernelHelpers.checkProof
import lisa.utils.parsing.FOLPrinter
import lisa.utils.unification.UnificationUtils.*

import MapProofDef.{*, given}

/**
 * A set of proofs from a functional programming exam about equivalence between
 * `map` and a tail-recursive version of it, `mapTr`.
 *
 * An example of really domain specific proofs using infix extensions.
 */
object MapProofTest extends lisa.Main {
<<<<<<< HEAD
=======
  /*
  val Nil = variable
  val Cons = function(2)
  val append = function(2)
  val x = variable
  val y = variable
  val xs = variable
  val ys = variable
  val f = variable

  val map_ = function(2)
  val mapTr_ = function(3)

  // some more DSL
  extension (t1: Term) {
    infix def ::(t2: Term) = Cons(t1, t2)
    infix def ++(t2: Term) = append(t1, t2)
    def map(t2: Term) = map_(t1, t2)
    def mapTr(t2: Term, t3: Term) = mapTr_(t1, t2, t3)
  }
>>>>>>> 8281801a

  // available rules
  val MapNil = Nil.map(f) === Nil
  val MapCons = forall(x, forall(xs, (x :: xs).map(f) === (app(f, x) :: xs.map(f))))
  val MapTrNil = forall(xs, Nil.mapTr(f, xs) === xs)
  val MapTrCons = forall(x, forall(xs, forall(ys, (x :: xs).mapTr(f, ys) === xs.mapTr(f, ys ++ (app(f, x) :: Nil)))))
  val NilAppend = forall(xs, (Nil ++ xs) === xs)
  val ConsAppend = forall(x, forall(xs, forall(ys, ((x :: xs) ++ ys) === (x :: (xs ++ ys)))))

  val AccOutNil = Theorem(
    Nil.mapTr(f, (x :: xs)) === (x :: Nil.mapTr(f, xs))
  ) {
<<<<<<< HEAD
    have    ( Nil.mapTr(f, (x :: xs)) === (x :: xs) ) by
          Auto.a(mapTr.NilCase of (xs -> (x :: xs)))
    thenHave( Nil.mapTr(f, (x :: xs)) === (x :: Nil.mapTr(f, xs)) ) by
          Auto(mapTr.NilCase)
=======
    assume(MapTrNil)

    // apply MapTrNil
    have(Nil.mapTr(f, (x :: xs)) === (x :: xs)) by InstantiateForall

    // apply MapTrNil again
    thenHave(Nil.mapTr(f, xs) === xs |- Nil.mapTr(f, (x :: xs)) === (x :: Nil.mapTr(f, xs))) by ApplyRules(Nil.mapTr(f, xs) === xs)
    thenHave(thesis) by LeftForall
>>>>>>> 8281801a
  }

  // induction hypothesis
  val IH1 = forall(y, forall(ys, xs.mapTr(f, y :: ys) === (y :: xs.mapTr(f, ys))))
/*
  val AccOutCons = Theorem(
    IH1 |- (x :: xs).mapTr(f, y :: ys) === (y :: (x :: xs).mapTr(f, ys))
  ) {

    assume(mapRules)
    assume(IH1)

    // apply MapTrCons
    have(MapTrCons) by Restate
    val appYYs = thenHave((x :: xs).mapTr(f, (y :: ys)) === xs.mapTr(f, (y :: ys) ++ (app(f, x) :: Nil))) by InstantiateForall(x, xs, (y :: ys))

    // apply ConsAppend
    have(ConsAppend) by Restate
    thenHave((y :: ys) ++ (app(f, x) :: Nil) === (y :: (ys ++ (app(f, x) :: Nil)))) by InstantiateForall(y, ys, (app(f, x) :: Nil))

<<<<<<< HEAD
    val consYYs = have((x :: xs).mapTr(f, (y :: ys)) === xs.mapTr(f, (y :: (ys +++ (app(f, x) :: Nil))))) by Substitution.apply2(false, lastStep)(appYYs)
=======
    val consYYs = have((x :: xs).mapTr(f, (y :: ys)) === xs.mapTr(f, (y :: (ys ++ (app(f, x) :: Nil))))) by ApplyRules(lastStep)(appYYs)
>>>>>>> 8281801a

    // apply IH1
    have(IH1) by Restate
    thenHave(xs.mapTr(f, (y :: (ys +++ (app(f, x) :: Nil)))) === (y :: xs.mapTr(f, (ys +++ (app(f, x) :: Nil))))) by InstantiateForall(y, (ys +++ (app(f, x) :: Nil)))

<<<<<<< HEAD
    val consYXs = have((x :: xs).mapTr(f, (y :: ys)) === (y :: xs.mapTr(f, (ys +++ (app(f, x) :: Nil))))) by Substitution.apply2(false, lastStep)(consYYs)
=======
    val consYXs = have((x :: xs).mapTr(f, (y :: ys)) === (y :: xs.mapTr(f, (ys ++ (app(f, x) :: Nil))))) by ApplyRules(lastStep)(consYYs)
>>>>>>> 8281801a

    // apply mapTr.ConsCase again
    have(mapTr.ConsCase) by Restate
    thenHave((x :: xs).mapTr(f, ys) === xs.mapTr(f, (ys +++ (app(f, x) :: Nil)))) by InstantiateForall(x, xs, ys)

    have(thesis) by ApplyRules(lastStep)(consYXs)
  }
  show

  val MapEqMapTrNil = Theorem(
    mapRules |- Nil.map(f) === Nil.mapTr(f, Nil)
  ) {
    assume(mapRules)

    // apply MapTrNil
    val trNil = have(Nil.mapTr(f, Nil) === Nil) by InstantiateForall

<<<<<<< HEAD
    // apply map.NilCase
    have(map.NilCase) by Restate
    have(thesis) by Substitution.apply2(true, trNil)(lastStep)
=======
    // apply MapNil
    have(MapNil) by Restate
    have(thesis) by ApplyRules(trNil)(lastStep)
>>>>>>> 8281801a
  }
  show

  // the result of induction on the cases above
  val AccOut = forall(xs, IH1)

  // second induction hypothesis
  val IH2 = xs.map(f) === xs.mapTr(f, Nil)

  val MapEqMapCons = Theorem(
    (mapRules :+ IH2 :+ AccOut) |- (x :: xs).map(f) === (x :: xs).mapTr(f, Nil)
  ) {
    assume(mapRules)
    assume(IH2)
    assume(AccOut)

    // apply map.ConsCase
    have(map.ConsCase)
    val mCons = thenHave((x :: xs).map(f) === (app(f, x) :: xs.map(f))) by InstantiateForall(x, xs)

    // apply IH2
    have(IH2) by Restate
    val consTr = have((x :: xs).map(f) === (app(f, x) :: xs.mapTr(f, Nil))) by ApplyRules(lastStep)(mCons)

    // apply AccOut
    have(IH1) by InstantiateForall
    thenHave(xs.mapTr(f, (app(f, x) :: Nil)) === (app(f, x) :: xs.mapTr(f, Nil))) by InstantiateForall(app(f, x), Nil)
    val trCons = have((x :: xs).map(f) === xs.mapTr(f, (app(f, x) :: Nil))) by ApplyRules(lastStep)(consTr)

<<<<<<< HEAD
    // apply append.NilCase
    have((Nil +++ (app(f, x) :: Nil)) === (app(f, x) :: Nil)) by InstantiateForall
    val trApp = have((x :: xs).map(f) === xs.mapTr(f, (Nil +++ (app(f, x) :: Nil)))) by Substitution.apply2(true, lastStep)(trCons)
=======
    // apply NilAppend
    have((Nil ++ (app(f, x) :: Nil)) === (app(f, x) :: Nil)) by InstantiateForall
    val trApp = have((x :: xs).map(f) === xs.mapTr(f, (Nil ++ (app(f, x) :: Nil)))) by ApplyRules(lastStep)(trCons)
>>>>>>> 8281801a

    // apply mapTr.ConsCase
    have(mapTr.ConsCase)
    thenHave((x :: xs).mapTr(f, Nil) === xs.mapTr(f, (Nil +++ (app(f, x) :: Nil)))) by InstantiateForall(x, xs, Nil)

    have(thesis) by ApplyRules(lastStep)(trApp)
  }
<<<<<<< HEAD
  show

 */
=======
  show*/
>>>>>>> 8281801a
}<|MERGE_RESOLUTION|>--- conflicted
+++ resolved
@@ -22,8 +22,6 @@
  * An example of really domain specific proofs using infix extensions.
  */
 object MapProofTest extends lisa.Main {
-<<<<<<< HEAD
-=======
   /*
   val Nil = variable
   val Cons = function(2)
@@ -44,7 +42,6 @@
     def map(t2: Term) = map_(t1, t2)
     def mapTr(t2: Term, t3: Term) = mapTr_(t1, t2, t3)
   }
->>>>>>> 8281801a
 
   // available rules
   val MapNil = Nil.map(f) === Nil
@@ -57,12 +54,6 @@
   val AccOutNil = Theorem(
     Nil.mapTr(f, (x :: xs)) === (x :: Nil.mapTr(f, xs))
   ) {
-<<<<<<< HEAD
-    have    ( Nil.mapTr(f, (x :: xs)) === (x :: xs) ) by
-          Auto.a(mapTr.NilCase of (xs -> (x :: xs)))
-    thenHave( Nil.mapTr(f, (x :: xs)) === (x :: Nil.mapTr(f, xs)) ) by
-          Auto(mapTr.NilCase)
-=======
     assume(MapTrNil)
 
     // apply MapTrNil
@@ -71,7 +62,6 @@
     // apply MapTrNil again
     thenHave(Nil.mapTr(f, xs) === xs |- Nil.mapTr(f, (x :: xs)) === (x :: Nil.mapTr(f, xs))) by ApplyRules(Nil.mapTr(f, xs) === xs)
     thenHave(thesis) by LeftForall
->>>>>>> 8281801a
   }
 
   // induction hypothesis
@@ -92,21 +82,13 @@
     have(ConsAppend) by Restate
     thenHave((y :: ys) ++ (app(f, x) :: Nil) === (y :: (ys ++ (app(f, x) :: Nil)))) by InstantiateForall(y, ys, (app(f, x) :: Nil))
 
-<<<<<<< HEAD
-    val consYYs = have((x :: xs).mapTr(f, (y :: ys)) === xs.mapTr(f, (y :: (ys +++ (app(f, x) :: Nil))))) by Substitution.apply2(false, lastStep)(appYYs)
-=======
     val consYYs = have((x :: xs).mapTr(f, (y :: ys)) === xs.mapTr(f, (y :: (ys ++ (app(f, x) :: Nil))))) by ApplyRules(lastStep)(appYYs)
->>>>>>> 8281801a
 
     // apply IH1
     have(IH1) by Restate
     thenHave(xs.mapTr(f, (y :: (ys +++ (app(f, x) :: Nil)))) === (y :: xs.mapTr(f, (ys +++ (app(f, x) :: Nil))))) by InstantiateForall(y, (ys +++ (app(f, x) :: Nil)))
 
-<<<<<<< HEAD
-    val consYXs = have((x :: xs).mapTr(f, (y :: ys)) === (y :: xs.mapTr(f, (ys +++ (app(f, x) :: Nil))))) by Substitution.apply2(false, lastStep)(consYYs)
-=======
     val consYXs = have((x :: xs).mapTr(f, (y :: ys)) === (y :: xs.mapTr(f, (ys ++ (app(f, x) :: Nil))))) by ApplyRules(lastStep)(consYYs)
->>>>>>> 8281801a
 
     // apply mapTr.ConsCase again
     have(mapTr.ConsCase) by Restate
@@ -124,15 +106,9 @@
     // apply MapTrNil
     val trNil = have(Nil.mapTr(f, Nil) === Nil) by InstantiateForall
 
-<<<<<<< HEAD
-    // apply map.NilCase
-    have(map.NilCase) by Restate
-    have(thesis) by Substitution.apply2(true, trNil)(lastStep)
-=======
     // apply MapNil
     have(MapNil) by Restate
     have(thesis) by ApplyRules(trNil)(lastStep)
->>>>>>> 8281801a
   }
   show
 
@@ -162,15 +138,9 @@
     thenHave(xs.mapTr(f, (app(f, x) :: Nil)) === (app(f, x) :: xs.mapTr(f, Nil))) by InstantiateForall(app(f, x), Nil)
     val trCons = have((x :: xs).map(f) === xs.mapTr(f, (app(f, x) :: Nil))) by ApplyRules(lastStep)(consTr)
 
-<<<<<<< HEAD
-    // apply append.NilCase
-    have((Nil +++ (app(f, x) :: Nil)) === (app(f, x) :: Nil)) by InstantiateForall
-    val trApp = have((x :: xs).map(f) === xs.mapTr(f, (Nil +++ (app(f, x) :: Nil)))) by Substitution.apply2(true, lastStep)(trCons)
-=======
     // apply NilAppend
     have((Nil ++ (app(f, x) :: Nil)) === (app(f, x) :: Nil)) by InstantiateForall
     val trApp = have((x :: xs).map(f) === xs.mapTr(f, (Nil ++ (app(f, x) :: Nil)))) by ApplyRules(lastStep)(trCons)
->>>>>>> 8281801a
 
     // apply mapTr.ConsCase
     have(mapTr.ConsCase)
@@ -178,11 +148,5 @@
 
     have(thesis) by ApplyRules(lastStep)(trApp)
   }
-<<<<<<< HEAD
-  show
-
- */
-=======
   show*/
->>>>>>> 8281801a
 }