--- conflicted
+++ resolved
@@ -94,9 +94,6 @@
         Discharge(ax"extensionalityAxiom")
       }
       show
-<<<<<<< HEAD
-=======
-
       THEOREM("inclusionEquivalence") of "subset_of(?x, ?y) /\\ subset_of(?y, ?x) <-> ?x = ?y" NPROOF {
 
         val x = VariableLabel("x")
@@ -140,7 +137,6 @@
 
       }
       show
->>>>>>> 4ac96107
     }
 
     Ex.main(Array(""))
