--- conflicted
+++ resolved
@@ -1,10 +1,5 @@
-<<<<<<< HEAD
 
-
-=======
 import lisa.automation.Exact
-object HOLTypechecking extends lisa.HOL{
->>>>>>> 960be9ef
 
 object ITP2024_Examples extends lisa.HOL {
 
@@ -67,14 +62,14 @@
   }
 
 
-  val x = typedvar(A)
+  val a = typedvar(A)
   val l1 = typedvar(list(A))
   val l2 = typedvar(list(A))
 
   // Theorem: Two lists with the same head are equal if and only if their tails are equal
-  val prependSameElement = Theorem((cons(A) * x * l1 === cons(A) * x * l2) <=> (l1 === l2)) {
-    have((cons(A) * x * l1 === cons(A) * x * l2) <=> ((x === x) /\ (l1 === l2))) by Exact(cons.injectivity1) 
-    thenHave(thesis) by Restate
+  val prependSameElement = Theorem((cons(A) * a * l1 === cons(A) * a * l2) <=> (l1 === l2)) {
+    have((cons(A) * a * l1 === cons(A) * a * l2) <=> ((a === a) /\ (l1 === l2))) by Exact(cons.injectivity1 of (x := a)) 
+    thenHave(thesis) by Weakening
   }
 
 }