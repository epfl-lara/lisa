import lisa.automation.kernel.OLPropositionalSolver.*
import lisa.automation.kernel.SimpleSimplifier.*
import lisa.kernel.fol.FOL.*
import lisa.kernel.proof.RunningTheory
import lisa.kernel.proof.SCProofChecker.*
import lisa.kernel.proof.SequentCalculus.*
import lisa.mathematics.SetTheory.*
import lisa.prooflib.BasicStepTactic.*
import lisa.prooflib.ProofTacticLib.*
import lisa.utils.FOLPrinter.*
import lisa.utils.KernelHelpers.checkProof
import lisa.utils.unification.UnificationUtils.*

/**
 * Discover some of the elements of LISA to get started.
 */
object Example {

  import lisa.kernel.proof.SequentCalculus.*

  def main(args: Array[String]): Unit = {
    val phi = formulaVariable()
    val psi = formulaVariable()
    val PierceLaw = SCProof(
      Hypothesis(phi |- phi, phi),
      Weakening(phi |- (phi, psi), 0),
      RightImplies(() |- (phi, phi ==> psi), 1, phi, psi),
      LeftImplies((phi ==> psi) ==> phi |- phi, 2, 0, (phi ==> psi), phi),
      RightImplies(() |- ((phi ==> psi) ==> phi) ==> phi, 3, (phi ==> psi) ==> phi, phi)
    )

    checkProof(PierceLaw)

    val theory = new RunningTheory
    val pierceThm: theory.Theorem = theory.makeTheorem("Pierce's Law", () |- ((phi ==> psi) ==> phi) ==> phi, PierceLaw, Seq.empty).get
  }

}

object ExampleDSL extends lisa.Main {

  // Simple Theorem with LISA's DSL
  val x = variable
  val P = predicate(1)
  val f = function(1)
  val fixedPointDoubleApplication = Theorem(∀(x, P(x) ==> P(f(x))) |- P(x) ==> P(f(f(x)))) {
    assume(∀(x, P(x) ==> P(f(x))))
    assume(P(x))
    val step1 = have(P(x) ==> P(f(x))) by InstantiateForall
    val step2 = have(P(f(x)) ==> P(f(f(x)))) by InstantiateForall
    have(thesis) by Tautology.from(step1, step2)
  }
  show

  // More complicated example of a proof with LISA DSL
  val y = variable
  val z = variable
  val unionOfSingleton = Theorem(union(singleton(x)) === x) {
    val X = singleton(x)
    val forward = have(in(z, x) ==> in(z, union(X))) subproof {
      have(in(z, x) |- in(z, x) /\ in(x, X)) by Tautology.from(pairAxiom of (y -> x, z -> x))
      val step2 = thenHave(in(z, x) |- ∃(y, in(z, y) /\ in(y, X))) by RightExists
      have(thesis) by Tautology.from(step2, unionAxiom of (x -> X))
    }

    val backward = have(in(z, union(X)) ==> in(z, x)) subproof {
      have(in(z, y) |- in(z, y)) by Restate
      val step2 = thenHave((y === x, in(z, y)) |- in(z, x)) by Substitution
      have(in(z, y) /\ in(y, X) |- in(z, x)) by Tautology.from(pairAxiom of (y -> x, z -> y), step2)
      val step4 = thenHave(∃(y, in(z, y) /\ in(y, X)) |- in(z, x)) by LeftExists
      have(in(z, union(X)) ==> in(z, x)) by Tautology.from(unionAxiom of (x -> X), step4)
    }

    have(in(z, union(X)) <=> in(z, x)) by RightIff(forward, backward)
    thenHave(forall(z, in(z, union(X)) <=> in(z, x))) by RightForall
    andThen(applySubst(extensionalityAxiom of (x -> union(X), y -> x)))
  }
  show

<<<<<<< HEAD
  //Examples of definitions
  val succ = DEF(x) -->> union(unorderedPair(x, singleton(x)))
=======
  // Examples of definitions
  val succ = DEF(x) --> union(unorderedPair(x, singleton(x)))
>>>>>>> eea3fa54
  show

  val inductiveSet = DEF(x) -->> in(∅, x) /\ forall(y, in(y, x) ==> in(succ(y), x))
  show

  val defineNonEmptySet = Lemma(" |- ∃!'x. !('x=emptySet) ∧ 'x=unorderedPair(emptySet, emptySet)") {
    val subst = have("|- False <=> elem(emptySet, emptySet)") by Rewrite(emptySetAxiom of (x -> emptySet()))
    have(" elem(emptySet, unorderedPair(emptySet, emptySet))<=>False |- ") by Rewrite(pairAxiom of (x -> emptySet(), y -> emptySet(), z -> emptySet()))
    andThen(applySubst(subst))
    thenHave(" ∀'z. elem('z, unorderedPair(emptySet, emptySet)) ⇔ elem('z, emptySet) |- ") by LeftForall
    andThen(applySubst(extensionalityAxiom of (x -> unorderedPair(emptySet(), emptySet()), y -> emptySet())))
    andThen(applySubst(x === unorderedPair(emptySet(), emptySet())))
    thenHave(" |- (!('x=emptySet) ∧ 'x=unorderedPair(emptySet, emptySet)) <=> ('x=unorderedPair(emptySet, emptySet))") by Tautology
    thenHave(" |- ∀'x. ('x=unorderedPair(emptySet, emptySet)) <=> (!('x=emptySet) ∧ 'x=unorderedPair(emptySet, emptySet))") by RightForall
    thenHave(" |- ∃'y. ∀'x. ('x='y) <=> (!('x=emptySet) ∧ 'x=unorderedPair(emptySet, emptySet))") by RightExists
  }
  show

<<<<<<< HEAD
  //This definition is underspecified
  val nonEmpty = DEF() -->> The(x, !(x === ∅))(defineNonEmptySet)
=======
  // This definition is underspecified
  val nonEmpty = DEF() --> The(x, !(x === ∅))(defineNonEmptySet)
>>>>>>> eea3fa54
  show

  // Simple tactic definition for LISA DSL
  import lisa.automation.kernel.OLPropositionalSolver.*

  object SimpleTautology extends ProofTactic {
    def solveFormula(using proof: library.Proof)(f: Formula, decisionsPos: List[Formula], decisionsNeg: List[Formula]): proof.ProofTacticJudgement = {
      val redF = reducedForm(f)
      if (redF == ⊤) {
        Restate(decisionsPos |- f :: decisionsNeg)
      } else if (redF == ⊥) {
        proof.InvalidProofTactic("Sequent is not a propositional tautology")
      } else {
        val atom = findBestAtom(redF).get
        def substInRedF(f: Formula) = redF.substituted(atom -> f)
        TacticSubproof {
          have(solveFormula(substInRedF(⊤), atom :: decisionsPos, decisionsNeg))
          val step2 = thenHave(atom :: decisionsPos |- redF :: decisionsNeg) by Substitution(⊤ <=> atom)
          have(solveFormula(substInRedF(⊥), decisionsPos, atom :: decisionsNeg))
          val step4 = thenHave(decisionsPos |- redF :: atom :: decisionsNeg) by Substitution(⊥ <=> atom)
          have(decisionsPos |- redF :: decisionsNeg) by Cut(step4, step2)
          thenHave(decisionsPos |- f :: decisionsNeg) by Restate
        }
      }
    }
    def solveSequent(using proof: library.Proof)(bot: Sequent) =
      TacticSubproof { // Since the tactic above works on formulas, we need an extra step to convert an arbitrary sequent to an equivalent formula
        have(solveFormula(sequentToFormula(bot), Nil, Nil))
        thenHave(bot) by Restate.from
      }
  }

  val a = formulaVariable()
  val b = formulaVariable()
  val c = formulaVariable()
  val testTheorem = Lemma((a /\ (b \/ c)) <=> ((a /\ b) \/ (a /\ c))) {
    have(thesis) by SimpleTautology.solveSequent
  }
  show

}<|MERGE_RESOLUTION|>--- conflicted
+++ resolved
@@ -77,38 +77,28 @@
   }
   show
 
-<<<<<<< HEAD
-  //Examples of definitions
-  val succ = DEF(x) -->> union(unorderedPair(x, singleton(x)))
-=======
   // Examples of definitions
   val succ = DEF(x) --> union(unorderedPair(x, singleton(x)))
->>>>>>> eea3fa54
   show
 
-  val inductiveSet = DEF(x) -->> in(∅, x) /\ forall(y, in(y, x) ==> in(succ(y), x))
+  val inductiveSet = DEF(x) --> in(∅, x) /\ forall(y, in(y, x) ==> in(succ(y), x))
   show
 
-  val defineNonEmptySet = Lemma(" |- ∃!'x. !('x=emptySet) ∧ 'x=unorderedPair(emptySet, emptySet)") {
-    val subst = have("|- False <=> elem(emptySet, emptySet)") by Rewrite(emptySetAxiom of (x -> emptySet()))
-    have(" elem(emptySet, unorderedPair(emptySet, emptySet))<=>False |- ") by Rewrite(pairAxiom of (x -> emptySet(), y -> emptySet(), z -> emptySet()))
+  val defineNonEmptySet = Lemma( ∃!(x, !(x === ∅) /\ (x===unorderedPair(∅, ∅))) ) {
+    val subst = have(False <=> in(∅, ∅)) by Rewrite(emptySetAxiom of (x -> ∅()))
+    have( in(∅, unorderedPair(∅, ∅))<=>False |- () ) by Rewrite(pairAxiom of (x -> ∅(), y -> ∅(), z -> ∅()))
     andThen(applySubst(subst))
-    thenHave(" ∀'z. elem('z, unorderedPair(emptySet, emptySet)) ⇔ elem('z, emptySet) |- ") by LeftForall
-    andThen(applySubst(extensionalityAxiom of (x -> unorderedPair(emptySet(), emptySet()), y -> emptySet())))
-    andThen(applySubst(x === unorderedPair(emptySet(), emptySet())))
-    thenHave(" |- (!('x=emptySet) ∧ 'x=unorderedPair(emptySet, emptySet)) <=> ('x=unorderedPair(emptySet, emptySet))") by Tautology
-    thenHave(" |- ∀'x. ('x=unorderedPair(emptySet, emptySet)) <=> (!('x=emptySet) ∧ 'x=unorderedPair(emptySet, emptySet))") by RightForall
-    thenHave(" |- ∃'y. ∀'x. ('x='y) <=> (!('x=emptySet) ∧ 'x=unorderedPair(emptySet, emptySet))") by RightExists
+    thenHave( ∀(z, in(z, unorderedPair(∅, ∅)) <=> in(z, ∅)) |- () ) by LeftForall
+    andThen(applySubst(extensionalityAxiom of (x -> unorderedPair(∅(), ∅()), y -> ∅())))
+    andThen(applySubst(x === unorderedPair(∅(), ∅())))
+    thenHave( (!(x === ∅) /\ (x === unorderedPair(∅, ∅))) <=> (x===unorderedPair(∅, ∅)) ) by Tautology
+    thenHave( ∀(x, (x === unorderedPair(∅, ∅)) <=> (!(x === ∅) /\ (x === unorderedPair(∅, ∅)))) ) by RightForall
+    thenHave( ∃(y, ∀(x, (x === y) <=> (!(x === ∅) /\ (x === unorderedPair(∅, ∅))) )) ) by RightExists
   }
   show
 
-<<<<<<< HEAD
-  //This definition is underspecified
-  val nonEmpty = DEF() -->> The(x, !(x === ∅))(defineNonEmptySet)
-=======
   // This definition is underspecified
   val nonEmpty = DEF() --> The(x, !(x === ∅))(defineNonEmptySet)
->>>>>>> eea3fa54
   show
 
   // Simple tactic definition for LISA DSL
