package lisa.maths.settheory.types

import lisa.prooflib.ProofTacticLib.*
import lisa.fol.FOL
import lisa.automation.Tautology
import lisa.fol.FOL.{*, given}
import lisa.prooflib.BasicStepTactic.* 
import lisa.prooflib.SimpleDeducedSteps.*
import lisa.SetTheoryLibrary.{given, *}
import lisa.SetTheoryLibrary
import lisa.kernel.proof.SequentCalculus.SCProofStep
import lisa.prooflib.OutputManager
import lisa.maths.settheory.SetTheory.singleton
import lisa.maths.settheory.functions.{functional, app, functionFromApplication, |=>}

import annotation.nowarn

object TypeLib extends lisa.Main {
  import TypeSystem.*

  val f = variable
  val x = variable
  val y = variable
  val a = variable
  val z = variable
  val A = variable
  val B = variable
  val F = function[1]
  val any = DEF(x) --> top


  // A |=> B is the set of functions from A to B
  // C |> D is the functional class of functionals from the class C to the class D
  // F is C |> D desugars into ∀(x, (x is C) => (F(x) is D))

  val testTheorem = Theorem((x `is` A, f `is` (A |=> B), F `is` (A |=> B) |> (A |=> B) ) |- (F(f)*(x) `is` B)) {
    have(thesis) by TypeChecker.prove
  }

  val  𝔹 = DEF() --> unorderedPair(∅, singleton(∅))

  val empty_in_B = Theorem( (∅ :: 𝔹) ) {
    have( ∅ :: unorderedPair(∅, singleton(∅))) by Tautology.from(pairAxiom of (z := ∅, x := ∅, y := singleton(∅)))
    thenHave(thesis ) by Substitution.ApplyRules(𝔹.shortDefinition)
  }

  val sing_empty_in_B = Theorem( (singleton(∅) :: 𝔹) ) {
    have( singleton(∅) :: unorderedPair(∅, singleton(∅))) by Tautology.from(pairAxiom of (z := singleton(∅), x := ∅, y := singleton(∅)))
    thenHave(thesis ) by Substitution.ApplyRules(𝔹.shortDefinition)
  }

  val Zero = DEF() --> (∅.typedWith(𝔹)(empty_in_B), 𝔹)

  val One = {
    val One = DEF() --> singleton(∅)
    val One_in_B = Theorem( (One :: 𝔹) ) {
      have(thesis) by Substitution.ApplyRules(One.shortDefinition)(sing_empty_in_B)
    }
    One.typedWith(𝔹)(One_in_B)
  }

  val zero_in_B = Theorem( (Zero :: 𝔹) ) {
    have( Zero :: 𝔹) by TypeChecker.prove
  }


}

object TypeSystem  {

  import TypeLib.{
    f, x, y, a, any, definition, given
  }

  type Class = Term | (Term**1 |-> Formula)

  type SmallClass = Term

  case class FunctionalClass(in: Seq[Class], args: Seq[Variable], out: Class, arity: Int) {
    def formula[N <: Arity](f: (Term**N |-> Term)): Formula = 
      val inner = (args.zip(in.toSeq).map((term, typ) => (term `is` typ).asFormula).reduceLeft((a, b) => a /\ b)) ==> (f.applySeq(args) `is` out)
      args.foldRight(inner)((v, form) => forall(v, form))

    override def toString(): String = in.map(_.toStringSeparated()).mkString("(", ", ", ")") + " |> " + out.toStringSeparated()
  }
  object FunctionalClass {
    def apply(in: Seq[Class], out: Class, arity: Int): FunctionalClass = FunctionalClass(in, Seq.empty, out, arity)
  }

  extension [N <: Arity](f: (Term**N |-> Term)) {
    def is (typ: FunctionalClass): FunctionalTypeAssignment[N] & Formula  = FunctionalTypeAssignment[N](f, typ).asInstanceOf
  }

  extension[A <: Class] (c: Class) {
    //(1 to arity).map(i => freshVariable(in.toSeq :+ out, "%x" + i))
    def |>(out: Class): FunctionalClass = FunctionalClass(Seq(c),Seq(freshVariable(Seq(out), "$x")), out, 1)
    def |>(out: FunctionalClass): FunctionalClass = 
      val newVar = freshVariable(out.in.toSeq :+ out.out, "$x")
      FunctionalClass(c +: out.in, newVar +: out.args, out.out, out.arity+1)
    def toStringSeparated(): String = c match
      case t: Term => t.toStringSeparated()
      case f: (Term**1 |-> Formula) @unchecked => f.toString()
  }

  extension [A <: Class](t: Term) {
    def is(clas:A): Formula & TypeAssignment[A] = TypeAssignment(t, clas).asInstanceOf[Formula & TypeAssignment[A]]
    def ::(clas:A): Formula & TypeAssignment[A] = TypeAssignment(t, clas).asInstanceOf[Formula & TypeAssignment[A]]
    def @@(t2: Term): AppliedFunction = AppliedFunction(t, t2)
    def *(t2: Term): AppliedFunction = AppliedFunction(t, t2)
  }


  object * {def unapply(t: Term): Option[(Term, Term)] = t match {
    case AppliedFunction(f, a) => Some((f, a))
    case app(f, a) => Some((f, a))
    case _ => None
  }}


  /**
    * A type assumption is a pair of a variable and a type.
    * It is also a formula, equal to the type applied to the variable.
    */
  sealed trait TypeAssignment[A <: Class]{
    this: Formula =>
    val t: Term
    val typ: A
    val asFormula: Formula = this

    override def toString() = 
      t.toStringSeparated() + "::" + typ.toStringSeparated()
    override def toStringSeparated(): String = "(" + toString() + ")"
  }
  object TypeAssignment {

    /**
      * A type assumption is a pair of a variable and a type.
      * It is also a formula, equal to the type applied to the variable.
      */
    def apply[A <: Class](t: Term, typ:A): TypeAssignment[A] = 
      val form = typ match
        case f: Term => in(t, f)
        case f : (Term**1 |-> Formula) @unchecked => 
          ((f: Term**1 |-> Formula)(t): Formula)
      form match
        case f: VariableFormula => 
          throw new IllegalArgumentException("Class formula cannot be a variable formula, as we require a type to have no free variable.")
        case f: ConstantFormula => new TypeAssignmentConstant(t, typ, f)
        case f: AppliedPredicate => new TypeAssignmentPredicate(t, typ, f)
        case f: AppliedConnector => new TypeAssignmentConnector(t, typ, f)
        case f: BinderFormula => new TypeAssignmentBinder(t, typ, f)

    def unapply(ta: Formula): Option[(Term, Class)] = ta match
      case ta: TypeAssignment[?] => Some((ta.t, ta.typ))
      case in(x, set) => Some((x, set))
      case AppliedPredicate(label, args) if label.arity == 1 => Some((args.head, label.asInstanceOf[Term**1 |-> Formula]))
      case _ => None
    
  }
  val is = TypeAssignment

  given [A <: Class]: Conversion[TypeAssignment[A], Formula] = _.asInstanceOf[Formula]
  /*
  given [A <: Class]: Conversion[TypeAssignment[A], Sequent] = ta => Sequent(Set.empty, Set(ta))
  given [A <: Class]: FormulaSetConverter[TypeAssignment[A]] with {
      override def apply(f: TypeAssignment[A]): Set[Formula] = Set(f.asInstanceOf[Formula])
  }
*/
  

  private class TypeAssignmentConstant[A <: Class](val t: Term, val typ:A, formula: ConstantFormula) extends ConstantFormula(formula.id) with TypeAssignment[A]
  private class TypeAssignmentPredicate[A <: Class](val t: Term, val typ:A, formula: AppliedPredicate) extends AppliedPredicate(formula.label, formula.args) with TypeAssignment[A] {
    
    override def substituteUnsafe(map: Map[FOL.SchematicLabel[?], FOL.LisaObject[?]]): FOL.Formula = 
      if map.keySet.exists(_ == typ) then super.substituteUnsafe(map)
      else
        val newArgs = args.map(_.substituteUnsafe(map))
        if newArgs == args then this else 
          val newTyp = (typ: LisaObject[?]).substituteUnsafe(map).asInstanceOf[A]

          TypeAssignmentPredicate(t.substituteUnsafe(map), newTyp, formula.copy(args = newArgs))
  }
  private class TypeAssignmentConnector[A <: Class](val t: Term, val typ:A,  formula: AppliedConnector) extends AppliedConnector(formula.label, formula.args) with TypeAssignment[A]
  private class TypeAssignmentBinder[A <: Class](val t: Term, val typ:A,  formula: BinderFormula) extends BinderFormula(formula.f, formula.bound, formula.body) with TypeAssignment[A]


  type TypingContext = Iterable[TypeAssignment[?]]


  sealed trait FunctionalTypeAssignment[N <: Arity]{
    this: Formula =>
    val functional: Term**N |-> Term
    val typ: FunctionalClass
    val asFormula: Formula = this


    override def toString() = functional.toString() + " : " + typ.toString()
    override def toStringSeparated(): String = "(" + toString + ")"

  }
  object FunctionalTypeAssignment {
    def apply[N <: Arity](functional: Term**N |-> Term, typ: FunctionalClass): FunctionalTypeAssignment[N] = 
      val form = typ.formula(functional)
      form match
        case fo: VariableFormula => 
          throw new IllegalArgumentException("Class formula cannot be a variable formula, as we require a type to have no free variable.")
        case fo: ConstantFormula => new FunctionalTypeAssignmentConstant(functional, typ, fo)
        case fo: AppliedPredicate => new FunctionalTypeAssignmentPredicate(functional, typ, fo)
        case fo: AppliedConnector => new FunctionalTypeAssignmentConnector(functional, typ, fo)
        case fo: BinderFormula => new FunctionalTypeAssignmentBinder(functional, typ, fo)

    def unapply[N <: Arity](f: Formula): Option[((Term ** N) |-> Term, FunctionalClass)] = 
      f match 
        case ta: FunctionalTypeAssignment[N] @unchecked => Some((ta.functional, ta.typ))
        case _ => None
  }
  private class FunctionalTypeAssignmentConstant[N <: Arity](val functional: Term**N |-> Term, val typ: FunctionalClass, formula: ConstantFormula) extends ConstantFormula(formula.id) with FunctionalTypeAssignment[N]
  private class FunctionalTypeAssignmentPredicate[N <: Arity](val functional: Term**N |-> Term, val typ: FunctionalClass, formula: AppliedPredicate) extends AppliedPredicate(formula.label, formula.args) with FunctionalTypeAssignment[N]
  private class FunctionalTypeAssignmentConnector[N <: Arity](val functional: Term**N |-> Term, val typ: FunctionalClass,  formula: AppliedConnector) extends AppliedConnector(formula.label, formula.args) with FunctionalTypeAssignment[N]
  private class FunctionalTypeAssignmentBinder[N <: Arity](val functional: Term**N |-> Term, val typ: FunctionalClass,  formula: BinderFormula) extends BinderFormula(formula.f, formula.bound, formula.body) with FunctionalTypeAssignment[N]





  class TypedConstant[A <: Class]
    (id: Identifier, val typ: A, val justif: JUSTIFICATION) extends Constant(id) with LisaObject[TypedConstant[A]]  {
    val formula = TypeAssignment(this, typ)
    assert(justif.statement.left.isEmpty && (justif.statement.right.head == formula))

    override def substituteUnsafe(map: Map[lisa.fol.FOL.SchematicLabel[?], lisa.fol.FOL.LisaObject[?]]): TypedConstant[A] = this
  }

  // Function Labels





  class TypedConstantFunctional[N <: Arity](
    id : Identifier,
    arity: N,
    val typ: FunctionalClass,
    val justif: JUSTIFICATION
  ) extends ConstantFunctionLabel[N](id, arity) with LisaObject[TypedConstantFunctional[N]] {
    
    override def substituteUnsafe(map: Map[lisa.fol.FOL.SchematicLabel[?], lisa.fol.FOL.LisaObject[?]]): TypedConstantFunctional[N] = this
  }





  class AppliedFunction(val func: Term, val arg: Term) extends AppliedFunctional(app, Seq(func, arg)) with LisaObject[AppliedFunction] {
    
    override def substituteUnsafe(map: Map[lisa.fol.FOL.SchematicLabel[?], lisa.fol.FOL.LisaObject[?]]): AppliedFunction = AppliedFunction(func.substituteUnsafe(map), arg.substituteUnsafe(map))

    override def toString(): String = 
      func match
        case AppliedFunction(af @ AppliedFunctional(label, args), t1) if label.id.name == "=:=" => 
          s"(${t1.toStringSeparated()} =:=_${args.head.toStringSeparated()} ${arg.toStringSeparated()})"
        case _ =>
          func.toStringSeparated() + "*(" + arg.toStringSeparated() + ")"
    override def toStringSeparated(): String = toString()
  }
  object AppliedFunction {
    def unapply(af: AppliedFunctional): Option[(Term, Term)] = af match
      case AppliedFunctional(label, Seq(func, arg)) if label == app => Some((func, arg))
      case _ => None
  }


  
  ///////////////////////
  ///// Definitions /////
  ///////////////////////


  class TypedSimpleConstantDefinition[A <: Class](using om: OutputManager)(fullName: String, line: Int, file: String)(
      val expression: Term,
      out: Variable,
      j: JUSTIFICATION,
      val typ:A
  ) extends SimpleFunctionDefinition[0](fullName, line, file)(lambda[Term, Term](Seq[Variable](), expression).asInstanceOf, out, j) {
    val typingName = "typing_" + fullName
    val typingJudgement = THM( label :: typ, typingName, line, file, InternalStatement)({
      have(expression :: typ) by TypeChecker.prove
      thenHave(thesis) by lisa.automation.Substitution.ApplyRules(getShortDefinition(label).get)
    })
    val typedLabel: TypedConstant[A] = TypedConstant(label.id, typ, typingJudgement)


  }
  object TypedSimpleConstantDefinition {
    def apply[A <: Class](using om: OutputManager)(fullName: String, line: Int, file: String)(expression: Term, typ:A): TypedSimpleConstantDefinition[A] = {
      val intName = "definition_" + fullName
      val out = Variable(freshId(expression.allSchematicLabels.map(_.id), "y"))
      val defThm = THM(ExistsOne(out, out === expression), intName, line, file, InternalStatement)({
        have(lisa.prooflib.SimpleDeducedSteps.simpleFunctionDefinition(lambda(Seq[Variable](), expression), out))
      })
      new TypedSimpleConstantDefinition(fullName, line, file)(expression, out, defThm, typ)
    }
  }

  
  extension (d: definitionWithVars[0]) {
    @nowarn
    inline infix def -->[A<:Class](
          using om: OutputManager, name: sourcecode.FullName, line: sourcecode.Line, file: sourcecode.File)(term:Term, typ: A): TypedConstant[A] =
      TypedSimpleConstantDefinition[A](name.value, line.value, file.value)(term, typ).typedLabel
  }
  
  
  extension (c: Constant) {
    def typedWith[A <: Class](typ:A)(justif: JUSTIFICATION) : TypedConstant[A] = 
      if justif.statement.right.size != 1  || justif.statement.left.size != 0 || !K.isSame((c `is` typ).asFormula.underlying, justif.statement.right.head.underlying) then
        throw new IllegalArgumentException(s"A proof of typing of $c must be of the form ${c :: typ}, but the given justification shows ${justif.statement}.")
      else TypedConstant(c.id, typ, justif)
  }








  /////////////////////////
  ///// Type Checking /////
  /////////////////////////

  object TypeChecker extends ProofTactic {
    private val x = variable

    class TypingException(val msg: String) extends Exception(msg)

    def prove(using proof: SetTheoryLibrary.Proof)(bot:lisa.fol.FOL.Sequent): proof.ProofTacticJudgement = 
      val context = bot.left
      var success: proof.ProofTacticJudgement = null
      var typingError: proof.ProofTacticJudgement = null
      bot.right.find(goal =>
        goal match
          case (term `is` typ) => 
            val ptj = typecheck(using SetTheoryLibrary)(context.toSeq, term, Some(typ))
            if ptj.isValid then
              success = ptj
              true
            else 
              typingError = ptj
              false
          case _ => false
      )
      if success != null then success else if typingError != null then typingError else proof.InvalidProofTactic("The right hand side of the goal must be a typing judgement")
    
    private def fullFlat(context: Seq[Formula]): Seq[Formula] = context.flatMap{
      case AppliedConnector(And, cunj) => fullFlat(cunj)
      case f => Seq(f)
    }

    def typecheck(using lib: SetTheoryLibrary.type, proof: lib.Proof)(context: Seq[Formula], term:Term, typ: Option[Class]): proof.ProofTacticJudgement = 
      val typingAssumptions: Map[Term, Seq[Class]] = fullFlat(context).collect{
        case TypeAssignment(term, typ) => (term, typ)
      }.groupBy(_._1).map((t, l) => (t, l.map(_._2)))
      
      val functionalTypingAssumptions: Map[(? |-> Term), Seq[FunctionalClass]] = context.collect{
        case FunctionalTypeAssignment(func, typ) => (func, typ)
      }.groupBy(_._1).map((func, l) => (func, l.map(_._2)))

      TacticSubproof {
        context.foreach(assume(_))
        try {

          def innerTypecheck(context2: Map[Term, Seq[Class]], term:Term, typ:Option[Class]): Class= {
            val possibleTypes = typingAssumptions.getOrElse(term, Nil)
            if typ == Some(any) then 
              have(term `is` any) by Restate.from(TypeLib.any.definition of (x := term))
              any
            else if typ.isEmpty && possibleTypes.size >=1 then
              have(term `is` possibleTypes.head) by Restate
              possibleTypes.head
            else if (typ.nonEmpty && possibleTypes.contains(typ.get)) then
              have(term `is` typ.get) by Restate
              typ.get
            else term match
              case tc: TypedConstant[?] => 
                if typ.isEmpty then
                  have(tc `is` tc.typ) by Restate.from(tc.justif)
                  tc.typ
                else if K.isSame((tc `is` typ.get).asFormula.underlying, (tc `is` tc.typ).asFormula.underlying) then
                  have(tc `is` typ.get) by Restate.from(tc.justif)
                  typ.get
                else throw TypingException("Constant " + tc + " expected to be of type " + typ + " but has type " + tc.typ + ".")

              case AppliedFunction(func, arg) =>
                val funcType = innerTypecheck(context2, func, None)
                val funcProof = lastStep
                val argType = innerTypecheck(context2, arg, None)
                val argProof = lastStep
                funcType match
                  case inType |=> outType => typ match
                    case None => 
<<<<<<< HEAD
                      if K.isSame((arg is inType).asFormula.underlying, (arg is argType).asFormula.underlying) then
                        have(term is outType) by Tautology.from(
                          functionFromApplication of (f := func, a := arg, x := inType, y := outType),
=======
                      if K.isSame((arg `is` inType).asFormula.underlying, (arg `is` argType).asFormula.underlying) then
                        have(term `is` outType) by Tautology.from(
                          funcspaceAxiom of (f := func, x := arg, A:= inType, B:= outType),
>>>>>>> 8af257a9
                          funcProof,
                            argProof
                        )
                        outType
                      else throw 
                        TypingException("Function " + func + " found to have type " + funcType + ", but argument " + arg + " has type " + argType + " instead of expected " + inType + ".")
<<<<<<< HEAD
                    case Some(typ) if K.isSame((term is typ).asFormula.underlying, (term is outType).asFormula.underlying) =>
                      if K.isSame((arg is inType).asFormula.underlying, (arg is argType).asFormula.underlying) then
                        have(term is outType) by Tautology.from(
                          functionFromApplication of (f := func, a := arg, x := inType, y := outType),
=======
                    case Some(typ) if K.isSame((term `is` typ).asFormula.underlying, (term `is` outType).asFormula.underlying) =>
                      if K.isSame((arg `is` inType).asFormula.underlying, (arg `is` argType).asFormula.underlying) then
                        have(term `is` outType) by Tautology.from(
                          funcspaceAxiom of (f := func, x := arg, A:= inType, B:= outType),
>>>>>>> 8af257a9
                          funcProof,
                            argProof
                        )
                        typ
                      else 
                        throw TypingException("Function " + func + " found to have type " + funcType + ", but argument " + arg + " has type " + argType + " instead of expected " + inType + ".")
                      
                    case _ => 
                      throw TypingException("Function " + func + " expected to have function type ? |=> " + typ + ", but has type " + funcType + ". ")
                  case _ => 
                    throw TypingException("Function " + func + " expected to have function type ? |=> " + typ + ", but has type " + funcType + ". Note that terms having multiple different types is only partialy supported.")

              case AppliedFunctional(label, args) => 
                val (argTypes, argTypesProofs) = args.map(arg => 
                  try (innerTypecheck(context2, arg, None), lastStep)
                  catch 
                    case e: TypingException => (any, any.definition of (x := arg)) //if no type could be constructed the normal way, we give it "any"
                ).unzip
                val labelTypes = label match
                  case label: TypedConstantFunctional[?] => 
                    (label.typ, () => label.justif) +: 
                      functionalTypingAssumptions.getOrElse(label, Nil).map(fc => (fc, () => (have( fc.formula(label.asInstanceOf) ) by Restate) ))
                      
                  case _ => functionalTypingAssumptions.getOrElse(label, Nil).map(fc => (fc, () => have( fc.formula(label.asInstanceOf) ) by Restate ))
                  functionalTypingAssumptions.get(label)
                if labelTypes.isEmpty then
                  throw TypingException("Function " + label + " expected to have type (" + argTypes.mkString(", ") + ") |=> ? but is untyped.")
                else
                  typ match
                    case None => 
                      labelTypes.find((labelType, step) =>
                        labelType.arity == args.size && 
                        (args zip argTypes).zip(labelType.in.toSeq).forall((argAndTypes, inType) => 
                          K.isSame((argAndTypes._1 `is` inType).asFormula.underlying, (argAndTypes._1 `is` argAndTypes._2).asFormula.underlying) //
                        )
                      ) match 
                        case None =>
                          throw TypingException("Function " + label + " expected to have type (" + argTypes.mkString(", ") + ") |=> ? but is assigned " + labelTypes.mkString(" & ") + ". Note that terms having multiple different types is only partialy supported.")
                        case Some(labelType, step) =>
                          val out: Class = labelType.out
                          
                          val in: Seq[Class] = labelType.in.toSeq
                          //val labelProp = labelType.formula(label.asInstanceOf)
                          val labelPropStatement = step()
                          val labInst = labelPropStatement.of(args*)
                          val subst = (labelType.args zip args).map((v, a) => (v := a))
                          val newOut: Class = out match {
                            case t: Term => t.substitute(subst*)
                            case f: (Term**1 |-> Formula) @unchecked => f.substitute(subst*)
                          }
                          have(term `is` newOut) by Tautology.from(
                            (argTypesProofs :+ labInst )*
                          )
                          newOut
                    case Some(typValue) => 
                      labelTypes.find((labelType, step) =>
                        labelType.arity == args.size && 
                        (args zip argTypes).zip(labelType.in.toSeq).forall((argAndTypes, inType) => 
                          K.isSame((argAndTypes._1 `is` inType).asFormula.underlying, (argAndTypes._1 `is` argAndTypes._2).asFormula.underlying)
                        ) && {
                          val subst = (labelType.args zip args).map((v, a) => (v := a))
                          val newOut: Class = labelType.out match {
                            case t: Term => t.substitute(subst*)
                            case f: (Term**1 |-> Formula) @unchecked => f.substitute(subst*)
                          }
                          K.isSame((term `is` newOut).asFormula.underlying, (term `is` typValue).asFormula.underlying)
                          
                        }
                      ) match
                        case None =>
                          throw TypingException("Function " + label + " expected to have type (" + argTypes.mkString(", ") + ") |=> " + typValue + " but is assigned " + labelTypes.mkString(" & ") + ". Note that terms having multiple different types is only partialy supported.")
                        case Some(labelType, step) =>
                          val out: Class = labelType.out
                          val in: Seq[Class] = labelType.in.toSeq
                          //val labelProp = labelType.formula(label.asInstanceOf)
                          val labelPropStatement = step()
                          have(term `is` typValue) by Tautology.from(
                            (argTypesProofs :+ labelPropStatement.of(args*) )*
                          )
                          typValue

              case v: Variable => 
                if possibleTypes.isEmpty then 
                  throw TypingException("Variable " + v + " expected to be of type " + typ + " but is untyped.")
                else throw TypingException("Variable " + v + " expected to be of type " + typ + " but is assigned " + possibleTypes.mkString(" & ") + ".")

              case c: Constant => 
                if possibleTypes.isEmpty then 
                  throw TypingException("Constant " + c + " expected to be of type " + typ + " but is untyped.")
                else throw TypingException("Constant " + c + " expected to be of type " + typ + " but is assigned " + possibleTypes.mkString(" & ") + ".")

              case _: AppliedFunctional => 
                throw Exception("Why is this not handled by the previous case? Scala reports an incomplete match")

          }
          innerTypecheck(typingAssumptions, term, typ)
        }
        catch {
          case e: TypingException => 
            return proof.InvalidProofTactic(e.msg)
        }
      }
      

  }
  









}<|MERGE_RESOLUTION|>--- conflicted
+++ resolved
@@ -399,32 +399,19 @@
                 funcType match
                   case inType |=> outType => typ match
                     case None => 
-<<<<<<< HEAD
-                      if K.isSame((arg is inType).asFormula.underlying, (arg is argType).asFormula.underlying) then
-                        have(term is outType) by Tautology.from(
-                          functionFromApplication of (f := func, a := arg, x := inType, y := outType),
-=======
                       if K.isSame((arg `is` inType).asFormula.underlying, (arg `is` argType).asFormula.underlying) then
                         have(term `is` outType) by Tautology.from(
-                          funcspaceAxiom of (f := func, x := arg, A:= inType, B:= outType),
->>>>>>> 8af257a9
+                          functionFromApplication of (f := func, a := arg, x := inType, y := outType),
                           funcProof,
                             argProof
                         )
                         outType
                       else throw 
                         TypingException("Function " + func + " found to have type " + funcType + ", but argument " + arg + " has type " + argType + " instead of expected " + inType + ".")
-<<<<<<< HEAD
-                    case Some(typ) if K.isSame((term is typ).asFormula.underlying, (term is outType).asFormula.underlying) =>
-                      if K.isSame((arg is inType).asFormula.underlying, (arg is argType).asFormula.underlying) then
-                        have(term is outType) by Tautology.from(
-                          functionFromApplication of (f := func, a := arg, x := inType, y := outType),
-=======
                     case Some(typ) if K.isSame((term `is` typ).asFormula.underlying, (term `is` outType).asFormula.underlying) =>
                       if K.isSame((arg `is` inType).asFormula.underlying, (arg `is` argType).asFormula.underlying) then
                         have(term `is` outType) by Tautology.from(
-                          funcspaceAxiom of (f := func, x := arg, A:= inType, B:= outType),
->>>>>>> 8af257a9
+                          functionFromApplication of (f := func, a := arg, x := inType, y := outType),
                           funcProof,
                             argProof
                         )
